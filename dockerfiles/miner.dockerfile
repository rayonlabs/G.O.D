--- conflicted
+++ resolved
@@ -1,9 +1,4 @@
-<<<<<<< HEAD
 FROM axolotlai/axolotl:main-20241128-py3.11-cu124-2.5.1
-=======
-
-FROM axolotlai/axolotl:main-py3.11-cu124-2.5.1
->>>>>>> a19f2f00
 
 RUN pip install mlflow huggingface_hub wandb
 
@@ -41,12 +36,8 @@
     echo "WANDB_TOKEN is not set. Skipping W&B login."; \
     fi && \
     if [ "$DATASET_TYPE" != "hf" ] && [ -f "/workspace/input_data/${DATASET_FILENAME}" ]; then \
-<<<<<<< HEAD
-        cp /workspace/input_data/${DATASET_FILENAME} /workspace/axolotl/data/${DATASET_FILENAME}; \
-        cp /workspace/input_data/${DATASET_FILENAME} /workspace/axolotl/${DATASET_FILENAME}; \
-=======
     cp /workspace/input_data/${DATASET_FILENAME} /workspace/axolotl/data/${DATASET_FILENAME}; \
->>>>>>> a19f2f00
+    cp /workspace/input_data/${DATASET_FILENAME} /workspace/axolotl/${DATASET_FILENAME}; \
     fi && \
     echo 'Starting training command' && \
     accelerate launch -m axolotl.cli.train ${CONFIG_DIR}/${JOB_ID}.yml