FROM winglian/axolotl:main-20250429

WORKDIR /app

COPY validator/requirements.txt .
RUN pip install --no-cache-dir -r requirements.txt

# Force upgrade PyTorch to fix CVE-2025-32434 vulnerability
# Uninstall existing torch first to ensure clean upgrade
RUN pip uninstall -y torch torchvision torchaudio && \
    pip install --no-cache-dir torch==2.6.0 --index-url https://download.pytorch.org/whl/cu118

<<<<<<< HEAD
RUN pip uninstall -y textstat pyphen && \
    pip install --no-cache-dir --force-reinstall textstat==0.7.8
=======
# Reinstall textstat after torch upgrade in case it was affected
RUN pip install --no-cache-dir textstat==0.7.7
>>>>>>> a8d6afdd

COPY . .

ENV JOB_ID=""
ENV DATASET=""
ENV MODELS=""
ENV ORIGINAL_MODEL=""
ENV DATASET_TYPE=""
ENV FILE_FORMAT=""
ENV TRANSFORMERS_ALLOW_TORCH_LOAD="true"

RUN mkdir /aplp<|MERGE_RESOLUTION|>--- conflicted
+++ resolved
@@ -10,13 +10,9 @@
 RUN pip uninstall -y torch torchvision torchaudio && \
     pip install --no-cache-dir torch==2.6.0 --index-url https://download.pytorch.org/whl/cu118
 
-<<<<<<< HEAD
 RUN pip uninstall -y textstat pyphen && \
     pip install --no-cache-dir --force-reinstall textstat==0.7.8
-=======
-# Reinstall textstat after torch upgrade in case it was affected
-RUN pip install --no-cache-dir textstat==0.7.7
->>>>>>> a8d6afdd
+
 
 COPY . .
 
