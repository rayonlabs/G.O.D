--- conflicted
+++ resolved
@@ -121,11 +121,7 @@
         config = yaml.safe_load(file)
 
     config["datasets"] = [create_dataset_entry(dataset, dataset_type, FileFormat(file_format))]
-<<<<<<< HEAD
-    model_path = f"{train_cst.CACHE_PATH}/{task_id}/models/{model.replace('/', '--')}"
-=======
     model_path = str(train_paths.get_text_base_model_path(model))
->>>>>>> 654fe38a
     config["base_model"] = model_path
     config["mlflow_experiment_name"] = dataset
     os.makedirs(output_dir, exist_ok=True)
