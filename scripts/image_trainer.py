#!/usr/bin/env python3
"""
Standalone script for image model training (SDXL or Flux)
"""

import argparse
import asyncio
import os
import subprocess
import sys

import toml


# Add project root to python path to import modules
script_dir = os.path.dirname(os.path.abspath(__file__))
project_root = os.path.dirname(script_dir)
sys.path.append(project_root)

import core.constants as cst
import trainer.constants as train_cst
import trainer.utils.training_paths as train_paths
from core.config.config_handler import save_config_toml
from core.dataset.prepare_diffusion_dataset import prepare_dataset
from core.models.utility_models import ImageModelType


def get_model_path(path: str) -> str:
    if os.path.isdir(path):
        files = [f for f in os.listdir(path) if os.path.isfile(os.path.join(path, f))]
        if len(files) == 1 and files[0].endswith(".safetensors"):
            return os.path.join(path, files[0])
    return path

def create_config(task_id, model, model_type, expected_repo_name):
    """Create the diffusion config file"""
    config_template_path = train_paths.get_image_training_config_template_path(model_type)

    with open(config_template_path, "r") as file:
        config = toml.load(file)

    # Update config
    config["pretrained_model_name_or_path"] = model
    config["train_data_dir"] = train_paths.get_image_training_images_dir(task_id)
    output_dir = train_paths.get_checkpoints_output_path(task_id, expected_repo_name)
    if not os.path.exists(output_dir):
        os.makedirs(output_dir, exist_ok=True)
    config["output_dir"] = output_dir

    # Save config to file
    config_path = os.path.join(train_cst.IMAGE_CONTAINER_CONFIG_SAVE_PATH, f"{task_id}.toml")
    save_config_toml(config, config_path)
    print(f"Created config at {config_path}", flush=True)
    return config_path


def run_training(model_type, config_path):
    print(f"Starting training with config: {config_path}", flush=True)

    training_command = [
        "accelerate", "launch",
        "--dynamo_backend", "no",
        "--dynamo_mode", "default",
        "--mixed_precision", "bf16",
        "--num_processes", "1",
        "--num_machines", "1",
        "--num_cpu_threads_per_process", "2",
        f"/app/sd-scripts/{model_type}_train_network.py",
        "--config_file", config_path
    ]

    try:
        print("Starting training subprocess...\n", flush=True)
        process = subprocess.Popen(
            training_command,
            stdout=subprocess.PIPE,
            stderr=subprocess.STDOUT,
            text=True,
            bufsize=1
        )

        for line in process.stdout:
            print(line, end="", flush=True)

        return_code = process.wait()
        if return_code != 0:
            raise subprocess.CalledProcessError(return_code, training_command)

        print("Training subprocess completed successfully.", flush=True)

    except subprocess.CalledProcessError as e:
        print("Training subprocess failed!", flush=True)
        print(f"Exit Code: {e.returncode}", flush=True)
        print(f"Command: {' '.join(e.cmd) if isinstance(e.cmd, list) else e.cmd}", flush=True)
        raise RuntimeError(f"Training subprocess failed with exit code {e.returncode}")


async def main():
    print("---STARTING IMAGE TRAINING SCRIPT---", flush=True)
    # Parse command line arguments
    parser = argparse.ArgumentParser(description="Image Model Training Script")
    parser.add_argument("--task-id", required=True, help="Task ID")
    parser.add_argument("--model", required=True, help="Model name or path")
    parser.add_argument("--dataset-zip", required=True, help="Link to dataset zip file")
    parser.add_argument("--model-type", required=True, choices=["sdxl", "flux"], help="Model type")
    parser.add_argument("--hours-to-complete", type=float, required=True, help="Number of hours to complete the task")
    parser.add_argument("--expected-repo-name", help="Expected repository name")
    parser.add_argument("--hours-to-complete", type=float, required=True, help="Number of hours to complete the task")
    args = parser.parse_args()

<<<<<<< HEAD
    os.makedirs(train_cst.IMAGE_CONTAINER_CONFIG_SAVE_PATH, exist_ok=True)
    os.makedirs(train_cst.IMAGE_CONTAINER_IMAGES_PATH, exist_ok=True)

    model_path = train_paths.get_image_base_model_path(args.model)
=======
    # Create required directories
    os.makedirs("/dataset/configs", exist_ok=True)
    os.makedirs("/dataset/outputs", exist_ok=True)
    os.makedirs("/dataset/images", exist_ok=True)

    model_folder = args.model.replace("/", "--")
    model_path = get_model_path(f"{train_cst.CACHE_PATH}/models/{model_folder}")
>>>>>>> 266da136

    # Create config file
    config_path = create_config(
        args.task_id,
        model_path,
        args.model_type,
        args.expected_repo_name,
    )

    # Prepare dataset
    print("Preparing dataset...", flush=True)

    prepare_dataset(
<<<<<<< HEAD
        training_images_zip_path=train_paths.get_image_training_zip_save_path(args.task_id),
=======
        training_images_zip_path=f"{train_cst.CACHE_PATH}/datasets/{args.task_id}.zip",
>>>>>>> 266da136
        training_images_repeat=cst.DIFFUSION_SDXL_REPEATS if args.model_type == ImageModelType.SDXL.value else cst.DIFFUSION_FLUX_REPEATS,
        instance_prompt=cst.DIFFUSION_DEFAULT_INSTANCE_PROMPT,
        class_prompt=cst.DIFFUSION_DEFAULT_CLASS_PROMPT,
        job_id=args.task_id,
        output_dir=train_cst.IMAGE_CONTAINER_IMAGES_PATH
    )

    # Run training
    run_training(args.model_type, config_path)


if __name__ == "__main__":
    asyncio.run(main())<|MERGE_RESOLUTION|>--- conflicted
+++ resolved
@@ -108,20 +108,10 @@
     parser.add_argument("--hours-to-complete", type=float, required=True, help="Number of hours to complete the task")
     args = parser.parse_args()
 
-<<<<<<< HEAD
     os.makedirs(train_cst.IMAGE_CONTAINER_CONFIG_SAVE_PATH, exist_ok=True)
     os.makedirs(train_cst.IMAGE_CONTAINER_IMAGES_PATH, exist_ok=True)
 
     model_path = train_paths.get_image_base_model_path(args.model)
-=======
-    # Create required directories
-    os.makedirs("/dataset/configs", exist_ok=True)
-    os.makedirs("/dataset/outputs", exist_ok=True)
-    os.makedirs("/dataset/images", exist_ok=True)
-
-    model_folder = args.model.replace("/", "--")
-    model_path = get_model_path(f"{train_cst.CACHE_PATH}/models/{model_folder}")
->>>>>>> 266da136
 
     # Create config file
     config_path = create_config(
@@ -134,12 +124,8 @@
     # Prepare dataset
     print("Preparing dataset...", flush=True)
 
-    prepare_dataset(
-<<<<<<< HEAD
+     prepare_dataset(
         training_images_zip_path=train_paths.get_image_training_zip_save_path(args.task_id),
-=======
-        training_images_zip_path=f"{train_cst.CACHE_PATH}/datasets/{args.task_id}.zip",
->>>>>>> 266da136
         training_images_repeat=cst.DIFFUSION_SDXL_REPEATS if args.model_type == ImageModelType.SDXL.value else cst.DIFFUSION_FLUX_REPEATS,
         instance_prompt=cst.DIFFUSION_DEFAULT_INSTANCE_PROMPT,
         class_prompt=cst.DIFFUSION_DEFAULT_CLASS_PROMPT,
