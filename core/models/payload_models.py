from typing import Dict
from typing import List
from typing import Optional
from typing import Union
from uuid import UUID

from fiber.logging_utils import get_logger
from pydantic import BaseModel
from pydantic import Field

from core.models.utility_models import CustomDatasetType
from core.models.utility_models import DatasetType
from core.models.utility_models import FileFormat
from core.models.utility_models import JobStatus
from core.models.utility_models import TaskStatus


logger = get_logger(__name__)


class MinerTaskRequst(BaseModel):
    ds_size: int
    model: str
    hours_to_complete: int
    task_id: str


class TrainRequest(BaseModel):
    dataset: str = Field(
        ...,
        description="Path to the dataset file or Hugging Face dataset name",
        min_length=1,
    )
    model: str = Field(
        ..., description="Name or path of the model to be trained", min_length=1
    )
    dataset_type: DatasetType | CustomDatasetType
    file_format: FileFormat
    task_id: str
    hours_to_complete: int


class TrainResponse(BaseModel):
    message: str
    task_id: UUID


class JobStatusPayload(BaseModel):
    task_id: UUID


class JobStatusResponse(BaseModel):
    task_id: UUID
    status: JobStatus


class EvaluationRequest(TrainRequest):
    original_model: str


class EvaluationResult(BaseModel):
    is_finetune: bool
    eval_loss: float
    perplexity: float


class MinerTaskResponse(BaseModel):
    message: str
    accepted: bool


class TaskRequest(BaseModel):
    ds_repo: str
    system_col: str
    instruction_col: str
    input_col: str
    output_col: str
    model_repo: str
    hours_to_complete: int


class SubmitTaskSubmissionRequest(BaseModel):
    task_id: str
    node_id: int
    repo: str


class TaskResponse(BaseModel):
    success: bool
    task_id: str
    message: Optional[str] = None


class SubmissionResponse(BaseModel):
    success: bool
    message: str
    submission_id: Optional[str] = None


class NewTaskRequest(BaseModel):
    model_repo: str
    ds_repo: str
    input_col: str
    hours_to_complete: int
    system_col: Optional[str] = None
    output_col: Optional[str] = None
    instruction_col: Optional[str] = None


class GetTasksRequest(BaseModel):
    fingerprint: str


class NewTaskResponse(BaseModel):
    success: bool
    task_id: UUID

class WinningSubmission(BaseModel):
    hotkey: str
    score: float
    model_repo: str


<<<<<<< HEAD
class MinerTaskResponse(BaseModel):
    hotkey: str
    quality_score: float

class TaskResultResponse(BaseModel):
    success: bool
    id: UUID
    miner_results: Optional[list[MinerTaskResponse]]



=======
>>>>>>> 6b278d2d
class TaskStatusResponse(BaseModel):
    success: bool
    id: UUID
    status: TaskStatus
    miners: Optional[List[Dict]]
    model_repo: str
    ds_repo: Optional[str]
    input_col: Optional[str]
    system_col: Optional[str]
    output_col: Optional[str]
    instruction_col: Optional[str]
    started: str
    end: str
    created: str
    hours_to_complete: int
    winning_submission: Optional[Union[WinningSubmission, None]] = None


class TaskListResponse(BaseModel):
    success: bool
    task_id: UUID
    status: TaskStatus<|MERGE_RESOLUTION|>--- conflicted
+++ resolved
@@ -121,7 +121,6 @@
     model_repo: str
 
 
-<<<<<<< HEAD
 class MinerTaskResponse(BaseModel):
     hotkey: str
     quality_score: float
@@ -133,8 +132,6 @@
 
 
 
-=======
->>>>>>> 6b278d2d
 class TaskStatusResponse(BaseModel):
     success: bool
     id: UUID
