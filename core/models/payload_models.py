<<<<<<< HEAD
from typing import Any, Optional
from uuid import UUID
from pydantic import BaseModel, Field
=======
from typing import Optional
from uuid import UUID
>>>>>>> 2bdf7fb6

from pydantic import BaseModel
from pydantic import Field

from core.models.utility_models import CustomDatasetType
from core.models.utility_models import DatasetType
from core.models.utility_models import FileFormat
from core.models.utility_models import JobStatus
from core.models.utility_models import TaskStatus


class TrainRequest(BaseModel):
    dataset: UUID = Field(
        ..., description="Path to the dataset file or Hugging Face dataset name"
    )
    model: str = Field(..., description="Name or path of the model to be trained")
    dataset_type: DatasetType | CustomDatasetType
    file_format: FileFormat
    job_id: str

class TrainResponse(BaseModel):
    message: str
    job_id: str


class JobStatusPayload(BaseModel):
    job_id: str


class JobStatusResponse(BaseModel):
    job_id: str
    status: JobStatus


class EvaluationRequest(TrainRequest):
    original_model: str

class EvaluationResult(BaseModel):
    is_finetune: bool
    eval_loss: float
    perplexity: float

class MinerTaskRequst(BaseModel):
    hf_training_repo: str
    model: str
    hours_to_complete: int

class MinerTaskResponse(BaseModel):
    message: str
    accepted: bool


class TaskRequest(BaseModel):
    ds_repo: str
    system_col: str
    instruction_col: str
    input_col: str
    output_col: str
    model_repo: str
    hours_to_complete: int


class SubmitTaskSubmissionRequest(BaseModel):
    task_id: str
    node_id: str
    repo: str

class TaskResponse(BaseModel):
    success: bool
    task_id: str
    message: Optional[str] = None



class SubmissionResponse(BaseModel):
    success: bool
    message: str
    submission_id: Optional[str] = None

class NewTaskRequest(BaseModel):
    model_repo: str
    ds_repo: str
    system_col: str
    instruction_col: str
    input_col: Optional[str] = None
    output_col: Optional[str] = None
    hours_to_complete: Optional[float] = None


class NewTaskResponse(BaseModel):
    success: bool
    task_id: UUID

class TaskStatusResponse(BaseModel):
    success: bool
    task_id: UUID
    status: TaskStatus

class TaskSubmissionRequest(BaseModel):
    task_id: UUID
    node_id: UUID
    repo: str

class TaskSubmissionResponse(BaseModel):
    success: bool
    message: str
    submission_id: Optional[UUID] = None<|MERGE_RESOLUTION|>--- conflicted
+++ resolved
@@ -1,11 +1,5 @@
-<<<<<<< HEAD
-from typing import Any, Optional
-from uuid import UUID
-from pydantic import BaseModel, Field
-=======
 from typing import Optional
 from uuid import UUID
->>>>>>> 2bdf7fb6
 
 from pydantic import BaseModel
 from pydantic import Field
