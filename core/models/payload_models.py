from datetime import datetime
from uuid import UUID

from fiber.logging_utils import get_logger
from pydantic import BaseModel
from pydantic import Field

from core.models.utility_models import CustomDatasetType
from core.models.utility_models import DatasetType
from core.models.utility_models import FileFormat
from core.models.utility_models import MinerTaskResult
from core.models.utility_models import TaskMinerResult
from core.models.utility_models import TaskStatus
from validator.core.models import AllNodeStats


logger = get_logger(__name__)


class MinerTaskRequest(BaseModel):
    ds_size: int
    model: str
    hours_to_complete: int
    task_id: str


class TrainRequest(BaseModel):
    dataset: str = Field(
        ...,
        description="Path to the dataset file or Hugging Face dataset name",
        min_length=1,
    )
    model: str = Field(..., description="Name or path of the model to be trained", min_length=1)
    dataset_type: DatasetType | CustomDatasetType
    file_format: FileFormat
    task_id: str
    hours_to_complete: int
<<<<<<< HEAD
    expected_repo_name: str
=======
    expected_repo_name: str | None = None
>>>>>>> b0c0f476


class TrainResponse(BaseModel):
    message: str
    task_id: UUID


class EvaluationResult(BaseModel):
    is_finetune: bool
    eval_loss: float
    perplexity: float


class MinerTaskResponse(BaseModel):
    message: str
    accepted: bool


class DatasetColumnsResponse(BaseModel):
    field_instruction: str
    field_input: str | None = None
    field_output: str | None = None


class NewTaskRequest(BaseModel):
    account_id: UUID

    field_instruction: str = Field(..., description="The column name for the instruction", examples=["instruction"])
    field_input: str | None = Field(None, description="The column name for the input", examples=["input"])
    field_output: str | None = Field(None, description="The column name for the output", examples=["output"])
    field_system: str | None = Field(None, description="The column name for the system (prompt)", examples=["system"])

    ds_repo: str = Field(..., description="The repository for the dataset", examples=["yahma/alpaca-cleaned"])
    file_format: FileFormat = Field(
        FileFormat.HF, description="The format of the dataset", examples=[FileFormat.HF, FileFormat.S3]
    )
    model_repo: str = Field(..., description="The repository for the model", examples=["Qwen/Qwen2.5-Coder-32B-Instruct"])

    hours_to_complete: int = Field(..., description="The number of hours to complete the task", examples=[1])

    format: None = None
    no_input_format: None = None

    # Turn off protected namespace for model
    model_config = {"protected_namespaces": ()}


class NewTaskResponse(BaseModel):
    success: bool = Field(..., description="Whether the task was created successfully")
    task_id: UUID | None = Field(..., description="The ID of the task")
    created_at: datetime = Field(..., description="The creation time of the task")
    account_id: UUID | None = Field(..., description="The account ID who owns the task")


class TaskResultResponse(BaseModel):
    id: UUID
    miner_results: list[MinerTaskResult] | None


class AllOfNodeResults(BaseModel):
    success: bool
    hotkey: str
    task_results: list[TaskMinerResult] | None


class TaskDetails(BaseModel):
    id: UUID
    account_id: UUID
    status: TaskStatus
    base_model_repository: str
    ds_repo: str

    field_system: str | None = Field(None, description="The column name for the `system (prompt)`", examples=["system"])
    field_instruction: str = Field(
        ..., description="The column name for the instruction - always needs to be provided", examples=["instruction"]
    )
    field_input: str | None = Field(None, description="The column name for the `input`", examples=["input"])
    field_output: str | None = Field(None, description="The column name for the `output`", examples=["output"])

    # NOTE: ATM can not be defined by the user, but should be able to in the future
    format: None = Field(None, description="The column name for the `format`", examples=["{instruction} {input}"])
    no_input_format: None = Field(
        None, description="If the field_input is not provided, what format should we use? ", examples=["{instruction}"]
    )
    system_format: None = Field(None, description="How to format the `system (prompt)`", examples=["{system}"])

    started_at: datetime | None
    finished_at: datetime | None
    created_at: datetime
    hours_to_complete: int
    trained_model_repository: str | None = Field(None, description="The winning model repository or backup repository if set")

    # Turn off protected namespace for model
    model_config = {"protected_namespaces": ()}


class LeaderboardRow(BaseModel):
    hotkey: str
    stats: AllNodeStats<|MERGE_RESOLUTION|>--- conflicted
+++ resolved
@@ -35,11 +35,8 @@
     file_format: FileFormat
     task_id: str
     hours_to_complete: int
-<<<<<<< HEAD
-    expected_repo_name: str
-=======
     expected_repo_name: str | None = None
->>>>>>> b0c0f476
+
 
 
 class TrainResponse(BaseModel):
