from typing import Dict
from typing import List
from typing import Optional
from typing import Union
from uuid import UUID

from fiber.logging_utils import get_logger
from pydantic import BaseModel
from pydantic import Field

from core.models.utility_models import CustomDatasetType
from core.models.utility_models import DatasetType
from core.models.utility_models import FileFormat
from core.models.utility_models import JobStatus
from core.models.utility_models import TaskStatus


logger = get_logger(__name__)


class MinerTaskRequst(BaseModel):
    ds_size: int
    model: str
    hours_to_complete: int
    task_id: str


class TrainRequest(BaseModel):
    dataset: str = Field(
        ...,
        description="Path to the dataset file or Hugging Face dataset name",
        min_length=1,
    )
    model: str = Field(
        ..., description="Name or path of the model to be trained", min_length=1
    )
    dataset_type: DatasetType | CustomDatasetType
    file_format: FileFormat
    task_id: str
    hours_to_complete: int


class TrainResponse(BaseModel):
    message: str
    task_id: UUID


class JobStatusPayload(BaseModel):
    task_id: UUID


class JobStatusResponse(BaseModel):
    task_id: UUID
    status: JobStatus


class EvaluationRequest(TrainRequest):
    original_model: str


class EvaluationResult(BaseModel):
    is_finetune: bool
    eval_loss: float
    perplexity: float


class MinerTaskResponse(BaseModel):
    message: str
    accepted: bool


class TaskRequest(BaseModel):  # did not add format
    ds_repo: str
    system_col: str
    instruction_col: str
    input_col: str
    output_col: str
    model_repo: str
    hours_to_complete: int


class SubmitTaskSubmissionRequest(BaseModel):
    task_id: str
    node_id: int
    repo: str


class TaskResponse(BaseModel):
    success: bool
    task_id: str
    message: Optional[str] = None


class SubmissionResponse(BaseModel):
    success: bool
    message: str
    submission_id: Optional[str] = None


class NewTaskRequest(BaseModel):
    model_repo: str
    ds_repo: str
<<<<<<< HEAD
    instruction_col: str
=======
    input_col: Optional[str] = None
>>>>>>> 53cdf7cb
    hours_to_complete: int
    input_col: Optional[str] = None
    system_col: Optional[str] = None
    output_col: Optional[str] = None
<<<<<<< HEAD
=======
    format_col: Optional[str] = None
    no_input_format_col: Optional[str] = None
>>>>>>> 53cdf7cb


class GetTasksRequest(BaseModel):
    fingerprint: str


class NewTaskResponse(BaseModel):
    success: bool
    task_id: UUID

class WinningSubmission(BaseModel):
    hotkey: str
    score: float
    model_repo: str


class MinerTaskResult(BaseModel):
    hotkey: str
    quality_score: float


class TaskMinerResult(BaseModel):
    task_id: UUID
    quality_score: float

class AllOfNodeResults(BaseModel):
    success: bool
    hotkey: str
    task_results: Optional[list[TaskMinerResult]]


class TaskResultResponse(BaseModel):
    success: bool
    id: UUID
    miner_results: Optional[list[MinerTaskResult]]



class TaskStatusResponse(BaseModel):
    success: bool
    id: UUID
    status: TaskStatus
    miners: Optional[List[Dict]]
    model_repo: str
    ds_repo: Optional[str]
    input_col: Optional[str]
    system_col: Optional[str]
    output_col: Optional[str]
    instruction_col: Optional[str]
    format_col: Optional[str]
    no_input_format_col: Optional[str]
    started: str
    end: str
    created: str
    hours_to_complete: int
    winning_submission: Optional[Union[WinningSubmission, None]] = None


class TaskListResponse(BaseModel):
    success: bool
    task_id: UUID
    status: TaskStatus<|MERGE_RESOLUTION|>--- conflicted
+++ resolved
@@ -100,20 +100,13 @@
 class NewTaskRequest(BaseModel):
     model_repo: str
     ds_repo: str
-<<<<<<< HEAD
     instruction_col: str
-=======
     input_col: Optional[str] = None
->>>>>>> 53cdf7cb
     hours_to_complete: int
-    input_col: Optional[str] = None
     system_col: Optional[str] = None
     output_col: Optional[str] = None
-<<<<<<< HEAD
-=======
     format_col: Optional[str] = None
     no_input_format_col: Optional[str] = None
->>>>>>> 53cdf7cb
 
 
 class GetTasksRequest(BaseModel):
