import uuid
from datetime import datetime
from enum import Enum
from uuid import UUID

from pydantic import BaseModel
from pydantic import ConfigDict
from pydantic import Field


class FileFormat(str, Enum):
    CSV = "csv"  # needs to be local file
    JSON = "json"  # needs to be local file
    HF = "hf"  # Hugging Face dataset
    S3 = "s3"


class JobStatus(str, Enum):
    QUEUED = "Queued"
    RUNNING = "Running"
    COMPLETED = "Completed"
    FAILED = "Failed"
    NOT_FOUND = "Not Found"


class TaskStatus(str, Enum):
    PENDING = "pending"
    PREPARING_DATA = "preparing_data"
    PREP_TASK_FAILURE = "prep_task_failure"
    LOOKING_FOR_NODES = "looking_for_nodes"
    FAILURE_FINDING_NODES = "failure_finding_nodes"
    DELAYED = "delayed"
    READY = "ready"
    TRAINING = "training"
    PREEVALUATION = "preevaluation"
    EVALUATING = "evaluating"
    SUCCESS = "success"
    FAILURE = "failure"


class WinningSubmission(BaseModel):
    hotkey: str
    score: float
    model_repo: str

    # Turn off protected namespace for model
    model_config = ConfigDict(protected_namespaces=())


class MinerSubmission(BaseModel):
    repo: str
    model_hash: str | None = None


class MinerTaskResult(BaseModel):
    hotkey: str
    quality_score: float
    test_loss: float | None
    synth_loss: float | None
    score_reason: str | None


# NOTE: Confusing name with the class above
class TaskMinerResult(BaseModel):
    task_id: UUID
    quality_score: float


class InstructTextDatasetType(BaseModel):
    system_prompt: str | None = ""
    system_format: str | None = "{system}"
    field_system: str | None = None
    field_instruction: str | None = None
    field_input: str | None = None
    field_output: str | None = None
    format: str | None = None
    no_input_format: str | None = None
    field: str | None = None


class RewardFunction(BaseModel):
    """Model representing a reward function with its metadata"""

    reward_func: str = Field(
        ...,
        description="String with the python code of the reward function to use",
        examples=[
            "def reward_func_conciseness(completions, **kwargs):",
            '"""Reward function that favors shorter, more concise answers."""',
            "    return [100.0/(len(completion.split()) + 10) for completion in completions]",
        ],
    )
    reward_weight: float = Field(..., ge=0)
    func_hash: str | None = None
    is_generic: bool | None = None


class GrpoDatasetType(BaseModel):
    field_prompt: str | None = None
    reward_functions: list[RewardFunction] | None = []


class DpoDatasetType(BaseModel):
    field_prompt: str | None = None
    field_system: str | None = None
    field_chosen: str | None = None
    field_rejected: str | None = None
    prompt_format: str | None = "{prompt}"
    chosen_format: str | None = "{chosen}"
    rejected_format: str | None = "{rejected}"
    

class ChatTemplateDatasetType(BaseModel):
    chat_template: str | None = "chatml"
    chat_column: str | None = "conversations"
    chat_role_field: str | None = "from"
    chat_content_field: str | None = "value"
    chat_user_reference: str | None = "user"
    chat_assistant_reference: str | None = "assistant"


class ImageModelType(str, Enum):
    FLUX = "flux"
    SDXL = "sdxl"


class Job(BaseModel):
    job_id: str = Field(default_factory=lambda: str(uuid.uuid4()))
    model: str
    status: JobStatus = JobStatus.QUEUED
    error_message: str | None = None
    expected_repo_name: str | None = None


TextDatasetType = InstructTextDatasetType | DpoDatasetType | GrpoDatasetType | ChatTemplateDatasetType


class TextJob(Job):
    dataset: str
    dataset_type: TextDatasetType
    file_format: FileFormat


class DiffusionJob(Job):
    model_config = ConfigDict(protected_namespaces=())
    dataset_zip: str = Field(
        ...,
        description="Link to dataset zip file",
        min_length=1,
    )
    model_type: ImageModelType = ImageModelType.SDXL


class Role(str, Enum):
    SYSTEM = "system"
    USER = "user"
    ASSISTANT = "assistant"


class Message(BaseModel):
    role: Role
    content: str


class Prompts(BaseModel):
    input_output_reformulation_sys: str
    input_output_reformulation_user: str
    input_reformulation_sys: str
    input_reformulation_user: str
    reward_function_generation_sys: str
    reward_function_generation_user: str


class TaskType(str, Enum):
    INSTRUCTTEXTTASK = "InstructTextTask"
    IMAGETASK = "ImageTask"
    DPOTASK = "DpoTask"
    GRPOTASK = "GrpoTask"
    CHATTASK = "ChatTask"

    def __hash__(self):
        return hash(str(self))


class ImageTextPair(BaseModel):
    image_url: str = Field(..., description="Presigned URL for the image file")
    text_url: str = Field(..., description="Presigned URL for the text file")

<<<<<<< HEAD

class GPUType(str, Enum):
    H100 = "H100"
    A100 = "A100"
    A6000 = "A6000"


class TrainingStatus(str, Enum):
    PENDING = "pending"
    TRAINING = "training"
    SUCCESS = "success"
    FAILURE = "failure"


class GPUInfo(BaseModel):
    gpu_id: int = Field(..., description="GPU ID")
    gpu_type: GPUType = Field(..., description="GPU Type")
    vram_gb: int = Field(..., description="GPU VRAM in GB")
    available: bool = Field(..., description="GPU Availability")
    used_until: datetime | None = Field(default=None, description="GPU Used Until")


class TrainerInfo(BaseModel):
    trainer_ip: str = Field(..., description="Trainer IP address")
    gpus: list[GPUInfo] = Field(..., description="List of GPUs available on this trainer")
=======
>>>>>>> 3bb38548
<|MERGE_RESOLUTION|>--- conflicted
+++ resolved
@@ -186,7 +186,6 @@
     image_url: str = Field(..., description="Presigned URL for the image file")
     text_url: str = Field(..., description="Presigned URL for the text file")
 
-<<<<<<< HEAD
 
 class GPUType(str, Enum):
     H100 = "H100"
@@ -211,6 +210,4 @@
 
 class TrainerInfo(BaseModel):
     trainer_ip: str = Field(..., description="Trainer IP address")
-    gpus: list[GPUInfo] = Field(..., description="List of GPUs available on this trainer")
-=======
->>>>>>> 3bb38548
+    gpus: list[GPUInfo] = Field(..., description="List of GPUs available on this trainer")