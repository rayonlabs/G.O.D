--- conflicted
+++ resolved
@@ -74,14 +74,11 @@
         "Calculated as: (defending_champion_score - new_winner_score) / defending_champion_score. "
         "score = loss, so lower is better. Higher diff = better perf = less burn.",
     )
-<<<<<<< HEAD
-=======
     updated_at: datetime | None = Field(
         default=None,
         description="Timestamp when the tournament was last updated (typically when it completed). "
         "Used for time-based decay calculations - represents when the champion won/defended.",
     )
->>>>>>> 5edff32f
 
 
 class TournamentRoundData(BaseModel):
