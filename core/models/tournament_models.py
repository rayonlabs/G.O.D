import secrets
from datetime import datetime
from enum import Enum

from pydantic import BaseModel
from pydantic import Field

<<<<<<< HEAD
from core.models.utility_models import TaskType
from core.models.utility_models import TrainingStatus
from validator.core.constants import TOURNAMENT_DPO_GPU_MULTIPLIER
from validator.core.constants import TOURNAMENT_GPU_THRESHOLD_FOR_2X_H100
from validator.core.constants import TOURNAMENT_GPU_THRESHOLD_FOR_4X_H100
from validator.core.constants import TOURNAMENT_GPU_THRESHOLD_FOR_8X_H100
from validator.core.constants import TOURNAMENT_GRPO_GPU_MULTIPLIER
from validator.core.models import AnyTypeRawTask


class TournamentTaskTraining(BaseModel):
    task: AnyTypeRawTask
    hotkey: str
    training_status: TrainingStatus
    n_training_attempts: int
    created_at: datetime
    updated_at: datetime
=======
from core.models.utility_models import TaskType, TrainingStatus
from validator.core.models import AnyTypeRawTask
from validator.core.constants import (
    TOURNAMENT_GPU_THRESHOLD_FOR_2X_H100,
    TOURNAMENT_GPU_THRESHOLD_FOR_4X_H100,
    TOURNAMENT_GPU_THRESHOLD_FOR_8X_H100,
    TOURNAMENT_DPO_GPU_MULTIPLIER,
    TOURNAMENT_GRPO_GPU_MULTIPLIER,
)
>>>>>>> ff5b06cc


class TournamentStatus(str, Enum):
    PENDING = "pending"
    ACTIVE = "active"
    COMPLETED = "completed"
    CANCELLED = "cancelled"


class RoundStatus(str, Enum):
    PENDING = "pending"
    ACTIVE = "active"
    COMPLETED = "completed"


class RoundType(str, Enum):
    GROUP = "group"
    KNOCKOUT = "knockout"


class TournamentType(str, Enum):
    TEXT = "text"
    IMAGE = "image"


class GpuRequirement(str, Enum):
    A100 = "A100"
    H100_1X = "1xH100"
    H100_2X = "2xH100"
    H100_4X = "4xH100"
    H100_8X = "8xH100"


def generate_tournament_id() -> str:
    hash_part = secrets.token_hex(8)
    date_part = datetime.now().strftime("%Y%m%d")
    return f"tourn_{hash_part}_{date_part}"


def generate_round_id(tournament_id: str, round_number: int) -> str:
    return f"{tournament_id}_round_{round_number:03d}"


def generate_group_id(round_id: str, group_number: int) -> str:
    return f"{round_id}_group_{group_number:03d}"


def generate_pair_id(round_id: str, pair_number: int) -> str:
    return f"{round_id}_pair_{pair_number:03d}"


def get_tournament_gpu_requirement(task_type: TaskType, model_params_count: int) -> GpuRequirement:
    if task_type == TaskType.IMAGETASK:
        return GpuRequirement.A100

    params_b = model_params_count / 1_000_000_000

    if task_type == TaskType.DPOTASK:
        params_b *= TOURNAMENT_DPO_GPU_MULTIPLIER
    elif task_type == TaskType.GRPOTASK:
        params_b *= TOURNAMENT_GRPO_GPU_MULTIPLIER

    if params_b <= TOURNAMENT_GPU_THRESHOLD_FOR_2X_H100:
        return GpuRequirement.H100_1X
    elif params_b <= TOURNAMENT_GPU_THRESHOLD_FOR_4X_H100:
        return GpuRequirement.H100_2X
    elif params_b <= TOURNAMENT_GPU_THRESHOLD_FOR_8X_H100:
        return GpuRequirement.H100_4X
    else:
        return GpuRequirement.H100_8X


class TournamentData(BaseModel):
    tournament_id: str
    tournament_type: TournamentType
    status: TournamentStatus = TournamentStatus.PENDING
    current_round_id: str | None = None
    base_winner_hotkey: str | None = None
    winner_hotkey: str | None = None


class TournamentRoundData(BaseModel):
    round_id: str
    tournament_id: str
    round_number: int
    round_type: RoundType
    is_final_round: bool = False
    status: RoundStatus = RoundStatus.PENDING


class TournamentGroupData(BaseModel):
    group_id: str
    round_id: str


class TournamentPairData(BaseModel):
    pair_id: str
    round_id: str
    hotkey1: str
    hotkey2: str
    winner_hotkey: str | None = None


class TournamentParticipant(BaseModel):
    tournament_id: str
    hotkey: str
    eliminated_in_round_id: str | None = None
    final_position: int | None = None
    training_repo: str | None = None
    training_commit_hash: str | None = None


class TournamentTask(BaseModel):
    tournament_id: str
    round_id: str
    task_id: str
    group_id: str | None = None
    pair_id: str | None = None
    gpu_requirement: GpuRequirement | None = None


class Group(BaseModel):
    member_ids: list[str]
    task_ids: list[str] | None = None


class GroupRound(BaseModel):
    groups: list[Group]


class KnockoutRound(BaseModel):
    # pairs of hotkeys
    pairs: list[tuple[str, str]]
    tasks: list[str] | None = None


Round = GroupRound | KnockoutRound


class TournamentRound(BaseModel):
    round_structure: Round
    tasks: list[str] = Field(default_factory=list)
    is_final_round: bool = False


class TournamentTaskTraining(BaseModel):
    task: AnyTypeRawTask
    hotkey: str
    training_status: TrainingStatus
    n_training_attempts: int
    created_at: datetime
    updated_at: datetime<|MERGE_RESOLUTION|>--- conflicted
+++ resolved
@@ -5,25 +5,6 @@
 from pydantic import BaseModel
 from pydantic import Field
 
-<<<<<<< HEAD
-from core.models.utility_models import TaskType
-from core.models.utility_models import TrainingStatus
-from validator.core.constants import TOURNAMENT_DPO_GPU_MULTIPLIER
-from validator.core.constants import TOURNAMENT_GPU_THRESHOLD_FOR_2X_H100
-from validator.core.constants import TOURNAMENT_GPU_THRESHOLD_FOR_4X_H100
-from validator.core.constants import TOURNAMENT_GPU_THRESHOLD_FOR_8X_H100
-from validator.core.constants import TOURNAMENT_GRPO_GPU_MULTIPLIER
-from validator.core.models import AnyTypeRawTask
-
-
-class TournamentTaskTraining(BaseModel):
-    task: AnyTypeRawTask
-    hotkey: str
-    training_status: TrainingStatus
-    n_training_attempts: int
-    created_at: datetime
-    updated_at: datetime
-=======
 from core.models.utility_models import TaskType, TrainingStatus
 from validator.core.models import AnyTypeRawTask
 from validator.core.constants import (
@@ -33,7 +14,7 @@
     TOURNAMENT_DPO_GPU_MULTIPLIER,
     TOURNAMENT_GRPO_GPU_MULTIPLIER,
 )
->>>>>>> ff5b06cc
+
 
 
 class TournamentStatus(str, Enum):
@@ -179,10 +160,11 @@
     is_final_round: bool = False
 
 
+
 class TournamentTaskTraining(BaseModel):
     task: AnyTypeRawTask
     hotkey: str
     training_status: TrainingStatus
     n_training_attempts: int
     created_at: datetime
-    updated_at: datetime+    updated_at: datetime
