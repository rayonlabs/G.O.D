import secrets
from datetime import datetime
from enum import Enum
from uuid import UUID

from fiber.chain.models import Node
from pydantic import BaseModel
from pydantic import ConfigDict
from pydantic import Field
from pydantic import field_validator

from core.models.payload_models import TrainingRepoResponse
from core.models.utility_models import TaskType
from core.models.utility_models import TrainingStatus
from validator.core.constants import TOURNAMENT_DPO_GPU_MULTIPLIER
from validator.core.constants import TOURNAMENT_GPU_THRESHOLD_FOR_2X_H100
from validator.core.constants import TOURNAMENT_GPU_THRESHOLD_FOR_4X_H100
from validator.core.constants import TOURNAMENT_GPU_THRESHOLD_FOR_8X_H100
from validator.core.constants import TOURNAMENT_GRPO_GPU_MULTIPLIER
from validator.core.models import AnyTypeRawTask


class TournamentStatus(str, Enum):
    PENDING = "pending"
    ACTIVE = "active"
    COMPLETED = "completed"
    CANCELLED = "cancelled"


class RoundStatus(str, Enum):
    PENDING = "pending"
    ACTIVE = "active"
    COMPLETED = "completed"


class RoundType(str, Enum):
    GROUP = "group"
    KNOCKOUT = "knockout"


class TournamentType(str, Enum):
    TEXT = "text"
    IMAGE = "image"


class GpuRequirement(str, Enum):
    A100 = "A100"
    H100_1X = "1xH100"
    H100_2X = "2xH100"
    H100_4X = "4xH100"
    H100_8X = "8xH100"


def generate_tournament_id() -> str:
    hash_part = secrets.token_hex(8)
    date_part = datetime.now().strftime("%Y%m%d")
    return f"tourn_{hash_part}_{date_part}"


def generate_round_id(tournament_id: str, round_number: int) -> str:
    return f"{tournament_id}_round_{round_number:03d}"


def generate_group_id(round_id: str, group_number: int) -> str:
    return f"{round_id}_group_{group_number:03d}"


def generate_pair_id(round_id: str, pair_number: int) -> str:
    return f"{round_id}_pair_{pair_number:03d}"


def get_tournament_gpu_requirement(task_type: TaskType, model_params_count: int) -> GpuRequirement:
    if task_type == TaskType.IMAGETASK:
        return GpuRequirement.A100

    params_b = model_params_count / 1_000_000_000

    if task_type == TaskType.DPOTASK:
        params_b *= TOURNAMENT_DPO_GPU_MULTIPLIER
    elif task_type == TaskType.GRPOTASK:
        params_b *= TOURNAMENT_GRPO_GPU_MULTIPLIER

    if params_b <= TOURNAMENT_GPU_THRESHOLD_FOR_2X_H100:
        return GpuRequirement.H100_1X
    elif params_b <= TOURNAMENT_GPU_THRESHOLD_FOR_4X_H100:
        return GpuRequirement.H100_2X
    elif params_b <= TOURNAMENT_GPU_THRESHOLD_FOR_8X_H100:
        return GpuRequirement.H100_4X
    else:
        return GpuRequirement.H100_8X


class TournamentData(BaseModel):
    tournament_id: str
    tournament_type: TournamentType
    status: TournamentStatus = TournamentStatus.PENDING
    base_winner_hotkey: str | None = None
    winner_hotkey: str | None = None
    winning_performance_difference: float | None = None


class TournamentRoundData(BaseModel):
    round_id: str
    tournament_id: str
    round_number: int
    round_type: RoundType
    is_final_round: bool = False
    status: RoundStatus = RoundStatus.PENDING


class TournamentGroupData(BaseModel):
    group_id: str
    round_id: str


class TournamentPairData(BaseModel):
    pair_id: str
    round_id: str
    hotkey1: str
    hotkey2: str
    winner_hotkey: str | None = None


class TournamentParticipant(BaseModel):
    tournament_id: str
    hotkey: str
    eliminated_in_round_id: str | None = None
    final_position: int | None = None
    training_repo: str | None = None
    training_commit_hash: str | None = None
    stake_required: float | None = None
    backup_repo: str | None = None


class TournamentTask(BaseModel):
    tournament_id: str
    round_id: str
    task_id: str
    group_id: str | None = None
    pair_id: str | None = None
    gpu_requirement: GpuRequirement | None = None

    @field_validator("task_id", mode="before")
    @classmethod
    def ensure_str(cls, v):
        if isinstance(v, UUID):
            return str(v)
        return v


class Group(BaseModel):
    member_ids: list[str]
    task_ids: list[str] | None = None


class GroupRound(BaseModel):
    groups: list[Group]


class KnockoutRound(BaseModel):
    # pairs of hotkeys
    pairs: list[tuple[str, str]]
    tasks: list[str] | None = None


Round = GroupRound | KnockoutRound


class TournamentRound(BaseModel):
    round_structure: Round
    tasks: list[str] = Field(default_factory=list)
    is_final_round: bool = False


class TaskTrainingAssignment(BaseModel):
    """Data for assigning a task-hotkey pair for training with repo information."""

    task_id: str
    hotkey: str
    created_at: datetime
    priority: int = Field(
        default=1, description="Training priority: 1=organic (non-tournament/non-benchmark), 2=tournament, 3=benchmark"
    )
    training_repo: str | None = None
    training_commit_hash: str | None = None


class TournamentTaskTraining(BaseModel):
    task: AnyTypeRawTask
    hotkey: str
    training_status: TrainingStatus
    n_training_attempts: int
    created_at: datetime
    updated_at: datetime
    training_repo: str | None = None
    training_commit_hash: str | None = None


class TournamentTaskScore(BaseModel):
    task_id: str
    group_id: str | None
    pair_id: str | None
    winner: str | None
    participant_scores: list[dict]


class DetailedTournamentTaskScore(TournamentTaskScore):
    task_type: TaskType | None = None


class TournamentRoundResult(BaseModel):
    round_id: str
    round_number: int
    round_type: str
    is_final_round: bool
    tasks: list[TournamentTaskScore]


class DetailedTournamentRoundResult(TournamentRoundResult):
    status: str
    participants: list[str]
    tasks: list[DetailedTournamentTaskScore]


class TournamentResults(BaseModel):
    tournament_id: str
    rounds: list[TournamentRoundResult]


class TournamentResultsWithWinners(BaseModel):
    tournament_id: str
    rounds: list[TournamentRoundResult]
    base_winner_hotkey: str | None = None
    winner_hotkey: str | None = None


class TournamentScore(BaseModel):
    hotkey: str
    score: float


class TournamentTypeResult(BaseModel):
    scores: list[TournamentScore]
    prev_winner_hotkey: str | None
    prev_winner_won_final: bool


class TaskPerformanceDifference(BaseModel):
    """Performance difference data for a single task"""

    task_id: str
    task_type: str
    boss_score: float | None
    challenger_score: float | None
    threshold_used: float  # 0.05, 0.075, or 0.10
    performance_difference: float | None  # Percentage difference (positive = challenger better)
    challenger_won: bool


class TournamentPerformanceData(BaseModel):
    """Performance data for tournament vs sync comparison"""

    tournament_task_id: str
    synthetic_task_id: str
    task_type: str
    tournament_winner_score: float
    best_synthetic_score: float
    performance_difference: float  # Percentage difference (positive = tournament better)


class TournamentBurnData(BaseModel):
    """Data explaining emission burn calculation"""

    text_performance_diff: float | None
    image_performance_diff: float | None
    weighted_average_diff: float
    burn_proportion: float
    tournament_weight: float
    burn_weight: float


class TournamentDetailsResponse(BaseModel):
    tournament_id: str
    tournament_type: TournamentType
    status: TournamentStatus
    base_winner_hotkey: str | None
    winner_hotkey: str | None
    participants: list[TournamentParticipant]
    rounds: list[DetailedTournamentRoundResult]
    final_scores: list[TournamentScore]
    text_tournament_weight: float
    image_tournament_weight: float
    boss_round_performance: list[TaskPerformanceDifference] | None = None
    sync_performance: list[TournamentPerformanceData] | None = None


class TournamentAuditData(BaseModel):
    text_tournament_data: TournamentResultsWithWinners | None = None
    image_tournament_data: TournamentResultsWithWinners | None = None
    participants: list[str] = []
<<<<<<< HEAD
    tournament_weight_multiplier: float = 0.0
    burn_weight: float = 0.0
=======
    text_tournament_weight: float = 0.0
    image_tournament_weight: float = 0.0
    text_regular_weight: float = 0.0
    image_regular_weight: float = 0.0
    separated_burn_weight: float = 0.0
    weekly_participation: list["HotkeyTaskParticipation"] = []
>>>>>>> 3ee725ad


class BossRoundTaskCompletion(BaseModel):
    total_synth_tasks: int
    completed_synth_tasks: int


class BossRoundTaskPair(BaseModel):
    tournament_task_id: str
    synthetic_task_id: str
    winner_hotkey: str
    task_type: str


class TaskScore(BaseModel):
    hotkey: str
    test_loss: float
    synth_loss: float
    quality_score: float


class RespondingNode(BaseModel):
    model_config = ConfigDict(arbitrary_types_allowed=True)

    node: Node
    training_repo_response: TrainingRepoResponse
    boosted_stake: float
    actual_stake: float


class NextTournamentInfo(BaseModel):
    tournament_type: TournamentType
    next_start_date: datetime | None = None
    next_end_date: datetime | None = None
    interval_hours: int | None = None
    current_round_number: int | None = None
    tournament_status: str | None = None


class NextTournamentDates(BaseModel):
    text: NextTournamentInfo
    image: NextTournamentInfo


class ActiveTournamentParticipant(BaseModel):
    hotkey: str
    stake_requirement: float


class ActiveTournamentInfo(BaseModel):
    tournament_id: str
    tournament_type: TournamentType
    status: TournamentStatus
    participants: list[ActiveTournamentParticipant]
    created_at: datetime


class ActiveTournamentsResponse(BaseModel):
    text: ActiveTournamentInfo | None
    image: ActiveTournamentInfo | None


class LatestTournamentsDetailsResponse(BaseModel):
    """Response for latest tournaments with burn data"""

    text: TournamentDetailsResponse | None
    image: TournamentDetailsResponse | None
    burn_data: TournamentBurnData


class TournamentHistoryEntry(BaseModel):
    """Individual tournament entry for history response"""

    tournament_id: str
    tournament_type: TournamentType
    status: TournamentStatus
    winner_hotkey: str | None = None
    base_winner_hotkey: str | None = None
    created_at: datetime | None = None


class TournamentHistoryResponse(BaseModel):
    """Response for tournament history endpoint"""

    tournaments: list[TournamentHistoryEntry]


class BenchmarkTaskCopy(BaseModel):
    """Raw benchmark task copy data from database"""

    copy_task_id: str
    root_task_id: str
    participant_hotkey: str
    tournament_id: str | None = None
    created_at: datetime
    task_type: TaskType
    model_id: str
    dataset: str
    hours_to_complete: int
    model_params_count: int
    is_organic: bool
    task_created_at: datetime | None = None


class BenchmarkInstance(BaseModel):
    """A single benchmark instance (copy task) with its results"""

    copy_task_id: str
    participant_hotkey: str
    tournament_id: str
    created_at: datetime
    test_loss: float | None = None


class BenchmarkTimeline(BaseModel):
    """Timeline of benchmark results for a single root task"""

    root_task_id: str
    task_type: TaskType
    model_id: str
    dataset: str
    hours_to_complete: int
    model_params_count: int
    is_organic: bool
    task_created_at: datetime | None = None
    benchmarks: list[BenchmarkInstance] = Field(default_factory=list)


class BenchmarkTimelineResponse(BaseModel):
    """Response containing benchmark timelines for all tasks"""

    timelines: list[BenchmarkTimeline]


class HotkeyTournamentParticipation(BaseModel):
    """Tournament participation data for a specific hotkey"""

    hotkey: str
    participated_in_text: bool  # participated in the most recent text tournament
    participated_in_image: bool  # participated in the most recent image tournament
    text_proportion: float  # 0.0, 0.6, or 1.0 based on participation
    image_proportion: float  # 0.0, 0.4, or 1.0 based on participation


class HotkeyTaskParticipation(BaseModel):
    """Weekly task participation data for a specific hotkey"""

    hotkey: str
    text_task_proportion: float  # proportion of text tasks (0.0 to 1.0)
    image_task_proportion: float  # proportion of image tasks (0.0 to 1.0)
    total_tasks: int  # total number of tasks in the period


class TournamentBurnDataSeparated(BaseModel):
    """Separated burn data by tournament type"""

    text_performance_diff: float | None
    image_performance_diff: float | None
    text_burn_proportion: float
    image_burn_proportion: float
    text_tournament_weight: float
    image_tournament_weight: float
    burn_weight: float


class NodeWeightsResult(BaseModel):
    """Result of node weight calculations"""

    node_ids: list[int]
    node_weights: list[float]

    def to_tuple(self) -> tuple[list[int], list[float]]:
        """Convert to tuple format for compatibility with existing code"""
        return self.node_ids, self.node_weights<|MERGE_RESOLUTION|>--- conflicted
+++ resolved
@@ -298,17 +298,10 @@
     text_tournament_data: TournamentResultsWithWinners | None = None
     image_tournament_data: TournamentResultsWithWinners | None = None
     participants: list[str] = []
-<<<<<<< HEAD
-    tournament_weight_multiplier: float = 0.0
-    burn_weight: float = 0.0
-=======
     text_tournament_weight: float = 0.0
     image_tournament_weight: float = 0.0
-    text_regular_weight: float = 0.0
-    image_regular_weight: float = 0.0
     separated_burn_weight: float = 0.0
     weekly_participation: list["HotkeyTaskParticipation"] = []
->>>>>>> 3ee725ad
 
 
 class BossRoundTaskCompletion(BaseModel):
