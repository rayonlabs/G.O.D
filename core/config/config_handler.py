import os

import yaml
from fiber.logging_utils import get_logger
from transformers import AutoTokenizer

from core.constants import REPO_ID
from core.models.utility_models import CustomDatasetType
from core.models.utility_models import DatasetType
from core.models.utility_models import FileFormat


logger = get_logger(__name__)


def create_dataset_entry(
    dataset: str,
    dataset_type: DatasetType | CustomDatasetType,
    file_format: FileFormat,
) -> dict:
    dataset_entry = {"path": dataset}

    if file_format == FileFormat.JSON:
        dataset_entry = {
            "path": f"/workspace/input_data/{os.path.basename(dataset)}"}

    if isinstance(dataset_type, DatasetType):
        dataset_entry["type"] = dataset_type.value
    elif isinstance(dataset_type, CustomDatasetType):
        custom_type_dict = {
            key: value
            for key, value in dataset_type.model_dump().items()
            if value is not None
        }
        dataset_entry.update(_process_custom_dataset_fields(custom_type_dict))
    else:
        raise ValueError("Invalid dataset_type provided.")

    if file_format != FileFormat.HF:
        dataset_entry["ds_type"] = file_format.value
        dataset_entry["data_files"] = [os.path.basename(dataset)]

    return dataset_entry


def update_model_info(config: dict, model: str, job_id: str = ""):
    logger.info("WE ARE UPDATING THE MODEL INFO")
    tokenizer = AutoTokenizer.from_pretrained(model, trust_remote_code=True)
    if tokenizer.pad_token_id is None and tokenizer.eos_token_id is not None:
        config["special_tokens"] = {"pad_token": tokenizer.eos_token}
<<<<<<< HEAD
    if "llama" in model.lower() or "gemma" in model.lower() or "mistral" in model.lower() or "jamba" in model.lower():
        config["flash_attention"] = True
    else:
        config["flash_attention"] = False
=======

>>>>>>> 82eb1402
    config["base_model"] = model
    config["wandb_runid"] = job_id
    config["wandb_name"] = job_id
    config["hub_model_id"] = f"{REPO_ID}/{job_id}"
    return config


def save_config(config: dict, config_path: str):
    with open(config_path, "w") as file:
        yaml.dump(config, file)


def _process_custom_dataset_fields(custom_type_dict: dict) -> dict:
    if not custom_type_dict.get("field_output"):
        return {
            "type": "completion",
            "field": custom_type_dict.get("field_instruction"),
        }

    processed_dict = custom_type_dict.copy()
    processed_dict.setdefault("no_input_format", "{instruction}")
    if processed_dict.get("field_input"):
        processed_dict.setdefault("format", "{instruction} {input}")
    else:
        processed_dict.setdefault("format", "{instruction}")

    return {"format": "custom", "type": processed_dict}<|MERGE_RESOLUTION|>--- conflicted
+++ resolved
@@ -48,14 +48,12 @@
     tokenizer = AutoTokenizer.from_pretrained(model, trust_remote_code=True)
     if tokenizer.pad_token_id is None and tokenizer.eos_token_id is not None:
         config["special_tokens"] = {"pad_token": tokenizer.eos_token}
-<<<<<<< HEAD
+
     if "llama" in model.lower() or "gemma" in model.lower() or "mistral" in model.lower() or "jamba" in model.lower():
         config["flash_attention"] = True
     else:
         config["flash_attention"] = False
-=======
 
->>>>>>> 82eb1402
     config["base_model"] = model
     config["wandb_runid"] = job_id
     config["wandb_name"] = job_id
