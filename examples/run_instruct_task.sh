--- conflicted
+++ resolved
@@ -4,25 +4,8 @@
 
 # Unique task identifier
 TASK_ID="0ace46bc-8f88-4e70-95b9-9502b5a4d1dc"
-<<<<<<< HEAD
-
-# Model to fine-tune (from HuggingFace)
-MODEL="TinyLlama/TinyLlama_v1.1"
-
-# Dataset location - can be:
-# - S3 URL: "s3://bucket/path/to/dataset.json"
-# - Local file: "/path/to/dataset.json"
-# - HuggingFace dataset: "username/dataset-name"
-DATASET="s3://your-bucket/path/to/instruct_dataset.json"
-
-# Dataset type mapping - maps your dataset columns to expected format
-# For InstructTextTask:
-# - field_instruction: column containing the instruction/question
-# - field_output: column containing the expected output/answer
-=======
 MODEL="Qwen/Qwen3-0.6B"
 DATASET="https://gradients.s3.eu-north-1.amazonaws.com/68742916c5fba7e2_test_data.json?X-Amz-Algorithm=AWS4-HMAC-SHA256&X-Amz-Credential=AKIAVVZOOA7SA4UOFLPI%2F20250718%2Feu-north-1%2Fs3%2Faws4_request&X-Amz-Date=20250718T123411Z&X-Amz-Expires=604800&X-Amz-SignedHeaders=host&X-Amz-Signature=7cf19bb88267a6922afae0c845964412c45b63abe6b79983dd1ed10494453190"
->>>>>>> 1a626f64
 DATASET_TYPE='{
   "field_instruction":"instruct",
   "field_output":"output"
@@ -31,16 +14,6 @@
 # File format: "csv", "json", "hf" (HuggingFace), or "s3"
 FILE_FORMAT="s3"
 
-<<<<<<< HEAD
-# Optional: Repository name for the trained model (just the model name, not username/model-name)
-EXPECTED_REPO_NAME="my-finetuned-model"
-
-# Create secure data directory
-DATA_DIR="$(pwd)/secure_data"
-mkdir -p "$DATA_DIR"
-chmod 700 "$DATA_DIR"
-
-=======
 
 # For uploading the outputs
 HUGGINGFACE_TOKEN="Your Huggingface Token"
@@ -57,20 +30,12 @@
 mkdir -p "$OUTPUTS_DIR"
 chmod 700 "$OUTPUTS_DIR"
 
->>>>>>> 1a626f64
 # Build the downloader image
 docker build --no-cache -t trainer-downloader -f dockerfiles/trainer-downloader.dockerfile .
 
 # Build the trainer image
 docker build --no-cache -t standalone-text-trainer -f dockerfiles/standalone-text-trainer.dockerfile .
 
-<<<<<<< HEAD
-# Download model and dataset
-echo "Downloading model and dataset..."
-docker run --rm \
-  --volume "$DATA_DIR:/cache:rw" \
-  --name downloader-example \
-=======
 # Build the hf uploader image
 docker build --no-cache -t hf-uploader -f dockerfiles/hf-uploader.dockerfile .
 
@@ -79,35 +44,22 @@
 docker run --rm \
   --volume "$CHECKPOINTS_DIR:/cache:rw" \
   --name downloader-image \
->>>>>>> 1a626f64
   trainer-downloader \
   --task-id "$TASK_ID" \
   --model "$MODEL" \
   --dataset "$DATASET" \
-<<<<<<< HEAD
-  --task-type "InstructTextTask" \
-  --file-format "$FILE_FORMAT"
-
-# Run the training
-echo "Starting training..."
-=======
   --file-format "$FILE_FORMAT" \
   --task-type "InstructTextTask"
 
 
->>>>>>> 1a626f64
 docker run --rm --gpus all \
   --security-opt=no-new-privileges \
   --cap-drop=ALL \
   --memory=64g \
   --cpus=8 \
-<<<<<<< HEAD
-  --volume "$DATA_DIR:/cache:rw" \
-=======
   --network none \
   --volume "$CHECKPOINTS_DIR:/cache:rw" \
   --volume "$OUTPUTS_DIR:/app/checkpoints/:rw" \
->>>>>>> 1a626f64
   --name instruct-text-trainer-example \
   standalone-text-trainer \
   --task-id "$TASK_ID" \
@@ -116,9 +68,6 @@
   --dataset-type "$DATASET_TYPE" \
   --task-type "InstructTextTask" \
   --file-format "$FILE_FORMAT" \
-<<<<<<< HEAD
-  --expected-repo-name "$EXPECTED_REPO_NAME"
-=======
   --hours-to-complete "$HOURS_TO_COMPLETE" \
   --expected-repo-name "$EXPECTED_REPO_NAME" \
 
@@ -135,4 +84,3 @@
   --env LOCAL_FOLDER="$LOCAL_FOLDER" \
   --name hf-uploader \
   hf-uploader
->>>>>>> 1a626f64
