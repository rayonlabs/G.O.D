import os
from urllib.parse import urlparse

import pynvml
from git import GitCommandError
from git import Repo
import shutil

from core.models.utility_models import GPUInfo
from core.models.utility_models import GPUType
from trainer.tasks import get_running_tasks
import trainer.constants as cst


def clone_repo(repo_url: str, parent_dir: str, branch: str = None, commit_hash: str = None) -> str:
    repo_name = os.path.basename(urlparse(repo_url).path)
    if repo_name.endswith(".git"):
        repo_name = repo_name[:-4]

    repo_dir = os.path.join(parent_dir, repo_name)

    if os.path.exists(repo_dir):
        try:
            repo = Repo(repo_dir)
            current_commit = repo.head.commit.hexsha

            if commit_hash and current_commit.startswith(commit_hash):
                return repo_dir
            elif branch and repo.active_branch.name == branch:
                return repo_dir
            shutil.rmtree(repo_dir)
        except:
            shutil.rmtree(repo_dir)

    try:
        repo = Repo.clone_from(repo_url, repo_dir, branch=branch) if branch else Repo.clone_from(repo_url, repo_dir)

        if commit_hash:
            repo.git.fetch("--all")
            repo.git.checkout(commit_hash)

        return repo_dir

    except GitCommandError as e:
        raise RuntimeError(f"Error in cloning: {str(e)}")

    except Exception as e:
        raise RuntimeError(f"Unexpected error while cloning: {str(e)}")


async def get_gpu_info() -> list[GPUInfo]:
    pynvml.nvmlInit()
    device_count = pynvml.nvmlDeviceGetCount()

    index_to_type: dict[int, GPUType] = {}
    index_to_vram: dict[int, int] = {}

    for i in range(device_count):
        handle = pynvml.nvmlDeviceGetHandleByIndex(i)
        name = pynvml.nvmlDeviceGetName(handle).decode("utf-8").upper()
        mem_info = pynvml.nvmlDeviceGetMemoryInfo(handle)
        total_vram_gb = int(mem_info.total / 1024 / 1024 / 1024)

        for gpu_type in GPUType:
            if gpu_type.value in name:
                index_to_type[i] = gpu_type
                index_to_vram[i] = total_vram_gb
                break

    busy_gpu_ids: set[int] = set()
    running_tasks = get_running_tasks()

    if running_tasks:
        for task in running_tasks:
            for gpu_id in task.gpu_ids:
                busy_gpu_ids.add(gpu_id)

    gpu_infos: list[GPUInfo] = []
    for gpu_id in range(device_count):
        if gpu_id not in index_to_type:
            continue

        gpu_info = GPUInfo(
            gpu_id=gpu_id,
            gpu_type=index_to_type[gpu_id],
            vram_gb=index_to_vram[gpu_id],
            available=gpu_id not in busy_gpu_ids,
        )
        gpu_infos.append(gpu_info)

    pynvml.nvmlShutdown()
    return gpu_infos


<<<<<<< HEAD
def build_wandb_env(task_id: str, hotkey: str) -> dict:
    wandb_path = f"{cst.WANDB_LOGS_DIR}/{task_id}_{hotkey}"

    env = {
        "WANDB_MODE": "offline",
        **{key: wandb_path for key in cst.WANDB_DIRECTORIES}
    }

    return env
=======
def extract_container_error(logs: str) -> str | None:
    lines = logs.strip().splitlines()

    for line in reversed(lines):
        line = line.strip()
        if line and ":" in line and any(word in line for word in ["Error", "Exception"]):
            return line

    return None
>>>>>>> b46ea7cb
<|MERGE_RESOLUTION|>--- conflicted
+++ resolved
@@ -92,7 +92,6 @@
     return gpu_infos
 
 
-<<<<<<< HEAD
 def build_wandb_env(task_id: str, hotkey: str) -> dict:
     wandb_path = f"{cst.WANDB_LOGS_DIR}/{task_id}_{hotkey}"
 
@@ -102,7 +101,7 @@
     }
 
     return env
-=======
+
 def extract_container_error(logs: str) -> str | None:
     lines = logs.strip().splitlines()
 
@@ -112,4 +111,3 @@
             return line
 
     return None
->>>>>>> b46ea7cb
