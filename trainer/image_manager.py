import asyncio
import json
import os
import re
import uuid

import docker
from docker.errors import APIError
from docker.errors import BuildError
from docker.models.containers import Container

import trainer.utils.training_paths as train_paths
from core.models.payload_models import TrainerProxyRequest
from core.models.payload_models import TrainRequestImage
from core.models.payload_models import TrainRequestText
from core.models.utility_models import DpoDatasetType
from core.models.utility_models import FileFormat
from core.models.utility_models import GrpoDatasetType
from core.models.utility_models import InstructTextDatasetType
from core.models.utility_models import TaskType
from trainer import constants as cst
from trainer.tasks import complete_task
from trainer.tasks import log_task
from trainer.tasks import update_wandb_url
from trainer.utils.misc import build_wandb_env
from trainer.utils.misc import extract_container_error
from validator.utils.logging import get_all_context_tags
from trainer.utils.logging import logger
from validator.utils.logging import stream_container_logs
from validator.utils.logging import stream_image_build_logs


# logger = get_logger(__name__)


def calculate_container_resources(gpu_ids: list[int]) -> tuple[str, int]:
    """Calculate memory limit and CPU limit based on GPU count.

    Returns:
        tuple: (memory_limit_str, cpu_limit_nanocpus)
    """
    num_gpus = len(gpu_ids)
    memory_limit = f"{num_gpus * cst.MEMORY_PER_GPU_GB}g"
    cpu_limit_nanocpus = num_gpus * cst.CPUS_PER_GPU * 1_000_000_000

    logger.info(f"Allocating resources for {num_gpus} GPUs: {memory_limit} memory, {num_gpus * cst.CPUS_PER_GPU} CPUs")
    return memory_limit, cpu_limit_nanocpus


def build_docker_image(
    dockerfile_path: str, log_labels: dict[str, str] | None = None,  context_path: str = ".", is_image_task: bool = False, tag: str = None, no_cache: bool = True
) -> tuple[str, str | None]:
    client: docker.DockerClient = docker.from_env()

    if tag is None:
        tag = f"standalone-image-trainer:{uuid.uuid4()}" if is_image_task else f"standalone-text-trainer:{uuid.uuid4()}"

    logger.info(f"Building Docker image '{tag}', Dockerfile path: {dockerfile_path}, Context Path: {context_path}...")

    try:
        build_output = client.api.build(
            path=context_path,
            dockerfile=dockerfile_path,
            tag=tag,
            nocache=no_cache,
            decode=True,
        )
        stream_image_build_logs(build_output, logger=logger, log_context=log_labels)

        logger.info("Docker image built successfully.", extra=log_labels)
        return tag, None
    except (BuildError, APIError) as e:
        logger.error(f"Docker build failed: {str(e)}", extra=log_labels)
        return None, str(e)


def delete_image_and_cleanup(tag: str):
    client = docker.from_env()
    try:
        client.images.remove(image=tag, force=True)
        logger.info(f"Deleted Docker image with tag: {tag}")
    except docker.errors.ImageNotFound:
        logger.error(f"No Docker image found with tag: {tag}")
    except Exception as e:
        logger.error(f"Failed to delete image '{tag}': {e}")

    try:
        client.images.prune(filters={"dangling": True})
        client.api.prune_builds()
        logger.info("Cleaned up dangling images and build cache.")
    except Exception as e:
        logger.error(f"Cleanup failed: {e}")


async def run_trainer_container_image(
    task_id: str,
    tag: str,
    model: str,
    dataset_zip: str,
    model_type: str,
    expected_repo_name: str,
    hours_to_complete: float,
    hotkey: str,
    log_labels: dict[str, str] | None = None,
    gpu_ids: list[int] = [0],
) -> Container:
    client: docker.DockerClient = docker.from_env()

    command: list[str] = [
        "--task-id",
        task_id,
        "--model",
        model,
        "--dataset-zip",
        dataset_zip,
        "--model-type",
        model_type,
        "--expected-repo-name",
        expected_repo_name,
        "--hours-to-complete",
        str(hours_to_complete),
    ]

    container_name = f"image-trainer-{uuid.uuid4().hex}"

    # Calculate resources based on GPU count
    memory_limit, cpu_limit_nanocpus = calculate_container_resources(gpu_ids)

    # Set shared memory size based on GPU count
    shm_size = "16g" if len(gpu_ids) >= 4 else "8g"

    try:
        container: Container = client.containers.run(
            image=tag,
            command=command,
            volumes={
                cst.VOLUME_NAMES[0]: {"bind": cst.OUTPUT_CHECKPOINTS_PATH, "mode": "rw"},
                cst.VOLUME_NAMES[1]: {"bind": cst.CACHE_ROOT_PATH, "mode": "ro"},
            },
            remove=False,
            shm_size=shm_size,
            name=container_name,
            labels=log_labels,
            mem_limit=memory_limit,
            nano_cpus=cpu_limit_nanocpus,
            device_requests=[docker.types.DeviceRequest(device_ids=[str(i) for i in gpu_ids], capabilities=[["gpu"]])],
            security_opt=["no-new-privileges"],
            cap_drop=["ALL"],
            network_mode="bridge",  # Changed from "none" to allow log shipping
            environment={"TRANSFORMERS_CACHE": cst.HUGGINGFACE_CACHE_PATH},
            detach=True,
        )

        log_streaming_task = asyncio.create_task(asyncio.to_thread(stream_container_logs, container, get_all_context_tags()))
        return container
    except Exception as e:
        logger.error(e)
        return e


async def run_trainer_container_text(
    task_id: str,
    hotkey: str,
    tag: str,
    model: str,
    dataset: str,
    dataset_type: InstructTextDatasetType | DpoDatasetType | GrpoDatasetType,
    task_type: TaskType,
    file_format: FileFormat,
    expected_repo_name: str,
    hours_to_complete: float,
    log_labels: dict[str, str] | None = None,
    gpu_ids: list[int] = [0],
) -> Container:
    client: docker.DockerClient = docker.from_env()

    environment = build_wandb_env(task_id, hotkey)

    command: list[str] = [
        "--task-id",
        task_id,
        "--model",
        model,
        "--dataset",
        dataset,
        "--dataset-type",
        json.dumps(dataset_type.model_dump()),
        "--task-type",
        task_type,
        "--file-format",
        file_format,
        "--expected-repo-name",
        expected_repo_name,
        "--hours-to-complete",
        str(hours_to_complete),
    ]

    container_name = f"text-trainer-{uuid.uuid4().hex}"

    # Calculate resources based on GPU count
    memory_limit, cpu_limit_nanocpus = calculate_container_resources(gpu_ids)

    # Set shared memory size based on GPU count
    shm_size = "16g" if len(gpu_ids) >= 4 else "8g"

    try:
        container: Container = client.containers.run(
            image=tag,
            command=command,
            volumes={
                cst.VOLUME_NAMES[0]: {"bind": cst.OUTPUT_CHECKPOINTS_PATH, "mode": "rw"},
                cst.VOLUME_NAMES[1]: {"bind": cst.CACHE_ROOT_PATH, "mode": "ro"},
            },
            remove=False,
            shm_size=shm_size,
            name=container_name,
            labels=log_labels,
            mem_limit=memory_limit,
            nano_cpus=cpu_limit_nanocpus,
            device_requests=[docker.types.DeviceRequest(device_ids=[str(i) for i in gpu_ids], capabilities=[["gpu"]])],
            security_opt=["no-new-privileges"],
            cap_drop=["ALL"],
            detach=True,
            network_mode="bridge",  # Changed from "none" to allow log shipping
            environment=environment,
        )

        log_streaming_task = asyncio.create_task(asyncio.to_thread(stream_container_logs, container, get_all_context_tags()))
        return container
    except Exception as e:
        logger.error(e)
        return e


async def create_volumes_if_dont_exist():
    client: docker.DockerClient = docker.from_env()
    volume_names = cst.VOLUME_NAMES
    for volume_name in volume_names:
        try:
            volume = client.volumes.get(volume_name)
        except docker.errors.NotFound:
            volume = client.volumes.create(name=volume_name)
            logger.info(f"Volume '{volume_name}' created.")


def run_downloader_container(
    task_id: str,
    model: str,
    dataset_url: str,
    task_type: TaskType,
    hotkey: str,
    file_format: FileFormat | None = None,
    log_labels: dict[str, str] | None = None,
) -> tuple[int, Exception | None]:
    client = docker.from_env()

    command = [
        "--task-id",
        task_id,
        "--model",
        model,
        "--task-type",
        task_type,
        "--dataset",
        dataset_url,
    ]
    if file_format:
        command += ["--file-format", file_format]

    container_name = f"downloader-{task_id}-{str(uuid.uuid4())[:8]}"
    container = None

    try:
        logger.info(f"Starting downloader container: {container_name}", extra=log_labels)
        container = client.containers.run(
            image=cst.TRAINER_DOWNLOADER_DOCKER_IMAGE,
            name=container_name,
            command=command,
            labels=log_labels,
            volumes={cst.VOLUME_NAMES[1]: {"bind": "/cache", "mode": "rw"}},
            remove=False,
            detach=True,
        )

        stream_container_logs(container, get_all_context_tags())

        result = container.wait()
        exit_code = result.get("StatusCode", -1)

        if exit_code == 0:
            logger.info(f"Download completed successfully for task {task_id}", extra=log_labels)
        else:
            logs = container.logs().decode("utf-8", errors="ignore")
            error_message = extract_container_error(logs)
            return exit_code, error_message

        return exit_code, None

    except docker.errors.ContainerError as e:
        logger.error(f"Downloader container failed for task {task_id}: {e}", extra=log_labels)
        return 1, e

    except Exception as ex:
        logger.error(f"Unexpected error in downloader for task {task_id}: {ex}", extra=log_labels)
        return 1, ex

    finally:
        if container:
            try:
                container.remove(force=True)
            except Exception as cleanup_err:
                logger.warning(f"Failed to remove container {container_name}: {cleanup_err}", extra=log_labels)


async def upload_repo_to_hf(
    task_id: str,
    hotkey: str,
    expected_repo_name: str,
    huggingface_token: str,
    huggingface_username: str,
<<<<<<< HEAD
    model: str,
    docker_labels: dict[str, str] | None = None,
=======
    log_labels: dict[str, str] | None = None,
>>>>>>> a4faf270
    wandb_token: str | None = None,
    path_in_repo: str | None = None,
):
    container = None
    try:
        client = docker.from_env()
        local_container_folder = train_paths.get_checkpoints_output_path(task_id, expected_repo_name)

        environment = {
            "HUGGINGFACE_TOKEN": huggingface_token,
            "HUGGINGFACE_USERNAME": huggingface_username,
            "WANDB_TOKEN": wandb_token or None,
            "WANDB_LOGS_PATH": f"{cst.WANDB_LOGS_DIR}/{task_id}_{hotkey}",
            "LOCAL_FOLDER": local_container_folder,
            "MODEL": model,
            "TASK_ID": task_id,
            "EXPECTED_REPO_NAME": expected_repo_name,
            "HF_REPO_SUBFOLDER": path_in_repo,
        }

        volumes = {
            cst.VOLUME_NAMES[0]: {"bind": cst.OUTPUT_CHECKPOINTS_PATH, "mode": "rw"},
            cst.VOLUME_NAMES[1]: {"bind": cst.CACHE_ROOT_PATH, "mode": "rw"},
        }

        container_name = f"hf-upload-{uuid.uuid4().hex}"
<<<<<<< HEAD
=======

        logger.info(f"Starting upload container {container_name} for task {task_id}...", extra=log_labels)
>>>>>>> a4faf270

        container = client.containers.run(
            image=cst.HF_UPLOAD_DOCKER_IMAGE,
            environment=environment,
            volumes=volumes,
<<<<<<< HEAD
            labels=docker_labels,
=======
            labels=log_labels,
>>>>>>> a4faf270
            detach=True,
            remove=False,
            name=container_name,
        )

        log_streaming_task = asyncio.create_task(
            asyncio.to_thread(stream_container_logs, container, get_all_context_tags())
        )

        result = container.wait()
        logs = container.logs().decode("utf-8", errors="ignore")
        exit_code = result.get("StatusCode", -1)
        wandb_url = None
        if wandb_token:
            m = re.search(r"https://wandb\.ai/\S+", logs)
            wandb_url = m.group(0) if m else None
            if wandb_url:
                await update_wandb_url(task_id, hotkey, wandb_url)

        if exit_code != 0:
            last_err = extract_container_error(logs) or "unknown error"
            msg = (f"HF upload failed | exit_code={exit_code} | container={container_name} | "
                   f"last_error={last_err}")
            await log_task(task_id, hotkey, f"[ERROR] {msg}")
            raise RuntimeError(msg)

    except Exception as e:
        logger.exception(f"Unexpected error during upload_repo_to_hf for task {task_id}: {e}", extra=log_labels)
        raise

    finally:
        if container:
            try:
                container.reload()
                if container.status == "running":
                    container.kill()
                container.remove(force=True)
            except Exception as cleanup_err:
                logger.warning(
                    f"Failed to remove upload container {container.name if container else 'unknown'}: {cleanup_err}"
                )



def get_task_type(request: TrainerProxyRequest) -> TaskType:
    training_data = request.training_data

    if isinstance(training_data, TrainRequestImage):
        return TaskType.IMAGETASK

    elif isinstance(training_data, TrainRequestText):
        if isinstance(training_data.dataset_type, DpoDatasetType):
            return TaskType.DPOTASK
        elif isinstance(training_data.dataset_type, InstructTextDatasetType):
            return TaskType.INSTRUCTTEXTTASK
        elif isinstance(training_data.dataset_type, GrpoDatasetType):
            return TaskType.GRPOTASK
        else:
            raise ValueError(f"Unsupported dataset_type for text task: {type(training_data.dataset_type)}")

    raise ValueError(f"Unsupported training_data type: {type(training_data)}")


async def start_training_task(task: TrainerProxyRequest, local_repo_path: str):
    try:
        training_data = task.training_data
        success = False
        container = None
        tag = None
        timeout_seconds = int(training_data.hours_to_complete * 3600)
        task_type = get_task_type(task)
        training_data.hours_to_complete = int(training_data.hours_to_complete)
        await create_volumes_if_dont_exist()

        log_labels = {
            "task_id": training_data.task_id,
            "hotkey": task.hotkey,
            "model": training_data.model,
            "task_type": task_type,
            "expected_repo": training_data.expected_repo_name,
            **(
                {"dataset_type": str(training_data.dataset_type)}
                if getattr(training_data, "dataset_type", None) is not None
                else {}
            ),
        }

        dockerfile_path = (
            f"{local_repo_path}/{cst.DEFAULT_IMAGE_DOCKERFILE_PATH}"
            if task_type == TaskType.IMAGETASK
            else f"{local_repo_path}/{cst.DEFAULT_TEXT_DOCKERFILE_PATH}"
        )

        logger.info("Running Cache Download Container", extra=log_labels)
        await log_task(training_data.task_id, task.hotkey, "Downloading data")

        download_status, exc = await asyncio.to_thread(
            run_downloader_container,
            task_id=training_data.task_id,
            model=training_data.model,
            dataset_url=training_data.dataset_zip if task_type == TaskType.IMAGETASK else training_data.dataset,
            task_type=task_type,
            hotkey=task.hotkey,
            file_format=getattr(training_data, "file_format", None),
            log_labels=log_labels,
        )

        if download_status == 0:
            message = "Download container completed successfully"
            await log_task(training_data.task_id, task.hotkey, message)
        else:
            message = f"[ERROR] Download container failed | ExitCode: {download_status} | LastError: {exc}"
            await log_task(training_data.task_id, task.hotkey, message)
            await complete_task(training_data.task_id, task.hotkey, success=False)
            raise RuntimeError(f"Downloader container failed: {exc}")

        tag, exc = await asyncio.to_thread(
            build_docker_image,
            dockerfile_path=dockerfile_path,
            log_labels=log_labels,
            is_image_task=(task_type == TaskType.IMAGETASK),
            context_path=local_repo_path,
        )

        if not tag:
            message = f"[ERROR] Image Build failed | ExitCode: Unknown | LastError: {exc}"
            logger.error(f"Image build failed: {exc}", extra=log_labels)
            await log_task(training_data.task_id, task.hotkey, message)
            await complete_task(training_data.task_id, task.hotkey, success=False)
            raise RuntimeError(f"Image build failed: {exc}")

        await log_task(training_data.task_id, task.hotkey, f"Docker image built with tag: {tag}")

        if task_type == TaskType.IMAGETASK:
            container = await asyncio.wait_for(
                run_trainer_container_image(
                    task_id=training_data.task_id,
                    tag=tag,
                    model=training_data.model,
                    dataset_zip=training_data.dataset_zip,
                    model_type=training_data.model_type,
                    expected_repo_name=training_data.expected_repo_name,
                    hours_to_complete=training_data.hours_to_complete,
                    hotkey=task.hotkey,
                    log_labels=log_labels,
                    gpu_ids=task.gpu_ids,
                ),
                timeout=60,
            )
        else:
            container = await asyncio.wait_for(
                run_trainer_container_text(
                    task_id=training_data.task_id,
                    hotkey=task.hotkey,
                    tag=tag,
                    model=training_data.model,
                    dataset=training_data.dataset,
                    dataset_type=training_data.dataset_type,
                    task_type=task_type,
                    file_format=training_data.file_format,
                    expected_repo_name=training_data.expected_repo_name,
                    hours_to_complete=training_data.hours_to_complete,
                    log_labels=log_labels,
                    gpu_ids=task.gpu_ids,
                ),
                timeout=60,
            )

        await log_task(training_data.task_id, task.hotkey, f"Container started: {container.name}")
        await log_task(training_data.task_id, task.hotkey, f"Waiting for container to finish (timeout={timeout_seconds})...")
        wait_task = asyncio.create_task(asyncio.to_thread(container.wait))
        done, pending = await asyncio.wait({wait_task}, timeout=timeout_seconds)
        await log_task(training_data.task_id, task.hotkey, "Container wait completed or timed out.")

        if wait_task in done:
            result = await wait_task
            logger.info(f"Container.wait() returned: {result}", extra=log_labels)
            status_code = result.get("StatusCode", -1)
            if status_code == 0:
                await log_task(training_data.task_id, task.hotkey, "Training completed successfully.")
                success = True
            else:
                logs = container.logs().decode("utf-8", errors="ignore")
                error_message = extract_container_error(logs)
                if error_message:
                    log_message = f"[ERROR] Training container failed | ExitCode: {status_code} | LastError: {error_message}"
                    await log_task(training_data.task_id, task.hotkey, log_message)
                    logger.error(f"Training container failed: {error_message}", extra=log_labels)
                await complete_task(training_data.task_id, task.hotkey, success=success)
                await log_task(training_data.task_id, task.hotkey, f"Training failed with status code {status_code}")
        else:
            await log_task(training_data.task_id, task.hotkey, f"Timeout reached ({timeout_seconds}s). Killing container...")
            success = True
            await complete_task(training_data.task_id, task.hotkey, success=success)

    except Exception as e:
        log_message = f"[ERROR] Job failed: {e}"
        await log_task(training_data.task_id, task.hotkey, log_message)
        logger.exception(f"Training job failed: {training_data.task_id}", extra=log_labels)
        await complete_task(training_data.task_id, task.hotkey, success=success)

    finally:
        if container:
            try:
                container.reload()
                if container.status == "running":
                    container.kill()
                container.remove(force=True)
                await log_task(training_data.task_id, task.hotkey, f"Container {container.name} cleaned up.")

            except Exception as cleanup_err:
                await log_task(training_data.task_id, task.hotkey, f"Error during container cleanup: {cleanup_err}")

        logger.info("Cleaning up", extra=log_labels)
        if tag:
            delete_image_and_cleanup(tag)
            logger.info("Cleaned up Docker resources.", extra=log_labels)
        else:
            logger.info("No Docker image to clean up.", extra=log_labels)

        if success:
            try:
                path_in_repo = cst.IMAGE_TASKS_HF_SUBFOLDER_PATH if task_type == TaskType.IMAGETASK else None
                wandb_token = os.getenv("WANDB_TOKEN") if task_type != TaskType.IMAGETASK else None
                await upload_repo_to_hf(
                    task_id=training_data.task_id,
                    hotkey=task.hotkey,
                    expected_repo_name=training_data.expected_repo_name,
                    huggingface_username=os.getenv("HUGGINGFACE_USERNAME"),
                    huggingface_token=os.getenv("HUGGINGFACE_TOKEN"),
<<<<<<< HEAD
                    model=training_data.model,
                    docker_labels=docker_labels,
=======
                    log_labels=log_labels,
>>>>>>> a4faf270
                    wandb_token=wandb_token,
                    path_in_repo=path_in_repo,
                )

                await log_task(training_data.task_id, task.hotkey, "Repo uploaded successfully.")
            except Exception as upload_err:
                log_message = f"[ERROR] Upload container failed | ExitCode: Unknown | LastError: {upload_err}"
                await log_task(training_data.task_id, task.hotkey, log_message)
                success = False

        await complete_task(training_data.task_id, task.hotkey, success=success)<|MERGE_RESOLUTION|>--- conflicted
+++ resolved
@@ -318,12 +318,8 @@
     expected_repo_name: str,
     huggingface_token: str,
     huggingface_username: str,
-<<<<<<< HEAD
     model: str,
     docker_labels: dict[str, str] | None = None,
-=======
-    log_labels: dict[str, str] | None = None,
->>>>>>> a4faf270
     wandb_token: str | None = None,
     path_in_repo: str | None = None,
 ):
@@ -350,21 +346,14 @@
         }
 
         container_name = f"hf-upload-{uuid.uuid4().hex}"
-<<<<<<< HEAD
-=======
 
         logger.info(f"Starting upload container {container_name} for task {task_id}...", extra=log_labels)
->>>>>>> a4faf270
 
         container = client.containers.run(
             image=cst.HF_UPLOAD_DOCKER_IMAGE,
             environment=environment,
             volumes=volumes,
-<<<<<<< HEAD
             labels=docker_labels,
-=======
-            labels=log_labels,
->>>>>>> a4faf270
             detach=True,
             remove=False,
             name=container_name,
@@ -595,12 +584,8 @@
                     expected_repo_name=training_data.expected_repo_name,
                     huggingface_username=os.getenv("HUGGINGFACE_USERNAME"),
                     huggingface_token=os.getenv("HUGGINGFACE_TOKEN"),
-<<<<<<< HEAD
                     model=training_data.model,
-                    docker_labels=docker_labels,
-=======
-                    log_labels=log_labels,
->>>>>>> a4faf270
+                    docker_labels=log_labels,
                     wandb_token=wandb_token,
                     path_in_repo=path_in_repo,
                 )
