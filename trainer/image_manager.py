import asyncio
import json
import os
import uuid
import re

import docker
from docker.errors import APIError
from docker.errors import BuildError
from docker.models.containers import Container

from core.models.payload_models import TrainerProxyRequest
from core.models.payload_models import TrainRequestImage
from core.models.payload_models import TrainRequestText
from core.models.utility_models import DpoDatasetType
from core.models.utility_models import FileFormat
from core.models.utility_models import GrpoDatasetType
from core.models.utility_models import InstructTextDatasetType
from core.models.utility_models import TaskType
from trainer import constants as cst
from trainer.tasks import complete_task
from trainer.tasks import log_task
from trainer.tasks import update_wandb_url
from trainer.utils.misc import build_wandb_env
import trainer.utils.training_paths as train_paths
from trainer.utils.misc import extract_container_error
from validator.utils.logging import get_all_context_tags
from validator.utils.logging import get_logger
from validator.utils.logging import stream_container_logs
from validator.utils.logging import stream_image_build_logs


logger = get_logger(__name__)


def calculate_container_resources(gpu_ids: list[int]) -> tuple[str, int]:
    """Calculate memory limit and CPU limit based on GPU count.
    
    Returns:
        tuple: (memory_limit_str, cpu_limit_nanocpus)
    """
    num_gpus = len(gpu_ids)
    memory_limit = f"{num_gpus * cst.MEMORY_PER_GPU_GB}g"
    cpu_limit_nanocpus = num_gpus * cst.CPUS_PER_GPU * 1_000_000_000
    
    logger.info(f"Allocating resources for {num_gpus} GPUs: {memory_limit} memory, {num_gpus * cst.CPUS_PER_GPU} CPUs")
    return memory_limit, cpu_limit_nanocpus


def build_docker_image(
    dockerfile_path: str, context_path: str = ".", is_image_task: bool = False, tag: str = None, no_cache: bool = True
) -> tuple[str, str | None]:
    client: docker.DockerClient = docker.from_env()

    if tag is None:
        tag = f"standalone-image-trainer:{uuid.uuid4()}" if is_image_task else f"standalone-text-trainer:{uuid.uuid4()}"

    logger.info(f"Building Docker image '{tag}', Dockerfile path: {dockerfile_path}, Context Path: {context_path}...")

    try:
        build_output = client.api.build(
            path=context_path,
            dockerfile=dockerfile_path,
            tag=tag,
            nocache=no_cache,
            decode=True,
        )
        stream_image_build_logs(build_output, get_all_context_tags())

        logger.info("Docker image built successfully.")
        return tag, None
    except (BuildError, APIError) as e:
        logger.error(f"Docker build failed: {str(e)}")
        return None, str(e)


def delete_image_and_cleanup(tag: str):
    client = docker.from_env()
    try:
        client.images.remove(image=tag, force=True)
        logger.info(f"Deleted Docker image with tag: {tag}")
    except docker.errors.ImageNotFound:
        logger.error(f"No Docker image found with tag: {tag}")
    except Exception as e:
        logger.error(f"Failed to delete image '{tag}': {e}")

    try:
        client.images.prune(filters={"dangling": True})
        client.api.prune_builds()
        logger.info("Cleaned up dangling images and build cache.")
    except Exception as e:
        logger.error(f"Cleanup failed: {e}")


async def run_trainer_container_image(
    task_id: str,
    tag: str,
    model: str,
    dataset_zip: str,
    model_type: str,
    expected_repo_name: str,
    hours_to_complete: float,
    gpu_ids: list[int] = [0]
) -> Container:
    client: docker.DockerClient = docker.from_env()

    command: list[str] = [
        "--task-id",
        task_id,
        "--model",
        model,
        "--dataset-zip",
        dataset_zip,
        "--model-type",
        model_type,
        "--expected-repo-name",
        expected_repo_name,
        "--hours-to-complete",
        str(hours_to_complete),
    ]

    container_name = f"image-trainer-{uuid.uuid4().hex}"
    
    # Calculate resources based on GPU count
    memory_limit, cpu_limit_nanocpus = calculate_container_resources(gpu_ids)
    
    try:
        container: Container = client.containers.run(
            image=tag,
            command=command,
            volumes={
                cst.VOLUME_NAMES[0]: {"bind": cst.OUTPUT_CHECKPOINTS_PATH, "mode": "rw"},
                cst.VOLUME_NAMES[1]: {"bind": cst.CACHE_ROOT_PATH, "mode": "rw"},
            },
            remove=False,
            name=container_name,
            mem_limit=memory_limit,
            nano_cpus=cpu_limit_nanocpus,
            device_requests=[docker.types.DeviceRequest(device_ids=[str(i) for i in gpu_ids], capabilities=[["gpu"]])],
            security_opt=["no-new-privileges"],
            cap_drop=["ALL"],
            network_mode="none",
            environment={"TRANSFORMERS_CACHE": cst.HUGGINGFACE_CACHE_PATH},
            detach=True,
        )

        log_streaming_task = asyncio.create_task(asyncio.to_thread(stream_container_logs, container, get_all_context_tags()))
        return container
    except Exception as e:
        logger.error(e)
        return e


async def run_trainer_container_text(
    task_id: str,
    hotkey: str,
    tag: str,
    model: str,
    dataset: str,
    dataset_type: InstructTextDatasetType | DpoDatasetType | GrpoDatasetType,
    task_type: TaskType,
    file_format: FileFormat,
    expected_repo_name: str,
    hours_to_complete: float,
    gpu_ids: list[int] = [0],
) -> Container:
    client: docker.DockerClient = docker.from_env()

    environment = build_wandb_env(task_id, hotkey)

    command: list[str] = [
        "--task-id",
        task_id,
        "--model",
        model,
        "--dataset",
        dataset,
        "--dataset-type",
        json.dumps(dataset_type.model_dump()),
        "--task-type",
        task_type,
        "--file-format",
        file_format,
        "--expected-repo-name",
        expected_repo_name,
        "--hours-to-complete",
        str(hours_to_complete)
    ]

    container_name = f"text-trainer-{uuid.uuid4().hex}"
    
    # Calculate resources based on GPU count
    memory_limit, cpu_limit_nanocpus = calculate_container_resources(gpu_ids)
    
    try:
        container: Container = client.containers.run(
            image=tag,
            command=command,
            volumes={
                cst.VOLUME_NAMES[0]: {"bind": cst.OUTPUT_CHECKPOINTS_PATH, "mode": "rw"},
                cst.VOLUME_NAMES[1]: {"bind": cst.CACHE_ROOT_PATH, "mode": "rw"},
            },
            remove=False,
            name=container_name,
            mem_limit=memory_limit,
            nano_cpus=cpu_limit_nanocpus,
            device_requests=[docker.types.DeviceRequest(device_ids=[str(i) for i in gpu_ids], capabilities=[["gpu"]])],
            security_opt=["no-new-privileges"],
            cap_drop=["ALL"],
            detach=True,
            network_mode="none",
            environment=environment,
        )

        log_streaming_task = asyncio.create_task(asyncio.to_thread(stream_container_logs, container, get_all_context_tags()))
        return container
    except Exception as e:
        logger.error(e)
        return e


async def create_volumes_if_dont_exist():
    client: docker.DockerClient = docker.from_env()
    volume_names = cst.VOLUME_NAMES
    for volume_name in volume_names:
        try:
            volume = client.volumes.get(volume_name)
        except docker.errors.NotFound:
            volume = client.volumes.create(name=volume_name)
            logger.info(f"Volume '{volume_name}' created.")


def run_downloader_container(
    task_id: str,
    model: str,
    dataset_url: str,
    task_type: TaskType,
    file_format: FileFormat | None = None,
) -> tuple[int, Exception | None]:
    client = docker.from_env()

    command = [
        "--task-id",
        task_id,
        "--model",
        model,
        "--task-type",
        task_type,
        "--dataset",
        dataset_url,
    ]
    if file_format:
        command += ["--file-format", file_format]

    container_name = f"downloader-{task_id}-{str(uuid.uuid4())[:8]}"
    container = None

    try:
        logger.info(f"Starting downloader container: {container_name}")
        container = client.containers.run(
            image=cst.TRAINER_DOWNLOADER_DOCKER_IMAGE,
            name=container_name,
            command=command,
            volumes={cst.VOLUME_NAMES[1]: {"bind": "/cache", "mode": "rw"}},
            remove=False,
            detach=True,
        )

        stream_container_logs(container, get_all_context_tags())

        result = container.wait()
        exit_code = result.get("StatusCode", -1)

        if exit_code == 0:
            logger.info(f"Download completed successfully for task {task_id}")
        else:
            logs = container.logs().decode("utf-8", errors="ignore")
            error_message = extract_container_error(logs)
            return exit_code, error_message

        return exit_code, None

    except docker.errors.ContainerError as e:
        logger.error(f"Downloader container failed for task {task_id}: {e}")
        return 1, e

    except Exception as ex:
        logger.error(f"Unexpected error in downloader for task {task_id}: {ex}")
        return 1, ex

    finally:
        if container:
            try:
                container.remove(force=True)
            except Exception as cleanup_err:
                logger.warning(f"Failed to remove container {container_name}: {cleanup_err}")


async def upload_repo_to_hf(
    task_id: str,
    hotkey: str,
    expected_repo_name: str,
    huggingface_token: str,
    huggingface_username: str,
    wandb_token: str | None = None,
    path_in_repo: str | None = None,
):
    try:
        client = docker.from_env()

        local_container_folder = train_paths.get_checkpoints_output_path(task_id, expected_repo_name)

        environment = {
            "HUGGINGFACE_TOKEN": huggingface_token,
            "HUGGINGFACE_USERNAME": huggingface_username,
            "WANDB_TOKEN": wandb_token or None,
            "WANDB_LOGS_PATH": f"{cst.WANDB_LOGS_DIR}/{task_id}_{hotkey}",
            "LOCAL_FOLDER": local_container_folder,
            "TASK_ID": task_id,
            "EXPECTED_REPO_NAME": expected_repo_name,
            "HF_REPO_SUBFOLDER": path_in_repo,
        }

        volumes = {
            cst.VOLUME_NAMES[0]: {"bind": cst.OUTPUT_CHECKPOINTS_PATH, "mode": "rw"},
            cst.VOLUME_NAMES[1]: {"bind": cst.CACHE_ROOT_PATH, "mode": "rw"}
        }

        container_name = f"hf-upload-{uuid.uuid4().hex}"

        logger.info(f"Starting upload container {container_name} for task {task_id}...")

        container = client.containers.run(
            image=cst.HF_UPLOAD_DOCKER_IMAGE,
            environment=environment,
            volumes=volumes,
            detach=True,
            remove=False,
            name=container_name,
        )

<<<<<<< HEAD

        log_streaming_task = asyncio.create_task(asyncio.to_thread(stream_container_logs, container, get_all_context_tags()))

=======
        log_streaming_task = asyncio.create_task(asyncio.to_thread(stream_container_logs, container, get_all_context_tags()))
>>>>>>> 8351d160

        result = container.wait()
        logs = container.logs().decode("utf-8", errors="ignore")
        exit_code = result.get("StatusCode", -1)
        if exit_code == 0:
            logger.info(f"Download completed successfully for task {task_id}")
            if wandb_token:
                match = re.search(r"https://wandb\.ai/\S+", logs)
                wandb_url = match.group(0) if match else None
                if wandb_url:
                    await update_wandb_url(task_id, hotkey, wandb_url)
        else:
            error_message = extract_container_error(logs)
            if error_message:
                await log_task(task_id, hotkey, f"[ERROR] Upload container failed | ExitCode: {exit_code} | LastError: {error_message}")
                logger.error(f"Upload container failed: {error_message}")

    except Exception as e:
        logger.exception(f"Unexpected error during upload_repo_to_hf for task {task_id}: {e}")
        raise


def get_task_type(request: TrainerProxyRequest) -> TaskType:
    training_data = request.training_data

    if isinstance(training_data, TrainRequestImage):
        return TaskType.IMAGETASK

    elif isinstance(training_data, TrainRequestText):
        if isinstance(training_data.dataset_type, DpoDatasetType):
            return TaskType.DPOTASK
        elif isinstance(training_data.dataset_type, InstructTextDatasetType):
            return TaskType.INSTRUCTTEXTTASK
        elif isinstance(training_data.dataset_type, GrpoDatasetType):
            return TaskType.GRPOTASK
        else:
            raise ValueError(f"Unsupported dataset_type for text task: {type(training_data.dataset_type)}")

    raise ValueError(f"Unsupported training_data type: {type(training_data)}")


async def start_training_task(task: TrainerProxyRequest, local_repo_path: str):
    try:
        training_data = task.training_data
        success = False
        container = None
        tag = None
        timeout_seconds = int(training_data.hours_to_complete * 3600)
        task_type = get_task_type(task)
        logger.info(f"Task Type: {task_type}")
        training_data.hours_to_complete = int(training_data.hours_to_complete)
        await create_volumes_if_dont_exist()

        dockerfile_path = (
            f"{local_repo_path}/{cst.DEFAULT_IMAGE_DOCKERFILE_PATH}"
            if task_type == TaskType.IMAGETASK
            else f"{local_repo_path}/{cst.DEFAULT_TEXT_DOCKERFILE_PATH}"
        )

        logger.info("Running Cache Download Container")
        await log_task(training_data.task_id, task.hotkey, "Downloading data")

        download_status, exc = await asyncio.to_thread(
            run_downloader_container,
            task_id=training_data.task_id,
            model=training_data.model,
            dataset_url=training_data.dataset_zip if task_type == TaskType.IMAGETASK else training_data.dataset,
            task_type=task_type,
            file_format=getattr(training_data, "file_format", None),
        )

        if download_status == 0:
            message = "Download container completed successfully"
            await log_task(training_data.task_id, task.hotkey, message)
        else:
            message = f"[ERROR] Download container failed | ExitCode: {download_status} | LastError: {exc}"
            await log_task(training_data.task_id, task.hotkey, message)
            await complete_task(training_data.task_id, task.hotkey, success=False)
            raise RuntimeError(f"Downloader container failed: {exc}")

        tag, exc = await asyncio.to_thread(
            build_docker_image,
            dockerfile_path=dockerfile_path,
            is_image_task=(task_type == TaskType.IMAGETASK),
            context_path=local_repo_path,
        )

        if not tag:
            message = f"[ERROR] Image Build failed | ExitCode: Unknown | LastError: {exc}"
            await log_task(training_data.task_id, task.hotkey, message)
            await complete_task(training_data.task_id, task.hotkey, success=False)
            raise RuntimeError(f"Image build failed: {exc}")

        await log_task(training_data.task_id, task.hotkey, f"Docker image built with tag: {tag}")

        if task_type == TaskType.IMAGETASK:
            container = await asyncio.wait_for(
                run_trainer_container_image(
                    task_id=training_data.task_id,
                    tag=tag,
                    model=training_data.model,
                    dataset_zip=training_data.dataset_zip,
                    model_type=training_data.model_type,
                    expected_repo_name=training_data.expected_repo_name,
                    hours_to_complete=training_data.hours_to_complete,
                    gpu_ids=task.gpu_ids,
                ),
                timeout=60,
            )
        else:
            container = await asyncio.wait_for(
                run_trainer_container_text(
                    task_id=training_data.task_id,
                    hotkey=task.hotkey,
                    tag=tag,
                    model=training_data.model,
                    dataset=training_data.dataset,
                    dataset_type=training_data.dataset_type,
                    task_type=task_type,
                    file_format=training_data.file_format,
                    expected_repo_name=training_data.expected_repo_name,
                    hours_to_complete=training_data.hours_to_complete,
                    gpu_ids=task.gpu_ids,
                ),
                timeout=60,
            )

        await log_task(training_data.task_id, task.hotkey, f"Container started: {container.name}")
        await log_task(training_data.task_id, task.hotkey, f"Waiting for container to finish (timeout={timeout_seconds})...")
        wait_task = asyncio.create_task(asyncio.to_thread(container.wait))
        done, pending = await asyncio.wait({wait_task}, timeout=timeout_seconds)
        await log_task(training_data.task_id, task.hotkey, "Container wait completed or timed out.")

        if wait_task in done:
            result = await wait_task
            logger.info(f"Container.wait() returned: {result}")
            status_code = result.get("StatusCode", -1)
            if status_code == 0:
                await log_task(training_data.task_id, task.hotkey, "Training completed successfully.")
                success = True
            else:
                logs = container.logs().decode("utf-8", errors="ignore")
                error_message = extract_container_error(logs)
                if error_message:
                    log_message = f"[ERROR] Training container failed | ExitCode: {status_code} | LastError: {error_message}"
                    await log_task(training_data.task_id, task.hotkey, log_message)
                    logger.error(f"Training container failed: {error_message}")
                await complete_task(training_data.task_id, task.hotkey, success=success)
                await log_task(training_data.task_id, task.hotkey, f"Training failed with status code {status_code}")
        else:
            await log_task(training_data.task_id, task.hotkey, f"Timeout reached ({timeout_seconds}s). Killing container...")
            success = True
            await complete_task(training_data.task_id, task.hotkey, success=success)

    except Exception as e:
        log_message = f"[ERROR] Job failed: {e}"
        await log_task(training_data.task_id, task.hotkey, log_message)
        logger.exception(f"Training job failed: {training_data.task_id}")
        await complete_task(training_data.task_id, task.hotkey, success=success)

    finally:
        if container:
            try:
                container.reload()
                if container.status == "running":
                    container.kill()
                container.remove(force=True)
                await log_task(training_data.task_id, task.hotkey, f"Container {container.name} cleaned up.")

            except Exception as cleanup_err:
                await log_task(training_data.task_id, task.hotkey, f"Error during container cleanup: {cleanup_err}")

        logger.info("Cleaning up")
        if tag:
            delete_image_and_cleanup(tag)
            logger.info("Cleaned up Docker resources.")
        else:
            logger.info("No Docker image to clean up.")

        if success:
            try:
                path_in_repo = cst.IMAGE_TASKS_HF_SUBFOLDER_PATH if task_type == TaskType.IMAGETASK else None
                wandb_token = os.getenv("WANDB_TOKEN") if task_type != TaskType.IMAGETASK else None
                await upload_repo_to_hf(
                    task_id=training_data.task_id,
                    hotkey=task.hotkey,
                    expected_repo_name=training_data.expected_repo_name,
                    huggingface_username=os.getenv("HUGGINGFACE_USERNAME"),
                    huggingface_token=os.getenv("HUGGINGFACE_TOKEN"),
                    wandb_token=wandb_token,
                    path_in_repo=path_in_repo,
                )

                await log_task(training_data.task_id, task.hotkey, "Repo uploaded successfully.")
            except Exception as upload_err:
                log_message = f"[ERROR] Upload container failed | ExitCode: Unknown | LastError: {upload_err}"
                await log_task(training_data.task_id, task.hotkey, log_message)
                success = False

        await complete_task(training_data.task_id, task.hotkey, success=success)<|MERGE_RESOLUTION|>--- conflicted
+++ resolved
@@ -1,14 +1,15 @@
 import asyncio
 import json
 import os
+import re
 import uuid
-import re
 
 import docker
 from docker.errors import APIError
 from docker.errors import BuildError
 from docker.models.containers import Container
 
+import trainer.utils.training_paths as train_paths
 from core.models.payload_models import TrainerProxyRequest
 from core.models.payload_models import TrainRequestImage
 from core.models.payload_models import TrainRequestText
@@ -22,7 +23,6 @@
 from trainer.tasks import log_task
 from trainer.tasks import update_wandb_url
 from trainer.utils.misc import build_wandb_env
-import trainer.utils.training_paths as train_paths
 from trainer.utils.misc import extract_container_error
 from validator.utils.logging import get_all_context_tags
 from validator.utils.logging import get_logger
@@ -35,14 +35,14 @@
 
 def calculate_container_resources(gpu_ids: list[int]) -> tuple[str, int]:
     """Calculate memory limit and CPU limit based on GPU count.
-    
+
     Returns:
         tuple: (memory_limit_str, cpu_limit_nanocpus)
     """
     num_gpus = len(gpu_ids)
     memory_limit = f"{num_gpus * cst.MEMORY_PER_GPU_GB}g"
     cpu_limit_nanocpus = num_gpus * cst.CPUS_PER_GPU * 1_000_000_000
-    
+
     logger.info(f"Allocating resources for {num_gpus} GPUs: {memory_limit} memory, {num_gpus * cst.CPUS_PER_GPU} CPUs")
     return memory_limit, cpu_limit_nanocpus
 
@@ -100,7 +100,7 @@
     model_type: str,
     expected_repo_name: str,
     hours_to_complete: float,
-    gpu_ids: list[int] = [0]
+    gpu_ids: list[int] = [0],
 ) -> Container:
     client: docker.DockerClient = docker.from_env()
 
@@ -120,10 +120,10 @@
     ]
 
     container_name = f"image-trainer-{uuid.uuid4().hex}"
-    
+
     # Calculate resources based on GPU count
     memory_limit, cpu_limit_nanocpus = calculate_container_resources(gpu_ids)
-    
+
     try:
         container: Container = client.containers.run(
             image=tag,
@@ -184,14 +184,14 @@
         "--expected-repo-name",
         expected_repo_name,
         "--hours-to-complete",
-        str(hours_to_complete)
+        str(hours_to_complete),
     ]
 
     container_name = f"text-trainer-{uuid.uuid4().hex}"
-    
+
     # Calculate resources based on GPU count
     memory_limit, cpu_limit_nanocpus = calculate_container_resources(gpu_ids)
-    
+
     try:
         container: Container = client.containers.run(
             image=tag,
@@ -323,7 +323,7 @@
 
         volumes = {
             cst.VOLUME_NAMES[0]: {"bind": cst.OUTPUT_CHECKPOINTS_PATH, "mode": "rw"},
-            cst.VOLUME_NAMES[1]: {"bind": cst.CACHE_ROOT_PATH, "mode": "rw"}
+            cst.VOLUME_NAMES[1]: {"bind": cst.CACHE_ROOT_PATH, "mode": "rw"},
         }
 
         container_name = f"hf-upload-{uuid.uuid4().hex}"
@@ -339,13 +339,7 @@
             name=container_name,
         )
 
-<<<<<<< HEAD
-
         log_streaming_task = asyncio.create_task(asyncio.to_thread(stream_container_logs, container, get_all_context_tags()))
-
-=======
-        log_streaming_task = asyncio.create_task(asyncio.to_thread(stream_container_logs, container, get_all_context_tags()))
->>>>>>> 8351d160
 
         result = container.wait()
         logs = container.logs().decode("utf-8", errors="ignore")
@@ -360,7 +354,9 @@
         else:
             error_message = extract_container_error(logs)
             if error_message:
-                await log_task(task_id, hotkey, f"[ERROR] Upload container failed | ExitCode: {exit_code} | LastError: {error_message}")
+                await log_task(
+                    task_id, hotkey, f"[ERROR] Upload container failed | ExitCode: {exit_code} | LastError: {error_message}"
+                )
                 logger.error(f"Upload container failed: {error_message}")
 
     except Exception as e:
