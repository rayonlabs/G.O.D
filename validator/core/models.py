import json
from datetime import datetime
from pathlib import Path
from typing import Any
from uuid import UUID
from uuid import uuid4

from pydantic import BaseModel
from pydantic import Field

from core.models.utility_models import FileFormat
from core.models.utility_models import ImageTextPair
from core.models.utility_models import TaskType


class TokenizerConfig(BaseModel):
    bos_token: str | None = None
    eos_token: str | None = None
    pad_token: str | None = None
    unk_token: str | None = None
    chat_template: str | None = None
    use_default_system_prompt: bool | None = None


class ModelConfig(BaseModel):
    architectures: list[str]
    model_type: str
    tokenizer_config: TokenizerConfig

    model_config = {"protected_namespaces": ()}


class DatasetData(BaseModel):
    dataset_id: str
    sparse_columns: list[str] = Field(default_factory=list)
    non_sparse_columns: list[str] = Field(default_factory=list)
    tags: list[str] = Field(default_factory=list)
    author: str | None = None
    disabled: bool = False
    gated: bool = False
    last_modified: str | None = None
    likes: int = 0
    trending_score: int | None = None
    private: bool = False
    downloads: int = 0
    created_at: str | None = None
    description: str | None = None
    sha: str | None = None


class ModelData(BaseModel):
    model_id: str
    downloads: int | None = None
    likes: int | None = None
    private: bool | None = None
    trending_score: int | None = None
    tags: list[str] | None = None
    pipeline_tag: str | None = None
    library_name: str | None = None
    created_at: str | None = None
    config: dict
    parameter_count: int | None = None

    model_config = {"protected_namespaces": ()}


class RawTask(BaseModel):
    is_organic: bool
    task_id: UUID | None = None
    status: str
    model_id: str
    ds: str
    account_id: UUID
    times_delayed: int = 0
    hours_to_complete: int
    test_data: str | None = None
    training_data: str | None = None
    assigned_miners: list[int] | None = None
    miner_scores: list[float] | None = None
    training_repo_backup: str | None = None
    result_model_name: str | None = None

    created_at: datetime
    next_delay_at: datetime | None = None
    updated_at: datetime | None = None
    started_at: datetime | None = None
    termination_at: datetime | None = None
    completed_at: datetime | None = None
    n_eval_attempts: int = 0
<<<<<<< HEAD
    task_type: TaskType
=======
>>>>>>> 35ff85b4

    # Turn off protected namespace for model
    model_config = {"protected_namespaces": ()}


class TextRawTask(RawTask):
    field_system: str | None = None
    field_instruction: str
    field_input: str | None = None
    field_output: str | None = None
    format: str | None = None
    no_input_format: str | None = None
    system_format: None = None  # NOTE: Needs updating to be optional once we accept it
    synthetic_data: str | None = None
    file_format: FileFormat = FileFormat.HF
    task_type: TaskType = TaskType.TEXTTASK


class ImageRawTask(RawTask):
    image_text_pairs: list[ImageTextPair] | None = None
    task_type: TaskType = TaskType.IMAGETASK


# NOTE: As time goes on we will expand this class to be more of a 'submitted task'?
# Might wanna rename this some more
class Task(RawTask):
    trained_model_repository: str | None = None


class TextTask(TextRawTask):
    trained_model_repository: str | None = None


class ImageTask(ImageRawTask):
    trained_model_repository: str | None = None


class PeriodScore(BaseModel):
    quality_score: float
    summed_task_score: float
    average_score: float
    hotkey: str
    weight_multiplier: float
    normalised_score: float | None = 0.0


class TaskNode(BaseModel):
    task_id: str
    hotkey: str
    quality_score: float


class MiniTaskWithScoringOnly(BaseModel):
    is_organic: bool
    task_id: UUID | None = None
    model_id: str
    ds: str
    file_format: FileFormat = FileFormat.HF
    status: str
    account_id: UUID
    times_delayed: int = 0
    hours_to_complete: int
    assigned_miners: list[int] | None = None
    miner_scores: list[float] | None = None
    task_type: TaskType
    created_at: datetime
    next_delay_at: datetime | None = None
    updated_at: datetime | None = None
    started_at: datetime | None = None
    termination_at: datetime | None = None
    completed_at: datetime | None = None

    # Turn off protected namespace for model
    model_config = {"protected_namespaces": ()}


class TaskResults(BaseModel):
    task: MiniTaskWithScoringOnly
    node_scores: list[TaskNode]


class NodeAggregationResult(BaseModel):
    task_work_scores: list[float] = Field(default_factory=list)
    average_raw_score: float | None = Field(default=0.0)
    summed_adjusted_task_scores: float = Field(default=0.0)
    quality_score: float | None = Field(default=0.0)
    emission: float | None = Field(default=0.0)
    task_raw_scores: list[float] = Field(default_factory=list)
    hotkey: str

    class Config:
        validate_assignment = True
        arbitrary_types_allowed = True


class Submission(BaseModel):
    submission_id: UUID = Field(default_factory=uuid4)
    score: float | None = None
    task_id: UUID
    hotkey: str
    repo: str
    created_on: datetime | None = None
    updated_on: datetime | None = None


class MinerResults(BaseModel):
    hotkey: str
    test_loss: float
    synth_loss: float
    is_finetune: bool
    score: float | None = 0.0
    submission: Submission | None = None
    score_reason: str | None = None


class MinerResultsText(MinerResults):
    task_type: TaskType = TaskType.TEXTTASK


class MinerResultsImage(MinerResults):
    task_type: TaskType = TaskType.IMAGETASK


class QualityMetrics(BaseModel):
    total_score: float
    total_count: int
    total_success: int
    total_quality: int
    avg_quality_score: float = Field(ge=0.0)
    success_rate: float = Field(ge=0.0, le=1.0)
    quality_rate: float = Field(ge=0.0, le=1.0)


class WorkloadMetrics(BaseModel):
    competition_hours: int = Field(ge=0)
    total_params_billions: float = Field(ge=0.0)


class ModelMetrics(BaseModel):
    modal_model: str
    unique_models: int = Field(ge=0)
    unique_datasets: int = Field(ge=0)


class NodeStats(BaseModel):
    quality_metrics: QualityMetrics
    workload_metrics: WorkloadMetrics
    model_metrics: ModelMetrics

    model_config = {"protected_namespaces": ()}


class AllNodeStats(BaseModel):
    daily: NodeStats
    three_day: NodeStats
    weekly: NodeStats
    monthly: NodeStats
    all_time: NodeStats


class DatasetUrls(BaseModel):
    test_url: str
    synthetic_url: str | None = None
    train_url: str


class DatasetFiles(BaseModel):
    prefix: str
    data: str
    temp_path: Path | None = None


class DatasetJsons(BaseModel):
    train_data: list[Any]
    test_data: list[Any]
    synthetic_data: list[Any] = Field(default_factory=list)

    def to_json_strings(self) -> dict[str, str]:
        return {
            "train_data": json.dumps(self.train_data),
            "test_data": json.dumps(self.test_data),
            "synthetic_data": json.dumps(self.synthetic_data) if self.synthetic_data else "",
        }


class Img2ImgPayload(BaseModel):
    ckpt_name: str
    lora_name: str
    steps: int
    cfg: float
    denoise: float
    comfy_template: dict
    height: int = 1024
    width: int = 1024
    is_safetensors: bool = True
    prompt: str | None = None
    base_image: str | None = None


class NetworkStats(BaseModel):
    number_of_jobs_training: int
    number_of_jobs_preevaluation: int
    number_of_jobs_evaluating: int
    number_of_jobs_success: int
    next_training_end: datetime | None
    job_can_be_made: bool = True


class HotkeyDetails(BaseModel):
    hotkey: str
    submission_id: UUID | None = None
    quality_score: float | None
    test_loss: float | None
    synth_loss: float | None
    repo: str | None
    rank: int | None
    score_reason: str | None = None
    offer_response: dict | None = None


<<<<<<< HEAD
class TextTaskWithHotkeyDetails(TextTask):
    hotkey_details: list[HotkeyDetails]


class ImageTaskWithHotkeyDetails(ImageTask):
    hotkey_details: list[HotkeyDetails]
=======
class TaskWithHotkeyDetails(Task):
    hotkey_details: list[HotkeyDetails]


class Dataset(BaseModel):
    dataset_id: str
    num_rows: int
    num_bytes_parquet_files: int
>>>>>>> 35ff85b4
<|MERGE_RESOLUTION|>--- conflicted
+++ resolved
@@ -87,10 +87,7 @@
     termination_at: datetime | None = None
     completed_at: datetime | None = None
     n_eval_attempts: int = 0
-<<<<<<< HEAD
     task_type: TaskType
-=======
->>>>>>> 35ff85b4
 
     # Turn off protected namespace for model
     model_config = {"protected_namespaces": ()}
@@ -311,20 +308,15 @@
     offer_response: dict | None = None
 
 
-<<<<<<< HEAD
 class TextTaskWithHotkeyDetails(TextTask):
     hotkey_details: list[HotkeyDetails]
 
 
 class ImageTaskWithHotkeyDetails(ImageTask):
-    hotkey_details: list[HotkeyDetails]
-=======
-class TaskWithHotkeyDetails(Task):
     hotkey_details: list[HotkeyDetails]
 
 
 class Dataset(BaseModel):
     dataset_id: str
     num_rows: int
-    num_bytes_parquet_files: int
->>>>>>> 35ff85b4
+    num_bytes_parquet_files: int