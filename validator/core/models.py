--- conflicted
+++ resolved
@@ -1,14 +1,10 @@
+import json
 from datetime import datetime
+from pathlib import Path
 from typing import Any
 from typing import Optional
-import json
 from uuid import UUID
 from uuid import uuid4
-<<<<<<< HEAD
-=======
-from cryptography.fernet import Fernet
-from pathlib import Path
->>>>>>> e1d6a859
 
 from pydantic import BaseModel
 from pydantic import Field
@@ -93,8 +89,6 @@
     submission: Optional[Submission] = None
 
 
-<<<<<<< HEAD
-=======
 class QualityMetrics(BaseModel):
     avg_quality_score: float = Field(ge=0.0, le=1.0)
     success_rate: float = Field(ge=0.0, le=1.0)
@@ -121,7 +115,6 @@
     monthly: NodeStats
     all_time: NodeStats
 
->>>>>>> e1d6a859
 class LeaderboardRow(BaseModel):
     hotkey: str
     stats: AllNodeStats
@@ -146,4 +139,4 @@
             'train_data': json.dumps(self.train_data),
             'test_data': json.dumps(self.test_data),
             'synthetic_data': json.dumps(self.synthetic_data) if self.synthetic_data else ""
-        }
+        }