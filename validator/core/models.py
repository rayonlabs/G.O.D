import json
from datetime import datetime
from pathlib import Path
from typing import Any
from uuid import UUID
from uuid import uuid4

from pydantic import BaseModel
from pydantic import Field


class TokenizerConfig(BaseModel):
    bos_token: str | None = None
    eos_token: str | None = None
    pad_token: str | None = None
    unk_token: str | None = None
    chat_template: str | None = None
    use_default_system_prompt: bool | None = None


class ModelConfig(BaseModel):
    architectures: list[str]
    model_type: str
    tokenizer_config: TokenizerConfig

    model_config = {"protected_namespaces": ()}


class DatasetData(BaseModel):
    dataset_id: str
    sparse_columns: list[str] = Field(default_factory=list)
    non_sparse_columns: list[str] = Field(default_factory=list)
    tags: list[str] = Field(default_factory=list)
    author: str | None = None
    disabled: bool = False
    gated: bool = False
    last_modified: str | None = None
    likes: int = 0
    trending_score: int | None = None
    private: bool = False
    downloads: int = 0
    created_at: str | None = None
    description: str | None = None
    sha: str | None = None


class ModelData(BaseModel):
    model_id: str
    downloads: int | None = None
    likes: int | None = None
    private: bool | None = None
    trending_score: int | None = None
    tags: list[str] | None = None
    pipeline_tag: str | None = None
    library_name: str | None = None
    created_at: str | None = None
    config: dict
    parameter_count: int | None = None

    model_config = {"protected_namespaces": ()}


class RawTask(BaseModel):
    is_organic: bool
    task_id: UUID | None = None
    model_id: str
    ds_id: str
    status: str
    account_id: UUID
    times_delayed: int = 0
    hours_to_complete: int
    field_system: str | None = None
    field_instruction: str
    field_input: str | None = None
    field_output: str | None = None
    format: str | None = None
    no_input_format: str | None = None
    system_format: None = None  # NOTE: Needs updating to be optional once we accept it
    test_data: str | None = None
    synthetic_data: str | None = None
    training_data: str | None = None
    assigned_miners: list[int] | None = None
    miner_scores: list[float] | None = None

    created_at: datetime
    next_delay_at: datetime | None = None
    updated_at: datetime | None = None
    started_at: datetime | None = None
    termination_at: datetime | None = None
    completed_at: datetime | None = None

    # Turn off protected namespace for model
    model_config = {"protected_namespaces": ()}


# NOTE: As time goes on we will expand this class to be more of a 'submmited task'?
# Might wanna rename this some more
class Task(RawTask):
    trained_model_repository: str | None = None


class PeriodScore(BaseModel):
    quality_score: float
    summed_task_score: float
    average_score: float
    hotkey: str
    normalised_score: float | None = 0.0


class TaskNode(BaseModel):
    task_id: str
    hotkey: str
    quality_score: float


class TaskResults(BaseModel):
    task: RawTask
    node_scores: list[TaskNode]


class NodeAggregationResult(BaseModel):
    task_work_scores: list[float] = Field(default_factory=list)
    average_raw_score: float | None = Field(default=0.0)
    summed_adjusted_task_scores: float = Field(default=0.0)
    quality_score: float | None = Field(default=0.0)
    emission: float | None = Field(default=0.0)
    task_raw_scores: list[float] = Field(default_factory=list)
    hotkey: str

    class Config:
        validate_assignment = True
        arbitrary_types_allowed = True


class Submission(BaseModel):
    submission_id: UUID = Field(default_factory=uuid4)
    score: float | None = None
    task_id: UUID
    hotkey: str
    repo: str
    created_on: datetime | None = None
    updated_on: datetime | None = None


class MinerResults(BaseModel):
    hotkey: str
    test_loss: float
    synth_loss: float
    is_finetune: bool
    score: float | None = 0.0
    submission: Submission | None = None


class QualityMetrics(BaseModel):
    total_score: float
    total_count: int
    total_success: int
    total_quality: int
    avg_quality_score: float = Field(ge=0.0)
    success_rate: float = Field(ge=0.0, le=1.0)
    quality_rate: float = Field(ge=0.0, le=1.0)


class WorkloadMetrics(BaseModel):
    competition_hours: int = Field(ge=0)
    total_params_billions: float = Field(ge=0.0)


class ModelMetrics(BaseModel):
    modal_model: str
    unique_models: int = Field(ge=0)
    unique_datasets: int = Field(ge=0)


class NodeStats(BaseModel):
    quality_metrics: QualityMetrics
    workload_metrics: WorkloadMetrics
    model_metrics: ModelMetrics

    model_config = {"protected_namespaces": ()}


class AllNodeStats(BaseModel):
    daily: NodeStats
    three_day: NodeStats
    weekly: NodeStats
    monthly: NodeStats
    all_time: NodeStats


class DatasetUrls(BaseModel):
    test_url: str
    synthetic_url: str | None = None
    train_url: str


class DatasetFiles(BaseModel):
    prefix: str
    data: str
    temp_path: Path | None = None


class DatasetJsons(BaseModel):
    train_data: list[Any]
    test_data: list[Any]
    synthetic_data: list[Any] = Field(default_factory=list)

    def to_json_strings(self) -> dict[str, str]:
        return {
            "train_data": json.dumps(self.train_data),
            "test_data": json.dumps(self.test_data),
            "synthetic_data": json.dumps(self.synthetic_data) if self.synthetic_data else "",
        }


<<<<<<< HEAD
class NetworkStats(BaseModel):
    number_of_jobs_training: int
    number_of_jobs_preevaluation: int
    number_of_jobs_evaluating: int
    number_of_jobs_success: int
=======
class TrainingTaskStatus(BaseModel):
    number_of_jobs_training: int
>>>>>>> fe2c618d
    next_training_end: datetime | None
    job_can_be_made: bool = True<|MERGE_RESOLUTION|>--- conflicted
+++ resolved
@@ -212,16 +212,10 @@
             "synthetic_data": json.dumps(self.synthetic_data) if self.synthetic_data else "",
         }
 
-
-<<<<<<< HEAD
 class NetworkStats(BaseModel):
     number_of_jobs_training: int
     number_of_jobs_preevaluation: int
     number_of_jobs_evaluating: int
     number_of_jobs_success: int
-=======
-class TrainingTaskStatus(BaseModel):
-    number_of_jobs_training: int
->>>>>>> fe2c618d
     next_training_end: datetime | None
     job_can_be_made: bool = True