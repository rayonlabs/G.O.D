"""
Calculates and schedules weights every SCORING_PERIOD
"""

import asyncio
import os
from datetime import datetime
from datetime import timedelta
from datetime import timezone

from dotenv import load_dotenv

from validator.db.sql.auditing import store_latest_scores_url
from validator.db.sql.submissions_and_scoring import get_aggregate_scores_since


load_dotenv(os.getenv("ENV_FILE", ".vali.env"))

import json
from uuid import UUID

from fiber.chain import fetch_nodes
from fiber.chain import weights
from fiber.chain.chain_utils import query_substrate
from fiber.chain.models import Node
from substrateinterface import SubstrateInterface

import validator.core.constants as cts
from core import constants as ccst
from core.constants import BUCKET_NAME
from validator.core.config import Config
from validator.core.config import load_config
from validator.core.models import PeriodScore
from validator.core.models import TaskResults
from validator.db.sql.nodes import get_vali_node_id
from validator.evaluation.scoring import get_period_scores_from_results
from validator.utils.logging import get_logger
from validator.utils.util import save_json_to_temp_file
from validator.utils.util import try_db_connections
from validator.utils.util import upload_file_to_minio


logger = get_logger(__name__)


TIME_PER_BLOCK: int = 500


async def get_period_scores_from_task_results(task_results: list[TaskResults]) -> list[PeriodScore]:
    if not task_results:
        logger.info("There were not results to be scored")
        return []

    seven_days_ago = datetime.now(timezone.utc) - timedelta(days=7)
    three_days_ago = datetime.now(timezone.utc) - timedelta(days=3)
    one_day_ago = datetime.now(timezone.utc) - timedelta(days=1)

    seven_day_task_results = [i for i in task_results if i.task.created_at > seven_days_ago]
    three_day_task_results = [i for i in task_results if i.task.created_at > three_days_ago]
    one_day_task_results = [i for i in task_results if i.task.created_at > one_day_ago]

    seven_day_scores = await get_period_scores_from_results(seven_day_task_results, weight_multiplier=0.25)
    three_day_scores = await get_period_scores_from_results(three_day_task_results, weight_multiplier=0.4)
    one_day_scores = await get_period_scores_from_results(one_day_task_results, weight_multiplier=0.35)

    all_period_scores = seven_day_scores + three_day_scores + one_day_scores

    return all_period_scores


async def _get_weights_to_set(config: Config) -> tuple[list[PeriodScore], list[TaskResults]]:
    """
    Retrieve task results from the database and score multiple periods independently.
    This ensures a fairer ramp-up for new miners.

    In the future, as miners become more stable, we aim to encourage long-term stability.
    This means not giving new miners more weight than necessary, while still allowing them
    the potential to reach the top position without being deregistered.

    Period scores are calculated completely independently
    """
    date = datetime.now() - timedelta(days=cts.SCORING_WINDOW)
    task_results: list[TaskResults] = await get_aggregate_scores_since(date, config.psql_db)

    all_period_scores = await get_period_scores_from_task_results(task_results)

    return all_period_scores, task_results


async def _upload_results_to_s3(config: Config, task_results: list[TaskResults]) -> None:
    class DateTimeEncoder(json.JSONEncoder):
        def default(self, obj):
            if isinstance(obj, datetime):
                return obj.isoformat()
            if isinstance(obj, UUID):
                return str(obj)
            return super().default(obj)

    scores_json = json.dumps([result.model_dump() for result in task_results], indent=2, cls=DateTimeEncoder)

    temp_file, _ = await save_json_to_temp_file(scores_json, "latest_scores", dump_json=False)
    datetime_of_upload = datetime.now().strftime("%Y-%m-%d_%H-%M-%S")
<<<<<<< HEAD
    presigned_url = await upload_file_to_minio(temp_file, BUCKET_NAME, f"latest_scores_{datetime_of_upload}.json")
=======
    presigned_url = await upload_json_to_minio(temp_file, BUCKET_NAME, f"latest_scores_{datetime_of_upload}.json")
>>>>>>> 35ff85b4
    os.remove(temp_file)
    await store_latest_scores_url(presigned_url, config)
    return presigned_url


async def get_node_weights_from_period_scores(
    substrate: SubstrateInterface, netuid: int, node_results: list[PeriodScore]
) -> tuple[list[int], list[float]]:
    """
    Get the node ids and weights from the node results.
    """
    all_nodes: list[Node] = fetch_nodes.get_nodes_for_netuid(substrate, netuid)

    hotkey_to_node_id = {node.hotkey: node.node_id for node in all_nodes}

    all_node_ids = [node.node_id for node in all_nodes]
    all_node_weights = [0.0 for _ in all_nodes]
    for node_result in node_results:
        if node_result.normalised_score is not None:
            node_id = hotkey_to_node_id.get(node_result.hotkey)
            if node_id is not None:
                all_node_weights[node_id] = (
                    all_node_weights[node_id] + node_result.normalised_score * node_result.weight_multiplier
                )

    logger.info(f"Node ids: {all_node_ids}")
    logger.info(f"Node weights: {all_node_weights}")
    logger.info(f"Number of non zero node weights: {sum(1 for weight in all_node_weights if weight != 0)}")
    logger.info(f"Everything going in is {all_node_ids} {all_node_weights} {netuid} {ccst.VERSION_KEY}")
    return all_node_ids, all_node_weights


async def set_weights(config: Config, all_node_ids: list[int], all_node_weights: list[float], validator_node_id: int) -> bool:
    try:
        success = await asyncio.to_thread(
            weights.set_node_weights,
            substrate=config.substrate,
            keypair=config.keypair,
            node_ids=all_node_ids,
            node_weights=all_node_weights,
            netuid=config.netuid,
            version_key=ccst.VERSION_KEY,
            validator_node_id=int(validator_node_id),
            wait_for_inclusion=False,
            wait_for_finalization=False,
            max_attempts=3,
        )
    except Exception as e:
        logger.error(f"Failed to set weights: {e}")
        return False

    if success:
        logger.info("Weights set successfully.")

        return True
    else:
        logger.error("Failed to set weights :(")
        return False


async def _get_and_set_weights(config: Config, validator_node_id: int) -> bool:
    node_results, task_results = await _get_weights_to_set(config)
    if node_results is None:
        logger.info("No weights to set. Skipping weight setting.")
        return False
    if len(node_results) == 0:
        logger.info("No nodes to set weights for. Skipping weight setting.")
        return False

    all_node_ids, all_node_weights = await get_node_weights_from_period_scores(config.substrate, config.netuid, node_results)
    logger.info("Weights calculated, about to set...")

    success = await set_weights(config, all_node_ids, all_node_weights, validator_node_id)
    if success and task_results:
        url = await _upload_results_to_s3(config, task_results)
        logger.info(f"Uploaded the scores to s3 for auditing - url: {url}")

    return success


async def _set_metagraph_weights(config: Config) -> None:
    nodes: list[Node] = fetch_nodes.get_nodes_for_netuid(config.substrate, config.netuid)
    node_ids = [node.node_id for node in nodes]
    node_weights = [node.incentive for node in nodes]
    validator_node_id = await get_vali_node_id(config.substrate, config.keypair.ss58_address)
    if validator_node_id is None:
        raise ValueError("Validator node id not found")

    await asyncio.to_thread(
        weights.set_node_weights,
        substrate=config.substrate,
        keypair=config.keypair,
        node_ids=node_ids,
        node_weights=node_weights,
        netuid=config.netuid,
        version_key=ccst.VERSION_KEY,
        validator_node_id=int(validator_node_id),
        wait_for_inclusion=False,
        wait_for_finalization=False,
        max_attempts=3,
    )


#


# To improve: use activity cutoff & The epoch length to set weights at the perfect times
async def set_weights_periodically(config: Config, just_once: bool = False) -> None:
    substrate = config.substrate
    substrate, uid = query_substrate(
        substrate,
        "SubtensorModule",
        "Uids",
        [config.netuid, config.keypair.ss58_address],
        return_value=True,
    )

    if uid is None:
        raise ValueError(f"Can't find hotkey {config.keypair.ss58_address} for our keypair on netuid: {config.netuid}.")

    consecutive_failures = 0
    while True:
        substrate, current_block = query_substrate(substrate, "System", "Number", [], return_value=True)
        substrate, last_updated_value = query_substrate(
            substrate, "SubtensorModule", "LastUpdate", [config.netuid], return_value=False
        )
        updated: int = current_block - last_updated_value[uid]
        substrate, weights_set_rate_limit = query_substrate(
            substrate, "SubtensorModule", "WeightsSetRateLimit", [config.netuid], return_value=True
        )
        logger.info(
            f"My Validator Node ID: {uid}. Last updated {updated} blocks ago. Weights set rate limit: {weights_set_rate_limit}."
        )

        if updated < weights_set_rate_limit:
            logger.info("Sleeping for a bit as we set recently...")
            await asyncio.sleep((weights_set_rate_limit - updated + 1) * 12)
            continue

        if os.getenv("ENV", "prod").lower() == "dev":
            success = await _get_and_set_weights(config, uid)
        else:
            try:
                success = await _get_and_set_weights(config, uid)
            except Exception as e:
                logger.error(f"Failed to set weights with error: {e}")
                logger.exception(e)
                success = False

        if success:
            consecutive_failures = 0
            logger.info("Successfully set weights! Sleeping for 25 blocks before next check...")
            if just_once:
                return
            await asyncio.sleep(12 * 25)
            continue

        consecutive_failures += 1
        if just_once:
            logger.info("Failed to set weights, will try again...")
            await asyncio.sleep(12 * 1)
        else:
            logger.info(f"Failed to set weights {consecutive_failures} times in a row - sleeping for a bit...")
            await asyncio.sleep(12 * 25)  # Try again in 25 blocks

        if consecutive_failures == 1 or updated < 3000:
            continue

        if just_once or config.set_metagraph_weights_with_high_updated_to_not_dereg:
            logger.warning("Setting metagraph weights as our updated value is getting too high!")
            if just_once:
                logger.warning("Please exit if you do not want to do this!!!")
                await asyncio.sleep(4)
            try:
                success = await _set_metagraph_weights(config)
            except Exception as e:
                logger.error(f"Failed to set metagraph weights: {e}")
                success = False

            if just_once:
                return

            if success:
                consecutive_failures = 0
                continue


async def main():
    config = load_config()
    await try_db_connections(config)
    await set_weights_periodically(config)


if __name__ == "__main__":
    asyncio.run(main())<|MERGE_RESOLUTION|>--- conflicted
+++ resolved
@@ -100,11 +100,7 @@
 
     temp_file, _ = await save_json_to_temp_file(scores_json, "latest_scores", dump_json=False)
     datetime_of_upload = datetime.now().strftime("%Y-%m-%d_%H-%M-%S")
-<<<<<<< HEAD
     presigned_url = await upload_file_to_minio(temp_file, BUCKET_NAME, f"latest_scores_{datetime_of_upload}.json")
-=======
-    presigned_url = await upload_json_to_minio(temp_file, BUCKET_NAME, f"latest_scores_{datetime_of_upload}.json")
->>>>>>> 35ff85b4
     os.remove(temp_file)
     await store_latest_scores_url(presigned_url, config)
     return presigned_url
