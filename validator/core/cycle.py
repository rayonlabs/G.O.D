import asyncio
import datetime
import random

from datasets import get_dataset_infos
from fiber import Keypair
from fiber.chain.models import Node
from fiber.logging_utils import get_logger

import validator.core.constants as cst
import validator.db.sql.nodes as nodes_sql
import validator.db.sql.tasks as tasks_sql
from core.models.payload_models import MinerTaskRequest
from core.models.payload_models import MinerTaskResponse
from core.models.payload_models import TrainRequest
from core.models.utility_models import CustomDatasetType
from core.models.utility_models import FileFormat
from core.models.utility_models import TaskStatus
from validator.core.config import Config
from validator.core.models import Task
from validator.core.refresh_nodes import get_and_store_nodes
from validator.evaluation.scoring import evaluate_and_score
from validator.evaluation.weight_setting import set_weights_periodically
from validator.tasks.scheduler import synthetic_task_loop
from validator.tasks.task_prep import prepare_task
from validator.utils.call_endpoint import process_non_stream_fiber


logger = get_logger(__name__)


def _get_total_dataset_size(repo_name: str) -> int:
    return sum(
        info.dataset_size
        for info in get_dataset_infos(repo_name).values()
        if info.dataset_size
    )


async def _run_task_prep(task: Task, keypair: Keypair) -> Task:
    columns_to_sample = [
        i
        for i in [task.system, task.instruction, task.input, task.output]
        if i is not None
    ]
    test_data, synth_data, train_data = await prepare_task(
        dataset_name=task.ds_id, columns_to_sample=columns_to_sample, keypair=keypair
    )
    task.training_data = train_data
    task.status = TaskStatus.LOOKING_FOR_NODES
    task.synthetic_data = synth_data
    task.test_data = test_data
    logger.info("Data creation is complete - now time to find some miners")
    return task


# TODO: Improve by batching these up
async def _make_offer(
    node: Node, request: MinerTaskRequest, config: Config
) -> MinerTaskResponse:
    response = await process_non_stream_fiber(
        cst.TASK_OFFER_ENDPOINT, config, node, request.model_dump(), timeout=3
    )
    logger.info(f"The response from make offer was {response}")
    if response is None:
        response = {}
    return MinerTaskResponse(
        message=response.get("message", "No message given"),
        accepted=response.get("accepted", False),
    )


async def _select_miner_pool_and_add_to_task(
    task: Task, nodes: list[Node], config: Config
) -> Task:
    if len(nodes) < cst.MINIMUM_MINER_POOL:
        logger.warning(
            f"Not enough nodes available. Need at least {cst.MINIMUM_MINER_POOL}, but only have {len(nodes)}."
        )
        task = attempt_delay_task(task)
        return task

    selected_miners: list[str] = []
    ds_size = _get_total_dataset_size(task.ds_id)
    task_request = MinerTaskRequest(
        ds_size=ds_size,
        model=task.model_id,
        hours_to_complete=task.hours_to_complete,
        task_id=str(task.task_id),
    )
    logger.info(
        f"We are offering the following task to the miners: {task_request.model_dump()}"
    )
    miners_already_assigned = await tasks_sql.get_miners_for_task(
        task.task_id, config.psql_db
    )

    already_assigned_hotkeys = [
        miner.hotkey for miner in miners_already_assigned]
    logger.info(
        f"There are {len(already_assigned_hotkeys)} miners already assigned to this task"
    )

    # Filter out nodes that are already assigned to this task - this will occur if we had to restart a task due to all miners
    # failing
    available_nodes = [
        node for node in nodes if node.hotkey not in already_assigned_hotkeys
    ]
    if not available_nodes:
        logger.error("No nodes available to assign to the task! Why not?!")
        task = attempt_delay_task(task)
        await tasks_sql.update_task(task, config.psql_db)
        return task

    num_of_miners_to_try_for = random.randint(
        cst.MIN_IDEAL_NUM_MINERS_IN_POOL, cst.MAX_IDEAL_NUM_MINERS_IN_POOL
    )
    random.shuffle(available_nodes)

    # TODO: Improve by selecting high score miners first, then lower score miners, etc
    i = 0
    while len(selected_miners) < num_of_miners_to_try_for and available_nodes:

        node = available_nodes.pop()
        # try:
        # TODO: Batch the boi
        if i > 0 and i % 5 == 0:
            logger.info(
                f"We have made {i} offers so far for task {task.task_id}")
        offer_response = await _make_offer(node, task_request, config)

        if offer_response.accepted is True:
            selected_miners.append(node.hotkey)
            await tasks_sql.assign_node_to_task(str(task.task_id), node, config.psql_db)
            logger.info(
                f"The miner {node.node_id} has officially been assigned the task {task.task_id}!!"
            )

    if len(selected_miners) < cst.MINIMUM_MINER_POOL:
        logger.warning(
            f"Not enough miners accepted the task. We only have {len(selected_miners)} but we "
            f"need at least {cst.MINIMUM_MINER_POOL}"
        )
        task = attempt_delay_task(task)
        return task
    else:
        task.assigned_miners = selected_miners
        logger.info(
            f"We have {len(selected_miners)} miners assigned to the task - which is enough to get going 🚀"
        )
        task.status = TaskStatus.READY
        logger.info("Task status should be READY")
        return task


async def _let_miners_know_to_start_training(
    task: Task, nodes: list[Node], config: Config
):
    dataset_type = CustomDatasetType(
        field_system=task.system,
        field_input=task.input,
        field_output=task.output,
        field_instruction=task.instruction,
        format=task.format,
        no_input_format=task.no_input_format,
    )

    dataset = task.training_data if task.training_data else "dataset error"
    task_request_body = TrainRequest(
        dataset=dataset,
        model=task.model_id,
        dataset_type=dataset_type,
        file_format=FileFormat.S3,
        task_id=str(task.task_id),
        hours_to_complete=task.hours_to_complete,
    )
<<<<<<< HEAD
    logger.info(
        f"We are tellingminers to start training there are  {len(nodes)}")
=======
    logger.info(f"We are telling miners to start training there are {len(nodes)}")
>>>>>>> 2b9f7897

    for node in nodes:
        response = await process_non_stream_fiber(
            cst.START_TRAINING_ENDPOINT, config, node, task_request_body.model_dump()
        )
        logger.info(f"The response we got from {node.node_id} was {response}")


async def assign_miners(task: Task, config: Config):
    try:
        nodes = await nodes_sql.get_all_nodes(config.psql_db)
        task = await _select_miner_pool_and_add_to_task(task, nodes, config)
        logger.info(
            f"After assigning miners here is the current task info {task}")
        await tasks_sql.update_task(task, config.psql_db)

    except Exception as e:
        logger.error(
            f"Error assigning miners to task {task.task_id}: {e}", exc_info=True
        )
        task = attempt_delay_task(task)
        await tasks_sql.update_task(task, config.psql_db)


def attempt_delay_task(task: Task):
    assert (
        task.created_timestamp is not None and task.delay_timestamp is not None
    ), "We wanted to check delay vs created timestamps but they are missing"

    if (
        task.created_timestamp
        + datetime.timedelta(hours=cst.MAX_TIME_DELAY_TO_FIND_MINERS)
        < task.delay_timestamp
    ):
        task.status = TaskStatus.FAILURE_FINDING_NODES
    else:
        logger.info(
            "Adding in a delay of 15 minutes for now since no miners accepted the task"
        )

        task.delay_timestamp = task.delay_timestamp + \
            datetime.timedelta(minutes=15)
    return task


async def _find_miners_for_task(config: Config):
    pending_tasks = await tasks_sql.get_tasks_with_status(
        status=TaskStatus.LOOKING_FOR_NODES, psql_db=config.psql_db
    )
    await asyncio.gather(
        *[
            assign_miners(task, config)
            for task in pending_tasks[: cst.MAX_CONCURRENT_MINER_ASSIGNMENTS]
        ]
    )


async def prep_task(task: Task, config: Config):
    logger.info("Task is being prepped ready for miners")
    try:
        task.status = TaskStatus.PREPARING_DATA
        await tasks_sql.update_task(task, config.psql_db)
        task = await _run_task_prep(task, config.keypair)
        await tasks_sql.update_task(task, config.psql_db)
    except Exception:
        task.status = TaskStatus.PREP_TASK_FAILURE
        await tasks_sql.update_task(task, config.psql_db)


async def _process_selected_tasks(config: Config):

    miner_selected_tasks = await tasks_sql.get_tasks_with_status(
        status=TaskStatus.PENDING, psql_db=config.psql_db
    )
    await asyncio.gather(
        *[
            prep_task(task, config)
            for task in miner_selected_tasks[: cst.MAX_CONCURRENT_TASK_PREPS]
        ]
    )


async def _start_training_task(task: Task, config: Config) -> None:
    task.started_timestamp = datetime.datetime.now()
    task.end_timestamp = task.started_timestamp + datetime.timedelta(
        hours=task.hours_to_complete
    )
    assigned_miners = await tasks_sql.get_nodes_assigned_to_task(
        str(task.task_id), config.psql_db
    )
    logger.info(
        f"Here are the miners that have been assigned {assigned_miners}")
    await _let_miners_know_to_start_training(task, assigned_miners, config)
    task.status = TaskStatus.TRAINING
    await tasks_sql.update_task(task, config.psql_db)
    logger.info("SUCCESS IN STARTING TRAINING")


async def _process_ready_to_train_tasks(config: Config):
    ready_to_train_tasks = await tasks_sql.get_tasks_with_status(
        status=TaskStatus.READY, psql_db=config.psql_db
    )
    if len(ready_to_train_tasks) > 0:
        logger.info(f"There are {len(ready_to_train_tasks)} ready to train")
        await asyncio.gather(
            *[
                _start_training_task(task, config)
                for task in ready_to_train_tasks[: cst.MAX_CONCURRENT_TRAININGS]
            ]
        )
    else:
        logger.info("No pending tasks - waiting for 30 seconds")
        await asyncio.sleep(30)


async def _evaluate_task(task: Task, config: Config):
    try:
        task.status = TaskStatus.EVALUATING
        await tasks_sql.update_task(task, config.psql_db)
        task = await evaluate_and_score(task, config)
        await tasks_sql.update_task(task, config.psql_db)
    except Exception as e:
        logger.error(
            f"Error evaluating task {task.task_id}: {e}", exc_info=True)
        task.status = TaskStatus.FAILURE
        await tasks_sql.update_task(task, config.psql_db)


async def process_completed_tasks(config: Config) -> None:
    while True:
        completed_tasks = await tasks_sql.get_tasks_ready_to_evaluate(config.psql_db)
        if len(completed_tasks) > 0:
            logger.info(
                f"There are {len(completed_tasks)} awaiting evaluation")
            for task in completed_tasks:
                await _evaluate_task(task, config)
        if len(completed_tasks) == 0:
            logger.info("There are no tasks to evaluate - waiting 30 seconds")
            await asyncio.sleep(30)


async def process_pending_tasks(config: Config) -> None:
    while True:
        try:
            await _process_selected_tasks(config)
            await _find_miners_for_task(config)
            await _process_ready_to_train_tasks(config)
        except Exception as e:
            logger.info(f"There was a problem in processing: {e}")
            await asyncio.sleep(30)


async def validator_cycle(config: Config) -> None:
    await asyncio.gather(
        process_completed_tasks(config),
        process_pending_tasks(config),
    )


async def node_refresh_cycle(config: Config) -> None:
    while True:
        try:
            logger.info("Attempting to refresh_nodes")
            # 1 minute timeout
            await asyncio.wait_for(get_and_store_nodes(config), timeout=60)
            await asyncio.sleep(900)
        except asyncio.TimeoutError:
            logger.error(
                "Node refresh timed out after 5 minutes... :( Please look into this!!"
            )
            await asyncio.sleep(60)


async def run_validator_cycles(config: Config) -> None:
    await asyncio.gather(
        node_refresh_cycle(config),
        synthetic_task_loop(config),
        set_weights_periodically(config),
        _run_main_validator_loop(config),
    )


async def _run_main_validator_loop(config: Config) -> None:
    while True:
        await validator_cycle(config)
        # Add small sleep to prevent tight loop
        await asyncio.sleep(30)


def init_validator_cycles(config: Config) -> Task:
    return asyncio.create_task(run_validator_cycles(config))<|MERGE_RESOLUTION|>--- conflicted
+++ resolved
@@ -174,12 +174,8 @@
         task_id=str(task.task_id),
         hours_to_complete=task.hours_to_complete,
     )
-<<<<<<< HEAD
-    logger.info(
-        f"We are tellingminers to start training there are  {len(nodes)}")
-=======
+
     logger.info(f"We are telling miners to start training there are {len(nodes)}")
->>>>>>> 2b9f7897
 
     for node in nodes:
         response = await process_non_stream_fiber(
