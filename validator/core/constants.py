--- conflicted
+++ resolved
@@ -271,15 +271,9 @@
 THREE_DAY_SCORE_WEIGHT = 0.3
 ONE_DAY_SCORE_WEIGHT = 0.3
 
-<<<<<<< HEAD
-TOURNAMENT_TEXT_WEIGHT = 0.6
-TOURNAMENT_IMAGE_WEIGHT = 0.4
-TOURNAMENT_INTERVAL_HOURS = 24
-=======
 TOURNAMENT_TEXT_WEIGHT = 0.65
 TOURNAMENT_IMAGE_WEIGHT = 0.35
 TOURNAMENT_INTERVAL_DAYS = 14
->>>>>>> 8351d160
 BURN_REDUCTION_RATE = 5.0
 MAX_BURN_REDUCTION = 0.85
 BASE_REGULAR_WEIGHT = 0.325
