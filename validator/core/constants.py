import os

from core.constants import NETUID


SUCCESS = "success"
ACCOUNT_ID = "account_id"
MESSAGE = "message"
AMOUNT = "amount"
UNDELEGATION = "undelegation"
STAKE = "stake"
VERIFIED = "verified"
REDIS_KEY_COLDKEY_STAKE = "coldkey_stake"
API_KEY = "api_key"
COLDKEY = "coldkey"


BUCKET_NAME = os.getenv("S3_BUCKET_NAME")
DELETE_S3_AFTER_COMPLETE = True

VALI_CONFIG_PATH = "validator/test_axolotl.yml"

# db stuff
NULL_ACCOUNT_ID = "00000000-0000-0000-0000-000000000000"


# api stuff should move this out to be shared by both miner and vali code?
START_TRAINING_ENDPOINT = "/start_training/"
TASK_OFFER_ENDPOINT = "/task_offer/"
SUBMISSION_ENDPOINT = "/get_latest_model_submission/"

# TODO update when live
DEV_CONTENT_BASE_URL = "https://dev.content.gradients.io"
PROD_CONTENT_BASE_URL = "https://content.gradients.io"


# 241 is testnet
CONTENT_BASE_URL = DEV_CONTENT_BASE_URL if NETUID == 241 else PROD_CONTENT_BASE_URL

GET_RANDOM_DATASETS_ENDPOINT = f"{CONTENT_BASE_URL}/datasets/random"
GET_RANDOM_MODELS_ENDPOINT = f"{CONTENT_BASE_URL}/models/random"
GET_COLUMNS_FOR_DATASET_ENDPOINT = f"{CONTENT_BASE_URL}/dataset/{{dataset}}/columns/suggest"


GET_ALL_DATASETS_ID = "dataset_id"
GET_ALL_MODELS_ID = "model_id"


HOW_MANY_TASKS_ALLOWED_AT_ONCE = 15
NUMBER_OF_MINUTES_BETWEEN_SYNTH_TASK_CHECK = 10


# data stuff
TEST_SIZE = 0.1
TRAIN_TEST_SPLIT_PERCENTAGE = 0.1
GET_SYNTH_DATA = True
MAX_SYNTH_DATA_POINTS = 100
ADDITIONAL_SYNTH_DATA_PERCENTAGE = 1.0  # same size as training set

# synth stuff
NUM_SYNTH_RETRIES = 3
SYNTH_GEN_BATCH_SIZE = 10
SYNTH_MODEL_TEMPERATURE = 0.4
CONTAINER_EVAL_RESULTS_PATH = "/aplp/evaluation_results.json"
_gpu_ids = os.getenv("GPU_IDS", "").strip()
GPU_IDS = [int(id) for id in _gpu_ids.split(",")] if _gpu_ids else [0]


SYNTH_MODEL = "chat-llama-3-2-3b"
PROMPT_GEN_ENDPOINT = "https://api.nineteen.ai/v1/chat/completions"
GRADIENTS_ENDPOINT = "https://api.gradients.io/validator-signup"
PROMPT_PATH = "validator/prompts.yml"
NINETEEN_API_KEY = os.getenv("NINETEEN_API_KEY")
# Probability for using output reformulation method
OUTPUT_REFORMULATION_PROBABILITY = 0.5

# Task Stuff
MINIMUM_MINER_POOL = 1

MIN_IDEAL_NUM_MINERS_IN_POOL = 9
MAX_IDEAL_NUM_MINERS_IN_POOL = 18
MIN_COMPETITION_HOURS = 1
MAX_COMPETITION_HOURS = 5
TASK_TIME_DELAY = 15  # number of minutes we wait to retry an organic request
# how many times in total do we attempt to delay an organic request looking for miners
MAX_DELAY_TIMES = 6


# scoring stuff
SOFTMAX_TEMPERATURE = 0.5
TEST_SCORE_WEIGHTING = 0.7  # synth will be (1 - this)
TARGET_SCORE_RATIO = 1.05
MIN_TASK_SCORE = 0.0  # very tiny punishment while miners find their feet
MAX_TASK_SCORE = 1.6
TASK_SCORE_THRESHOLD = 0.85
<<<<<<< HEAD
REWEIGHTING_EXP = 0.6  # how much of a drop off from leader
=======
REWEIGHTING_EXP = 0.5  # how much of a drop off from leader
>>>>>>> b0c0f476
SCORING_WINDOW = 7  # number of days over which we score

# processing stuff
MAX_CONCURRENT_MINER_ASSIGNMENTS = 5
MAX_CONCURRENT_TASK_PREPS = 3
MAX_CONCURRENT_TRAININGS = 10
MAX_CONCURRENT_EVALUATIONS = 1
MAX_TIME_DELAY_TO_FIND_MINERS = 1  # hours
MAX_CONCURRENT_JOBS = 16


LOGPATH = "/root/G.O.D/validator/logs"<|MERGE_RESOLUTION|>--- conflicted
+++ resolved
@@ -93,11 +93,8 @@
 MIN_TASK_SCORE = 0.0  # very tiny punishment while miners find their feet
 MAX_TASK_SCORE = 1.6
 TASK_SCORE_THRESHOLD = 0.85
-<<<<<<< HEAD
-REWEIGHTING_EXP = 0.6  # how much of a drop off from leader
-=======
-REWEIGHTING_EXP = 0.5  # how much of a drop off from leader
->>>>>>> b0c0f476
+REWEIGHTING_EXP = 0.65  # how much of a drop off from leader
+
 SCORING_WINDOW = 7  # number of days over which we score
 
 # processing stuff
