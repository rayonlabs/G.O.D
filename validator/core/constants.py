--- conflicted
+++ resolved
@@ -144,12 +144,8 @@
 TOURNAMENT_PARTICIPATION_WEIGHT = 0.0001  # Weight given to active participants
 
 # Tournament weight distribution
-<<<<<<< HEAD
 TOURNAMENT_SIMPLE_DECAY_BASE = 0.2  # Base for simple exponential decay (1st=1.0, 2nd=0.2, 3rd=0.04, etc.)
-=======
-TOURNAMENT_WINNER_MIN_WEIGHT = 0.5  # Minimum weight proportion for tournament winner
-TOURNAMENT_WEIGHT_DECAY_RATE = 16.0  # Controls exponential decay for non-winners
->>>>>>> 794388d5
+
 
 
 # General miner pool sizes
