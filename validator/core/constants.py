import os

from core.constants import NETUID


SUCCESS = "success"
ACCOUNT_ID = "account_id"
MESSAGE = "message"
AMOUNT = "amount"
UNDELEGATION = "undelegation"
STAKE = "stake"
VERIFIED = "verified"
REDIS_KEY_COLDKEY_STAKE = "coldkey_stake"
API_KEY = "api_key"
COLDKEY = "coldkey"


BUCKET_NAME = os.getenv("S3_BUCKET_NAME")
DELETE_S3_AFTER_COMPLETE = True

VALI_CONFIG_PATH = "validator/test_axolotl.yml"

# db stuff
NULL_ACCOUNT_ID = "00000000-0000-0000-0000-000000000000"


# api stuff should move this out to be shared by both miner and vali code?
START_TRAINING_ENDPOINT = "/start_training/"
TASK_OFFER_ENDPOINT = "/task_offer/"
SUBMISSION_ENDPOINT = "/get_latest_model_submission/"

# TODO update when live
DEV_CONTENT_BASE_URL = "https://dev.content.gradients.io"
PROD_CONTENT_BASE_URL = "https://dev.content.gradients.io"


# 241 is testnet
CONTENT_BASE_URL = DEV_CONTENT_BASE_URL if NETUID == 241 else PROD_CONTENT_BASE_URL

GET_RANDOM_DATASETS_ENDPOINT = f"{CONTENT_BASE_URL}/datasets/random"
GET_RANDOM_MODELS_ENDPOINT = f"{CONTENT_BASE_URL}/models/random"
GET_COLUMNS_FOR_DATASET_ENDPOINT = f"{CONTENT_BASE_URL}/dataset/{{dataset}}/columns/suggest"


GET_ALL_DATASETS_ID = "dataset_id"
GET_ALL_MODELS_ID = "model_id"

# task stuff
<<<<<<< HEAD
HOW_MANY_TASKS_ALLOWED_AT_ONCE = 5
NUMBER_OF_MINUTES_BETWEEN_SYNTH_TASK_CHECK = 30
=======


HOW_MANY_TASKS_MINIMAL_AT_THE_SAME_TIME = 5
NUMBER_OF_MINUTES_BETWEEN_SYNTH_TASK_CHECK = 60
>>>>>>> fccc850a


# data stuff
TEST_SIZE = 0.1
TRAIN_TEST_SPLIT_PERCENTAGE = 0.1
GET_SYNTH_DATA = True
MAX_SYNTH_DATA_POINTS = 100
ADDITIONAL_SYNTH_DATA_PERCENTAGE = 1.0  # same size as training set

# synth stuff
SYNTH_GEN_BATCH_SIZE = 10
SYNTH_MODEL_TEMPERATURE = 0.4
CONTAINER_EVAL_RESULTS_PATH = "/aplp/evaluation_results.json"
_gpu_ids = os.getenv("GPU_IDS", "").strip()
GPU_IDS = [int(id) for id in _gpu_ids.split(",")] if _gpu_ids else [0]


SYNTH_MODEL = "chat-llama-3-2-3b"
PROMPT_GEN_ENDPOINT = "https://api.nineteen.ai/v1/chat/completions"
GRADIENTS_ENDPOINT = "https://api.gradients.io/validator-signup"
PROMPT_PATH = "validator/prompts.yml"
NINETEEN_API_KEY = os.getenv("NINETEEN_API_KEY")
# Probability for using output reformulation method
OUTPUT_REFORMULATION_PROBABILITY = 0.5

# Task Stuff
MINIMUM_MINER_POOL = 1
<<<<<<< HEAD
MIN_IDEAL_NUM_MINERS_IN_POOL = 4
=======
MIN_IDEAL_NUM_MINERS_IN_POOL = 3
>>>>>>> fccc850a
MAX_IDEAL_NUM_MINERS_IN_POOL = 8
MIN_COMPETITION_HOURS = 1
MAX_COMPETITION_HOURS = 5
TASK_TIME_DELAY = 15  # number of minutes we wait to retry an organic request
# how many times in total do we attempt to delay an organic request looking for miners
MAX_DELAY_TIMES = 6


# scoring stuff
SOFTMAX_TEMPERATURE = 0.5
TEST_SCORE_WEIGHTING = 0.7  # synth will be (1 - this)
TARGET_SCORE_RATIO = 1.05
MIN_TASK_SCORE = 0.0  # very tiny punishment while miners find their feet
MAX_TASK_SCORE = 1.6
TASK_SCORE_THRESHOLD = 0.9
REWEIGHTING_EXP = 0.4  # how much of a drop off from leader
SCORING_WINDOW = 7  # number of days over which we score

# processing stuff
MAX_CONCURRENT_MINER_ASSIGNMENTS = 5
MAX_CONCURRENT_TASK_PREPS = 3
MAX_CONCURRENT_TRAININGS = 10
MAX_CONCURRENT_EVALUATIONS = 1
MAX_TIME_DELAY_TO_FIND_MINERS = 1  # hours
MAX_CONCURRENT_JOBS = 4

LOGPATH = "/root/G.O.D/validator/logs"<|MERGE_RESOLUTION|>--- conflicted
+++ resolved
@@ -46,15 +46,9 @@
 GET_ALL_MODELS_ID = "model_id"
 
 # task stuff
-<<<<<<< HEAD
-HOW_MANY_TASKS_ALLOWED_AT_ONCE = 5
+HOW_MANY_TASKS_ALLOWED_AT_ONCE = 4
 NUMBER_OF_MINUTES_BETWEEN_SYNTH_TASK_CHECK = 30
-=======
 
-
-HOW_MANY_TASKS_MINIMAL_AT_THE_SAME_TIME = 5
-NUMBER_OF_MINUTES_BETWEEN_SYNTH_TASK_CHECK = 60
->>>>>>> fccc850a
 
 
 # data stuff
@@ -82,11 +76,8 @@
 
 # Task Stuff
 MINIMUM_MINER_POOL = 1
-<<<<<<< HEAD
-MIN_IDEAL_NUM_MINERS_IN_POOL = 4
-=======
+
 MIN_IDEAL_NUM_MINERS_IN_POOL = 3
->>>>>>> fccc850a
 MAX_IDEAL_NUM_MINERS_IN_POOL = 8
 MIN_COMPETITION_HOURS = 1
 MAX_COMPETITION_HOURS = 5
@@ -111,6 +102,6 @@
 MAX_CONCURRENT_TRAININGS = 10
 MAX_CONCURRENT_EVALUATIONS = 1
 MAX_TIME_DELAY_TO_FIND_MINERS = 1  # hours
-MAX_CONCURRENT_JOBS = 4
+MAX_CONCURRENT_JOBS = 8
 
 LOGPATH = "/root/G.O.D/validator/logs"