--- conflicted
+++ resolved
@@ -123,7 +123,6 @@
 MAX_CONCURRENT_TRAININGS = 10
 MAX_CONCURRENT_EVALUATIONS = 1
 MAX_TIME_DELAY_TO_FIND_MINERS = 1  # hours
-<<<<<<< HEAD
 PERCENTAGE_OF_TASKS_THAT_SHOULD_BE_TEXT = 0.8  # image is currently 1 minus this
 
 # diffusion eval stuff
@@ -139,14 +138,11 @@
 DIFFUSION_HF_DEFAULT_CKPT_NAME = "last.safetensors"
 DIFFUSION_TEXT_GUIDED_EVAL_WEIGHT = 0.7
 
-MAX_CONCURRENT_JOBS = 16
-=======
 
 # Max jobs
 MAX_CONCURRENT_JOBS = 60
 MAX_CONCURRENT_SYNTHETIC_JOBS = 50
 ## This leaves room for MAX_CONCURRENT_JOBS - MAX_CONCURRENT_SYNTHETIC_JOBS at all times
->>>>>>> a2e6a8ca
 
 
 LOGPATH = "/root/G.O.D/validator/logs"
