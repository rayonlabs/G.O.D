--- conflicted
+++ resolved
@@ -76,11 +76,7 @@
 
 # we sample datasets with these num_rows ranges equally
 DATASET_BINS_TO_SAMPLE = [
-<<<<<<< HEAD
     (30_000, 50_000), # we don't sample these for now as they are too small
-=======
-    (10_000, 50_000),  # we don't sample these for now as they are too small
->>>>>>> 178238d3
     (50_000, 1_500_000),
 ]
 
@@ -120,17 +116,9 @@
 
 
 # scoring stuff  - NOTE: Will want to slowly make more exponential now we have auditing
-<<<<<<< HEAD
 TEST_SCORE_WEIGHTING = 0.7  # synth will be (1 - this)
 SCORE_PENALTY = -0.05
 
-=======
-TEST_SCORE_WEIGHTING = 0.7  # Augmented will be (1 - this)
-TARGET_SCORE_RATIO = 1.5
-MIN_TASK_SCORE = -0.05
-MAX_TASK_SCORE = 1.8
-TASK_SCORE_THRESHOLD = 0.95  # You need to be higher than this to get a good score
->>>>>>> 178238d3
 
 SIGMOID_STEEPNESS = 15  # Higher = sharper transition
 SIGMOID_SHIFT = 0.3  # Shifts sigmoid curve horizontally
