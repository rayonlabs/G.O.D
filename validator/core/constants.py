--- conflicted
+++ resolved
@@ -92,14 +92,10 @@
 MIN_TASK_SCORE = 0.0  # very tiny punishment while miners find their feet
 MAX_TASK_SCORE = 1.6
 TASK_SCORE_THRESHOLD = 0.9
-<<<<<<< HEAD
 REWEIGHTING_EXP = 0.7  # how much of a drop off from leader
 SCORING_WINDOW = 14  # number of days over which we score
 SCORING_DECAY_STEEPNESS = 1.5
-=======
-REWEIGHTING_EXP = 0.6  # how much of a drop off from leader
-SCORING_WINDOW = 7  # number of days over which we score
->>>>>>> 6d5514f4
+
 
 # processing stuff
 MAX_CONCURRENT_MINER_ASSIGNMENTS = 5
