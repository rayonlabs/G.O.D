--- conflicted
+++ resolved
@@ -276,13 +276,9 @@
 TOURNAMENT_INTERVAL_HOURS = 24
 BURN_REDUCTION_RATE = 5.0
 MAX_BURN_REDUCTION = 0.85
-<<<<<<< HEAD
 BASE_REGULAR_WEIGHT = 0.32
 BASE_TOURNAMENT_WEIGHT = 0.36
-=======
-BASE_REGULAR_WEIGHT = 0.325
-BASE_TOURNAMENT_WEIGHT = 0.375
->>>>>>> fdc3d0d5
+
 
 # Emission distribution when performance diff occurs
 LEGACY_PERFORM_DIFF_EMISSION_GAIN_PERCENT = 0.25
