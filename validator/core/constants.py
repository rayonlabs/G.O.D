import os
from datetime import date

from core.constants import GRPO_DEFAULT_FIELD_PROMPT
from core.constants import NETUID


RAYONLABS_HF_USERNAME = "rayonlabs"

SUCCESS = "success"
ACCOUNT_ID = "account_id"
MESSAGE = "message"
AMOUNT = "amount"
UNDELEGATION = "undelegation"
STAKE = "stake"
VERIFIED = "verified"
REDIS_KEY_COLDKEY_STAKE = "coldkey_stake"
API_KEY = "api_key"
COLDKEY = "coldkey"


BUCKET_NAME = os.getenv("S3_BUCKET_NAME")
DELETE_S3_AFTER_COMPLETE = True

VALI_CONFIG_PATH = "validator/test_axolotl.yml"

# db stuff
NULL_ACCOUNT_ID = "00000000-0000-0000-0000-000000000000"


# api stuff should move this out to be shared by both miner and vali code?
START_TRAINING_ENDPOINT = "/start_training/"
START_TRAINING_IMAGE_ENDPOINT = "/start_training_image/"
START_TRAINING_GRPO_ENDPOINT = "/start_training_grpo/"
TASK_OFFER_ENDPOINT = "/task_offer/"
TASK_OFFER_IMAGE_ENDPOINT = "/task_offer_image/"
SUBMISSION_ENDPOINT = "/get_latest_model_submission/"
TRAINING_REPO_ENDPOINT = "/training_repo"

# TODO update when live
DEV_CONTENT_BASE_URL = "https://dev.content.gradients.io"
PROD_CONTENT_BASE_URL = "https://content.gradients.io"


# 241 is testnet
CONTENT_BASE_URL = DEV_CONTENT_BASE_URL if NETUID == 241 else PROD_CONTENT_BASE_URL

GET_RANDOM_DATASETS_ENDPOINT = f"{CONTENT_BASE_URL}/datasets/random"
GET_RANDOM_MODELS_ENDPOINT = f"{CONTENT_BASE_URL}/models/random"
GET_COLUMNS_FOR_DATASET_ENDPOINT = f"{CONTENT_BASE_URL}/dataset/{{dataset}}/columns/suggest"
GET_IMAGE_MODELS_ENDPOINT = f"{CONTENT_BASE_URL}/images/models"


GET_ALL_DATASETS_ID = "dataset_id"
GET_ALL_MODELS_ID = "model_id"


NUMBER_OF_MINUTES_BETWEEN_SYNTH_TASK_CHECK = 5


# data stuff
TEST_SIZE = 0.1
TRAIN_TEST_SPLIT_PERCENTAGE = 0.1
GET_SYNTH_DATA = True
MAX_AUGMENTATION_SAMPLES = 400  # Max samples for dataset augmentation/merging
MAX_TEST_DATA_POINTS = 400

ADDITIONAL_SYNTH_DATA_PERCENTAGE = 1.0  # same size as training set

# Synthetic data generation constants - for actual synthetic data creation
SYNTHETIC_GENERATION_TOTAL = 10  # Total synthetic samples to generate
SYNTHETIC_FOR_TRAINING = 5      # How many go to training
SYNTHETIC_FOR_EVAL = 5          # How many go to evaluation
SYNTH_EXAMPLES_FROM_TRAIN = 395
IMAGE_TRAIN_SPLIT_ZIP_NAME = "train_data.zip"
IMAGE_TEST_SPLIT_ZIP_NAME = "test_data.zip"
TEMP_PATH_FOR_IMAGES = "/tmp/validator/temp_images"
SUPPORTED_IMAGE_FILE_EXTENSIONS = (".png", ".jpg", ".jpeg")
MAX_FILE_SIZE_BYTES = 2_147_483_646  # pyarrow max json load size
MINIMUM_DATASET_ROWS = 2_000  # Minimum number of rows required in a dataset
EXAMPLE_PROMPTS_PATH = "validator/tasks/example_prompts.json"

# synth stuff
NUM_SYNTH_RETRIES = 3
SYNTH_GEN_BATCH_SIZE = 2
CONTAINER_EVAL_RESULTS_PATH = "/aplp/evaluation_results.json"

# Multi-dataset augmentation
MIN_DATASETS_FOR_AUGMENTATION = 2
MAX_DATASETS_FOR_AUGMENTATION = 16

_gpu_ids = os.getenv("GPU_IDS", "").strip()
GPU_IDS = [int(id) for id in _gpu_ids.split(",")] if _gpu_ids else [0]
PROBABILITY_OF_A_BIG_TEXT_MODEL = 0.05

# we sample datasets with these num_rows ranges equally
DATASET_BINS_TO_SAMPLE = [
    (20_000, 50_000),
    (50_000, 100_000),
    (100_000, 500_000),
]

# dataset row bins to training hours range
INSTRUCT_TEXT_DATASET_BINS_TO_TRAINING_HOURS_RANGE = {
    (1_000, 10_000): (1, 3),
    (10_000, 25_000): (2, 4),
    (25_000, 50_000): (3, 5),
    (50_000, 100_000): (3, 6),
    (100_000, 500_000): (4, 6),
}

# text augmentation synth
TEXT_SYNTH_MODEL = "ArliAI/QwQ-32B-ArliAI-RpR-v1"
TEXT_SYNTH_WEAKER_MODEL = "llama-3-2-3b"
TEXT_SYNTH_MODEL_TEMPERATURE = 0.6
TEXT_SYNTH_MODEL_MAX_TOKENS = 5024
END_OF_REASONING_TAG = "</think>"

# image prompt generation synth
IMAGE_PROMPT_GEN_MODEL = "ArliAI/QwQ-32B-ArliAI-RpR-v1"
IMAGE_PROMPT_GEN_MODEL_TEMPERATURE = 0.4
IMAGE_PROMPT_GEN_MODEL_MAX_TOKENS = 5024
IMAGE_STYLE_PICKING_NUM_TRIES = 10
PERSON_GEN_RETRIES = 3

# endpoints
PROMPT_GEN_ENDPOINT = "https://llm.chutes.ai/v1/chat/completions"
IMAGE_GEN_ENDPOINT = "https://image.chutes.ai/generate"
GRADIENTS_ENDPOINT = "https://api.gradients.io/validator-signup"
PROMPT_PATH = "validator/prompts.yml"
NINETEEN_API_KEY = os.getenv("NINETEEN_API_KEY")
EMISSION_BURN_HOTKEY = "5GU4Xkd3dCGTU3s8VLcHGc5wsD5M8XyxDca5yDQhYm1mVXFu"

# Boss Round Historical Task Selection
BOSS_ROUND_HISTORICAL_START_DATE = date(2025, 6, 1)
BOSS_ROUND_HISTORICAL_END_DATE = date(2025, 8, 1)

MIN_SUCCESSFUL_SCORES_FOR_HISTORICAL_TASK = 2

# Task Stuff
MINIMUM_MINER_POOL = 1

# Tournament Start Requirements
MIN_MINERS_FOR_TOURN = 8

# Tournament Selection by Stake
TOURNAMENT_TOP_N_BY_STAKE = 32
TOURNAMENT_REPEAT_BOOST_PERCENTAGE = 5  # 5% boost per previous entry
TOURNAMENT_MAX_REPEAT_BOOST_PERCENTAGE = 25  # Maximum 25% boost
TOURNAMENT_PARTICIPATION_WEIGHT = 0.0001  # Weight given to active participants

# Tournament weight distribution
TOURNAMENT_SIMPLE_DECAY_BASE = 0.3  # Base for simple exponential decay (1st=1.0, 2nd=0.2, 3rd=0.04, etc.)


# General miner pool sizes
MIN_IDEAL_NUM_MINERS_IN_POOL = 8
MAX_IDEAL_NUM_MINERS_IN_POOL = 15

# Image-specific miner pool sizes
MIN_IDEAL_NUM_MINERS_IN_IMAGE_POOL = 15
MAX_IDEAL_NUM_MINERS_IN_IMAGE_POOL = 25

MIN_IMAGE_COMPETITION_HOURS = 1
MAX_IMAGE_COMPETITION_HOURS = 2
TASK_TIME_DELAY = 15  # number of minutes we wait to retry an organic request
# how many times in total do we attempt to delay an organic request looking for miners
MAX_DELAY_TIMES = 6
# Maximum number of evaluation attempts when all scores are zero (including the first one)
MAX_EVAL_ATTEMPTS = 4
MODEL_SIZE_REQUIRING_2_GPUS = 30 * 10**9  # 30B params

# Tournament GPU requirement thresholds (in billions of parameters)
TOURNAMENT_GPU_THRESHOLD_FOR_2X_H100 = 4.0
TOURNAMENT_GPU_THRESHOLD_FOR_4X_H100 = 12.0
TOURNAMENT_GPU_THRESHOLD_FOR_8X_H100 = 40.0

# Tournament task type GPU multipliers
TOURNAMENT_DPO_GPU_MULTIPLIER = 3
TOURNAMENT_GRPO_GPU_MULTIPLIER = 2
MODEL_SIZE_REQUIRING_3_GPUS = 75 * 10**9
MODEL_SIZE_REQUIRING_4_GPUS = 110 * 10**9

# scoring stuff  - NOTE: Will want to slowly make more exponential now we have auditing
TEST_SCORE_WEIGHTING = 0.7  # synth will be (1 - this)
SCORE_PENALTY = -1
FIRST_PLACE_SCORE = 3

SIGMOID_STEEPNESS = 9  # Higher = sharper transition
SIGMOID_SHIFT = 0.5  # Shifts sigmoid curve horizontally
SIGMOID_POWER = 0.75  # Higher = more extreme difference between high and low scores
LINEAR_WEIGHT = 0.05  # Weight for linear component (0-1) - benefits low scores
SIGMOID_WEIGHT = 0.7  # Weight for sigmoid component (0-1) - benefits high scores

REWEIGHTING_EXP = 1.0  # how much of a drop off from leader

SCORING_WINDOW = 7  # number of days over which we score
OUTLIER_STD_THRESHOLD = 2.0  # number of standard deviations from the mean to reject the outlier scores


# processing stuff
MAX_CONCURRENT_MINER_ASSIGNMENTS = 5
MAX_CONCURRENT_TASK_PREPS = 3
MAX_CONCURRENT_TRAININGS = 10
MAX_CONCURRENT_EVALUATIONS = 1
MAX_TIME_DELAY_TO_FIND_MINERS = 1  # hours

PERCENTAGE_OF_TASKS_THAT_SHOULD_BE_INSTRUCT_TEXT = 0.25
PERCENTAGE_OF_INSTRUCT_TASKS_THAT_SHOULD_BE_CHAT = 0.5
PERCENTAGE_OF_TASKS_THAT_SHOULD_BE_IMAGE = 0.15
PERCENTAGE_OF_TASKS_THAT_SHOULD_BE_DPO = 0.1
PERCENTAGE_OF_TASKS_THAT_SHOULD_BE_GRPO = (
    1
    - PERCENTAGE_OF_TASKS_THAT_SHOULD_BE_INSTRUCT_TEXT
    - PERCENTAGE_OF_TASKS_THAT_SHOULD_BE_IMAGE
    - PERCENTAGE_OF_TASKS_THAT_SHOULD_BE_DPO
)
PERCENTAGE_OF_IMAGE_SYNTHS_SHOULD_BE_STYLE = (
    0.5  # person synth chance is 1 minus this (only for sdxl models, flux is always person)
)
PROBABILITY_STYLE_COMBINATION = 0.5
PERSON_SYNTH_DS_PREFIX = "person"
PERSON_SYNTH_DOCKER_IMAGE = "diagonalge/person_synth:latest"
PERSON_SYNTH_CONTAINER_SAVE_PATH = "/app/avatars/"

# grpo synth
MIN_NUM_REWARD_FUNCTIONS = 1
MAX_NUM_REWARD_FUNCTIONS = 5
PERCENTAGE_REWARD_FUNCTIONS_GENERIC_FROM_LLM = 0.0
PERCENTAGE_REWARD_FUNCTIONS_GENERIC_FROM_DB = 1 - PERCENTAGE_REWARD_FUNCTIONS_GENERIC_FROM_LLM

# affine grpo synth
PERCENTAGE_OF_GRPO_TASKS_THAT_SHOULD_BE_AFFINE = 0.6
ENABLE_AFFINE_GRPO_FOR_LEGACY_JOBS_ONLY = True
GET_AFFINE_GRPO_DATA_ENDPOINT = f"{PROD_CONTENT_BASE_URL}/affine-grpo-data/latest"  # Force prod for affine data
AFFINE_REWARD_FN_IDS = [
    "2226678e-df0d-42d0-8adb-551aec0ed88e",  # sat_reward_function
    "dadf301b-14cc-4bb2-9bb8-7d658d29661c",  # abd_reward_function
    "b5008828-8628-4ef5-b3f2-f77580028b67",  # ded_reward_function

]

# diffusion eval stuff
LORA_SDXL_WORKFLOW_PATH = "validator/evaluation/comfy_workflows/lora_sdxl.json"
LORA_SDXL_WORKFLOW_PATH_DIFFUSERS = "validator/evaluation/comfy_workflows/lora_sdxl_diffusers.json"
LORA_FLUX_WORKFLOW_PATH = "validator/evaluation/comfy_workflows/lora_flux.json"
CHECKPOINTS_SAVE_PATH = "validator/evaluation/ComfyUI/models/checkpoints"
UNET_SAVE_PATH = "validator/evaluation/ComfyUI/models/unet"
DIFFUSERS_PATH = "validator/evaluation/ComfyUI/models/diffusers"
LORAS_SAVE_PATH = "validator/evaluation/ComfyUI/models/loras"
DIFFUSION_HF_DEFAULT_FOLDER = "checkpoint"
DIFFUSION_HF_DEFAULT_CKPT_NAME = "last.safetensors"
DIFFUSION_TEXT_GUIDED_EVAL_WEIGHT = 0.25
EVAL_DEFAULTS = {"sdxl": {"steps": 20, "cfg": 8, "denoise": 0.9}, "flux": {"steps": 35, "cfg": 100, "denoise": 0.75}}


# Max jobs
MAX_CONCURRENT_JOBS = 60
MAX_CONCURRENT_SYNTHETIC_JOBS = 10
## This leaves room for MAX_CONCURRENT_JOBS - MAX_CONCURRENT_SYNTHETIC_JOBS at all times


LOGPATH = "/root/G.O.D/validator/logs"


# Image generation parameters
IMAGE_GEN_MODEL = "FLUX.1-schnell"
IMAGE_GEN_STEPS = 8
IMAGE_GEN_CFG_SCALE = 3

MIN_IMAGE_SYNTH_PAIRS = 10
MAX_IMAGE_SYNTH_PAIRS = 50

MIN_IMAGE_WIDTH = 1024
MAX_IMAGE_WIDTH = 1024
MIN_IMAGE_HEIGHT = 1024
MAX_IMAGE_HEIGHT = 1024
IMAGE_RESOLUTION_STEP = 64  # Ensures we get resolutions divisible by 64

# scoring stuff

INSTRUCT_TEXT_TASK_SCORE_WEIGHT = 0.3
IMAGE_TASK_SCORE_WEIGHT = 0.15
DPO_TASK_SCORE_WEIGHT = 0.1
GRPO_TASK_SCORE_WEIGHT = 1 - INSTRUCT_TEXT_TASK_SCORE_WEIGHT - IMAGE_TASK_SCORE_WEIGHT - DPO_TASK_SCORE_WEIGHT

SEVEN_DAY_SCORE_WEIGHT = 0.4
THREE_DAY_SCORE_WEIGHT = 0.3
ONE_DAY_SCORE_WEIGHT = 0.3

TOURNAMENT_TEXT_WEIGHT = 0.55
TOURNAMENT_IMAGE_WEIGHT = 0.45
TOURNAMENT_INTERVAL_HOURS = 124
BURN_REDUCTION_RATE = 5.0
<<<<<<< HEAD
MAX_BURN_REDUCTION = 0.8
BASE_REGULAR_WEIGHT = 0.175
BASE_TOURNAMENT_WEIGHT = 0.5
=======
MAX_BURN_REDUCTION = 0.75
BASE_REGULAR_WEIGHT = 0.175
BASE_TOURNAMENT_WEIGHT = 0.525
>>>>>>> 77db386a

# Emission distribution when performance diff occurs
LEGACY_PERFORM_DIFF_EMISSION_GAIN_PERCENT = 0.25

# HF models cache management
CACHE_TAU_DAYS = 10  # Time constant (τ) for exponential decay in days
CACHE_MAX_LOOKUP_DAYS = 30  # Maximum number of days to look back for usage data
MAX_CACHE_SIZE_BYTES = 500 * 1024**3 if NETUID == 241 else 1000 * 1024**3  # in bytes
CACHE_CLEANUP_INTERVAL = 8 * 60 * 60  # in seconds

# Docker evaluation
DOCKER_EVAL_HF_CACHE_DIR = "/root/.cache/huggingface"

# DPO evaluation
TRL_DPO_FIELD_PROMPT = "prompt"
TRL_DPO_FIELD_CHOSEN = "chosen"
TRL_DPO_FIELD_REJECTED = "rejected"

# DPO augmentation constants
DPO_AUGMENTATION_CHANCE = 0.4
DPO_RESPONSE_HONEYPOT_PERCENTAGE = 0.25

# Instruct augmentation parameters
INSTRUCT_AUGMENTATION_CHANCE = 0.4
INSTRUCT_RESPONSE_HONEYPOT_PERCENTAGE = 0.25

# Miner performance constants
MINER_PERFORMANCE_CACHE_TTL = 3600
MINER_PERFORMANCE_CACHE_KEY_PREFIX = "miner_performance:"
DEFAULT_RECENT_SUBMISSIONS_LIMIT = 20
CHAIN_WEIGHT_DIVISOR = 65535

# Tournament analytics cache constants
LATEST_TOURNAMENTS_CACHE_TTL = 3600
LATEST_TOURNAMENTS_CACHE_KEY = "latest_tournaments_details"

# GRPO evaluation
TRL_GRPO_FIELD_PROMPT = GRPO_DEFAULT_FIELD_PROMPT


MIN_SYNTH_JOBS_REQUIRED_PER_DAY = 3

# Default, fixed Hyperparameters
BETA_DPO = 0.1
BETA_GRPO = 0.04

# GRPO evaluation
GRPO_INITIAL_BATCH_SIZE = 16
GRPO_DEFAULT_NUM_GENERATIONS = 2

STANDARD_INSTRUCT_COLUMN = "instruct"
STANDARD_INPUT_COLUMN = "input"
STANDARD_OUTPUT_COLUMN = "output"
STANDARD_SYSTEM_COLUMN = "system"
STANDARD_GRPO_PROMPT_COLUMN = "prompt"
STANDARD_GRPO_EXTRA_COLUMN = "extra_data"
STANDARD_DPO_PROMPT_COLUMN = "prompt"
STANDARD_DPO_CHOSEN_COLUMN = "chosen"
STANDARD_DPO_REJECTED_COLUMN = "rejected"
STANDARD_CHAT_MESSAGES_COLUMN = "conversations"
STANDARD_CHAT_TEMPLATE = "chatml"
STANDARD_CHAT_ROLE_USER = "human"
STANDARD_CHAT_ROLE_ASSISTANT = "gpt"
STANDARD_CHAT_ROLE_FIELD = "from"
STANDARD_CHAT_CONTENT_FIELD = "value"


# Trainer endpoints

PROXY_TRAINING_IMAGE_ENDPOINT = "/v1/trainer/start_training"
GET_GPU_AVAILABILITY_ENDPOINT = "/v1/trainer/get_gpu_availability"
TASK_DETAILS_ENDPOINT = "/v1/trainer/{task_id}"
GET_RECENT_TASKS_ENDPOINT = "/v1/trainer/get_recent_tasks"

# Tournament constants
DEFAULT_PARTICIPANT_REPO = "https://github.com/rayonlabs/G.O.D"
DEFAULT_PARTICIPANT_COMMIT = "8631451156e2915070f77e5547ca0d5ed3d0eb8a"<|MERGE_RESOLUTION|>--- conflicted
+++ resolved
@@ -290,17 +290,12 @@
 
 TOURNAMENT_TEXT_WEIGHT = 0.55
 TOURNAMENT_IMAGE_WEIGHT = 0.45
-TOURNAMENT_INTERVAL_HOURS = 124
+TOURNAMENT_INTERVAL_HOURS = 32
 BURN_REDUCTION_RATE = 5.0
-<<<<<<< HEAD
 MAX_BURN_REDUCTION = 0.8
-BASE_REGULAR_WEIGHT = 0.175
-BASE_TOURNAMENT_WEIGHT = 0.5
-=======
-MAX_BURN_REDUCTION = 0.75
-BASE_REGULAR_WEIGHT = 0.175
+BASE_REGULAR_WEIGHT = 0.15
 BASE_TOURNAMENT_WEIGHT = 0.525
->>>>>>> 77db386a
+
 
 # Emission distribution when performance diff occurs
 LEGACY_PERFORM_DIFF_EMISSION_GAIN_PERCENT = 0.25
