--- conflicted
+++ resolved
@@ -83,11 +83,8 @@
 
 # Multi-dataset augmentation
 MIN_DATASETS_FOR_AUGMENTATION = 2
-<<<<<<< HEAD
 MAX_DATASETS_FOR_AUGMENTATION = 16
-=======
-MAX_DATASETS_FOR_AUGMENTATION = 8
->>>>>>> f37d594b
+
 _gpu_ids = os.getenv("GPU_IDS", "").strip()
 GPU_IDS = [int(id) for id in _gpu_ids.split(",")] if _gpu_ids else [0]
 PROBABILITY_OF_A_BIG_TEXT_MODEL = 0.05
