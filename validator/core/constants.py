import os


SUCCESS = "success"
ACCOUNT_ID = "account_id"
MESSAGE = "message"
AMOUNT = "amount"
UNDELEGATION = "undelegation"
STAKE = "stake"
VERIFIED = "verified"
REDIS_KEY_COLDKEY_STAKE = "coldkey_stake"
API_KEY = "api_key"
COLDKEY = "coldkey"


BUCKET_NAME = os.getenv("S3_BUCKET_NAME")
DELETE_S3_AFTER_COMPLETE = True

VALI_CONFIG_PATH = "validator/test_axolotl.yml"


# api stuff should move this out to be shared by both miner and vali code?
START_TRAINING_ENDPOINT = "/start_training/"
TASK_OFFER_ENDPOINT = "/task_offer/"
SUBMISSION_ENDPOINT = "/get_latest_model_submission/"

GET_RANDOM_DATASETS_ENDPOINT = "https://content.gradients.io/datasets/random"
GET_RANDOM_MODELS_ENDPOINT = "https://content.gradients.io/models/random"
GET_COLUMNS_FOR_DATASET_ENDPOINT = "https://content.gradients.io/dataset/{dataset}/columns/suggest"


GET_ALL_DATASETS_ID = "dataset_id"
GET_ALL_MODELS_ID = "model_id"

# task stuff


HOW_MANY_TASKS_MINIMAL_AT_THE_SAME_TIME = 5
<<<<<<< HEAD
NUMBER_OF_MINUTES_BETWEEN_SYNTH_TASK_CHECK = 45
=======
NUMBER_OF_MINUTES_BETWEEN_SYNTH_TASK_CHECK = 60
>>>>>>> b212f7ef


# data stuff
TEST_SIZE = 0.1
TRAIN_TEST_SPLIT_PERCENTAGE = 0.1
GET_SYNTH_DATA = True
MAX_SYNTH_DATA_POINTS = 300
ADDITIONAL_SYNTH_DATA_PERCENTAGE = 1.0  # same size as training set

# synth stuff
SYNTH_GEN_BATCH_SIZE = 10
SYNTH_MODEL_TEMPERATURE = 0.4
CONTAINER_EVAL_RESULTS_PATH = "/aplp/evaluation_results.json"
GPU_SERVER = os.getenv("GPU_SERVER")

SYNTH_MODEL = "chat-llama-3-2-3b"
PROMPT_GEN_ENDPOINT = "https://api.nineteen.ai/v1/chat/completions"
GRADIENTS_ENDPOINT = "https://api.gradients.io/validator-signup"
PROMPT_PATH = "validator/prompts.yml"
NINETEEN_API_KEY = os.getenv("NINETEEN_API_KEY")
# Probability for using output reformulation method
OUTPUT_REFORMULATION_PROBABILITY = 0.5

# Task Stuff
MINIMUM_MINER_POOL = 1
MIN_IDEAL_NUM_MINERS_IN_POOL = 8
MAX_IDEAL_NUM_MINERS_IN_POOL = 16
MIN_COMPETITION_HOURS = 1
MAX_COMPETITION_HOURS = 3
TASK_TIME_DELAY = 15  # number of minutes we wait to retry an organic request
# how many times in total do we attempt to delay an organic request looking for miners
MAX_DELAY_TIMES = 6


# scoring stuff
SOFTMAX_TEMPERATURE = 0.5
TEST_SCORE_WEIGHTING = 0.7  # synth will be (1 - this)
TARGET_SCORE_RATIO = 1
MIN_TASK_SCORE = -0.01  # very tiny punishment while miners find their feet
MAX_TASK_SCORE = 1.6
TASK_SCORE_THRESHOLD = 0.95
REWEIGHTING_EXP = 0.7  # how much of a drop off from leader
SCORING_WINDOW = 3  # number of days over which we score

# processing stuff
MAX_CONCURRENT_MINER_ASSIGNMENTS = 5
MAX_CONCURRENT_TASK_PREPS = 3
MAX_CONCURRENT_TRAININGS = 10
MAX_CONCURRENT_EVALUATIONS = 1
MAX_TIME_DELAY_TO_FIND_MINERS = 1  # hours<|MERGE_RESOLUTION|>--- conflicted
+++ resolved
@@ -36,11 +36,8 @@
 
 
 HOW_MANY_TASKS_MINIMAL_AT_THE_SAME_TIME = 5
-<<<<<<< HEAD
 NUMBER_OF_MINUTES_BETWEEN_SYNTH_TASK_CHECK = 45
-=======
-NUMBER_OF_MINUTES_BETWEEN_SYNTH_TASK_CHECK = 60
->>>>>>> b212f7ef
+
 
 
 # data stuff
