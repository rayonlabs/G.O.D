--- conflicted
+++ resolved
@@ -45,12 +45,8 @@
 GET_ALL_DATASETS_ID = "dataset_id"
 GET_ALL_MODELS_ID = "model_id"
 
-# task stuff
-<<<<<<< HEAD
-HOW_MANY_TASKS_ALLOWED_AT_ONCE = 5
-=======
+
 HOW_MANY_TASKS_ALLOWED_AT_ONCE = 10
->>>>>>> d77545a3
 NUMBER_OF_MINUTES_BETWEEN_SYNTH_TASK_CHECK = 30
 
 
@@ -79,13 +75,9 @@
 
 # Task Stuff
 MINIMUM_MINER_POOL = 1
-<<<<<<< HEAD
-MIN_IDEAL_NUM_MINERS_IN_POOL = 4
-MAX_IDEAL_NUM_MINERS_IN_POOL = 8
-=======
+
 MIN_IDEAL_NUM_MINERS_IN_POOL = 7
 MAX_IDEAL_NUM_MINERS_IN_POOL = 14
->>>>>>> d77545a3
 MIN_COMPETITION_HOURS = 1
 MAX_COMPETITION_HOURS = 5
 TASK_TIME_DELAY = 15  # number of minutes we wait to retry an organic request
@@ -109,10 +101,7 @@
 MAX_CONCURRENT_TRAININGS = 10
 MAX_CONCURRENT_EVALUATIONS = 1
 MAX_TIME_DELAY_TO_FIND_MINERS = 1  # hours
-<<<<<<< HEAD
 MAX_CONCURRENT_JOBS = 4
-=======
-MAX_CONCURRENT_JOBS = 8
->>>>>>> d77545a3
+
 
 LOGPATH = "/root/G.O.D/validator/logs"