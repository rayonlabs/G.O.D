--- conflicted
+++ resolved
@@ -58,10 +58,7 @@
 GET_SYNTH_DATA = True
 MAX_SYNTH_DATA_POINTS = 300
 MAX_TEST_DATA_POINTS = 600
-<<<<<<< HEAD
-=======
 
->>>>>>> 819e5318
 ADDITIONAL_SYNTH_DATA_PERCENTAGE = 1.0  # same size as training set
 IMAGE_TRAIN_SPLIT_ZIP_NAME = "train_data.zip"
 IMAGE_TEST_SPLIT_ZIP_NAME = "test_data.zip"
