import asyncio
import random
from datetime import datetime
from datetime import timedelta
from typing import Any
from typing import AsyncGenerator

from substrateinterface import Keypair

import validator.core.constants as cst
from core.models.payload_models import DatasetColumnsResponse
from core.models.utility_models import TaskStatus
from validator.core.config import Config
from validator.core.models import Dataset
from validator.core.models import RawTask
from validator.core.models import TextRawTask
from validator.db.sql.tasks import add_task
from validator.db.sql.tasks import get_tasks_with_status
from validator.tasks.diffusion_synth import create_synthetic_image_task
from validator.utils.call_endpoint import call_content_service
from validator.utils.logging import get_logger


logger = get_logger(__name__)


async def _get_models(keypair: Keypair) -> AsyncGenerator[str, None]:
    while True:
        response = await call_content_service(cst.GET_RANDOM_MODELS_ENDPOINT, keypair)
        if not isinstance(response, list):
            raise TypeError("Expected a list of responses from GET_ALL_MODELS_ENDPOINT")
        models: list[dict[str, Any]] = response
        model_ids = [model.get(cst.GET_ALL_MODELS_ID, "") for model in models]
        random.shuffle(model_ids)
        for model_id in model_ids:
            yield model_id


async def _get_datasets_for_bin(min_rows: int, max_rows: int, keypair: Keypair) -> AsyncGenerator[Dataset, None]:
    """Get datasets for a specific size bin."""
    while True:
        params = {"min_rows": min_rows, "max_rows": max_rows}
        try:
            response = await call_content_service(cst.GET_RANDOM_DATASETS_ENDPOINT, keypair, params)
            if not isinstance(response, list):
                raise TypeError("Expected a list of responses from GET_ALL_DATASETS_ENDPOINT")

            dataset_dicts: list[dict[str, Any]] = response
            datasets = [Dataset.model_validate(ds) for ds in dataset_dicts]
            random.shuffle(datasets)

            for dataset in datasets:
                yield dataset

        except Exception as e:
            logger.warning(f"Failed to fetch datasets for bin {min_rows}-{max_rows} rows: {e}")
            await asyncio.sleep(5)


async def _get_datasets(keypair: Keypair) -> AsyncGenerator[Dataset, None]:
    """Round-robin generator that cycles through all dataset size bins."""

    bin_generators = [_get_datasets_for_bin(min_rows, max_rows, keypair) for min_rows, max_rows in cst.DATASET_BINS_TO_SAMPLE]

    while True:
        for generator in bin_generators:
            try:
                dataset = await anext(generator)
                yield dataset
            except StopAsyncIteration:
                continue
            except Exception as e:
                logger.warning(f"Error getting next dataset from bin: {e}")
                continue


async def _get_columns_for_dataset(
    dataset_id: str,
    keypair: Keypair,
) -> DatasetColumnsResponse:
    url = cst.GET_COLUMNS_FOR_DATASET_ENDPOINT.replace("{dataset}", dataset_id)
    logger.info(f"Getting columns for dataset {dataset_id}")

    response = await call_content_service(url, keypair)
    if not isinstance(response, dict):
        raise TypeError(f"Expected dictionary response, got {type(response)}")
    try:
        columns = DatasetColumnsResponse.model_validate(response)
    except Exception as exc:
        logger.error(f"The get columns for dataset endpoint should return a DatasetColumnsResponse type: {exc}")
        raise TypeError(f"The get columns for dataset endpoint should return a DatasetColumnsResponse type: {exc}")
    return columns


<<<<<<< HEAD
async def create_synthetic_text_task(
    config: Config,
    models: AsyncGenerator[str, None],
    datasets: AsyncGenerator[str, None],
) -> RawTask:
    number_of_hours = random.randint(cst.MIN_TEXT_COMPETITION_HOURS, cst.MAX_TEXT_COMPETITION_HOURS)
=======
def _get_training_hours_from_num_rows(num_rows: int) -> tuple[int, int]:
    """Randomly select training hours for a given dataset size in bytes based on range bins."""
    min_hours, max_hours = 0, 0
    for min_rows, max_rows in cst.TEXT_DATASET_BINS_TO_TRAINING_HOURS_RANGE.keys():
        if min_rows <= num_rows <= max_rows:
            min_hours, max_hours = cst.TEXT_DATASET_BINS_TO_TRAINING_HOURS_RANGE[(min_rows, max_rows)]
            break
    if min_hours == 0 and max_hours == 0:
        raise ValueError(f"No training hours range found for {num_rows} rows")
    return random.randint(min_hours, max_hours)


async def _create_synthetic_task(
    config: Config,
    models: AsyncGenerator[str, None],
    datasets: AsyncGenerator[Dataset, None],
):
>>>>>>> 35ff85b4
    model_id = await anext(models)
    dataset = await anext(datasets)
    number_of_hours = _get_training_hours_from_num_rows(dataset.num_rows)
    columns = await _get_columns_for_dataset(dataset.dataset_id, config.keypair)
    current_time = datetime.utcnow()
    end_timestamp = current_time + timedelta(hours=number_of_hours)

    task = TextRawTask(
        model_id=model_id,
<<<<<<< HEAD
        ds=dataset_id,
=======
        ds_id=dataset.dataset_id,
>>>>>>> 35ff85b4
        field_system=None,
        field_instruction=columns.field_instruction,
        field_input=columns.field_input,
        field_output=columns.field_output,
        status=TaskStatus.PENDING,
        is_organic=False,
        created_at=current_time,
        termination_at=end_timestamp,
        hours_to_complete=number_of_hours,
        account_id=cst.NULL_ACCOUNT_ID,
    )
    logger.info(f"New task created and added to the queue {task}")

    task = await add_task(task, config.psql_db)

    return task


async def _add_new_task_to_network_if_not_enough(
    config: Config,
    models: AsyncGenerator[str, None],
    datasets: AsyncGenerator[Dataset, None],
):
    current_training_tasks = await get_tasks_with_status(TaskStatus.TRAINING, config.psql_db)
    current_preeval_tasks = await get_tasks_with_status(TaskStatus.PREEVALUATION, config.psql_db)
    current_delayed_tasks = await get_tasks_with_status(TaskStatus.DELAYED, config.psql_db, include_not_ready_tasks=True)
<<<<<<< HEAD
=======

>>>>>>> 35ff85b4
    total_active_tasks = len(current_training_tasks) + len(current_preeval_tasks)

    logger.info(f"We have {len(current_delayed_tasks)} tasks in the queue")
    logger.info(
        f"There are {total_active_tasks} active tasks"
        + f" ({len(current_training_tasks)} training, {len(current_preeval_tasks)} pre-evaluation)"
    )
<<<<<<< HEAD
=======

    if len(current_delayed_tasks) == 0 and total_active_tasks < cst.MAX_CONCURRENT_SYNTHETIC_JOBS:
        logger.info(
            "Current number of training tasks is less than the maximum amount of concurrent synthetic"
            " jobs we can have. New task incoming..."
        )
        await _create_synthetic_task(config, models, datasets)
>>>>>>> 35ff85b4

    if len(current_delayed_tasks) == 0 and total_active_tasks < cst.MAX_CONCURRENT_SYNTHETIC_JOBS:
        logger.info(
            "Current number of training tasks is less than the maximum amount of concurrent synthetic"
            " jobs we can have. New task incoming..."
        )
        if random.random() < cst.PERCENTAGE_OF_TASKS_THAT_SHOULD_BE_TEXT:
            await create_synthetic_text_task(config, models, datasets)
        else:
            await create_synthetic_image_task(config)

async def schedule_synthetics_periodically(config: Config):
    logger.info("Starting the synthetic schedule loop...")
    datasets = _get_datasets(config.keypair)
    models = _get_models(config.keypair)

    current_try = 0
    while True:
        try:
            logger.info(f"Try {current_try + 1}/{cst.NUM_SYNTH_RETRIES} - We are attempting to create a new task")
            await _add_new_task_to_network_if_not_enough(config, models, datasets)
            current_try = 0
            await asyncio.sleep(cst.NUMBER_OF_MINUTES_BETWEEN_SYNTH_TASK_CHECK * 60)
        except Exception as e:
            if current_try < cst.NUM_SYNTH_RETRIES - 1:
                logger.info(
                    f"Synthetic task creation try {current_try + 1}/{cst.NUM_SYNTH_RETRIES} failed, retrying. Error: {e}",
                    exc_info=True,
                )
                current_try += 1
            else:
                logger.info(f"Synthetic task creation failed after {cst.NUM_SYNTH_RETRIES} attempts, giving up for now. {e}")
                current_try = 0
                await asyncio.sleep(cst.NUMBER_OF_MINUTES_BETWEEN_SYNTH_TASK_CHECK * 60)<|MERGE_RESOLUTION|>--- conflicted
+++ resolved
@@ -92,14 +92,6 @@
     return columns
 
 
-<<<<<<< HEAD
-async def create_synthetic_text_task(
-    config: Config,
-    models: AsyncGenerator[str, None],
-    datasets: AsyncGenerator[str, None],
-) -> RawTask:
-    number_of_hours = random.randint(cst.MIN_TEXT_COMPETITION_HOURS, cst.MAX_TEXT_COMPETITION_HOURS)
-=======
 def _get_training_hours_from_num_rows(num_rows: int) -> tuple[int, int]:
     """Randomly select training hours for a given dataset size in bytes based on range bins."""
     min_hours, max_hours = 0, 0
@@ -112,12 +104,11 @@
     return random.randint(min_hours, max_hours)
 
 
-async def _create_synthetic_task(
+async def create_synthetic_text_task(
     config: Config,
     models: AsyncGenerator[str, None],
-    datasets: AsyncGenerator[Dataset, None],
-):
->>>>>>> 35ff85b4
+    datasets: AsyncGenerator[str, None],
+) -> RawTask:
     model_id = await anext(models)
     dataset = await anext(datasets)
     number_of_hours = _get_training_hours_from_num_rows(dataset.num_rows)
@@ -127,11 +118,7 @@
 
     task = TextRawTask(
         model_id=model_id,
-<<<<<<< HEAD
-        ds=dataset_id,
-=======
-        ds_id=dataset.dataset_id,
->>>>>>> 35ff85b4
+        ds=dataset.dataset_id,
         field_system=None,
         field_instruction=columns.field_instruction,
         field_input=columns.field_input,
@@ -158,10 +145,6 @@
     current_training_tasks = await get_tasks_with_status(TaskStatus.TRAINING, config.psql_db)
     current_preeval_tasks = await get_tasks_with_status(TaskStatus.PREEVALUATION, config.psql_db)
     current_delayed_tasks = await get_tasks_with_status(TaskStatus.DELAYED, config.psql_db, include_not_ready_tasks=True)
-<<<<<<< HEAD
-=======
-
->>>>>>> 35ff85b4
     total_active_tasks = len(current_training_tasks) + len(current_preeval_tasks)
 
     logger.info(f"We have {len(current_delayed_tasks)} tasks in the queue")
@@ -169,16 +152,6 @@
         f"There are {total_active_tasks} active tasks"
         + f" ({len(current_training_tasks)} training, {len(current_preeval_tasks)} pre-evaluation)"
     )
-<<<<<<< HEAD
-=======
-
-    if len(current_delayed_tasks) == 0 and total_active_tasks < cst.MAX_CONCURRENT_SYNTHETIC_JOBS:
-        logger.info(
-            "Current number of training tasks is less than the maximum amount of concurrent synthetic"
-            " jobs we can have. New task incoming..."
-        )
-        await _create_synthetic_task(config, models, datasets)
->>>>>>> 35ff85b4
 
     if len(current_delayed_tasks) == 0 and total_active_tasks < cst.MAX_CONCURRENT_SYNTHETIC_JOBS:
         logger.info(
@@ -189,6 +162,7 @@
             await create_synthetic_text_task(config, models, datasets)
         else:
             await create_synthetic_image_task(config)
+
 
 async def schedule_synthetics_periodically(config: Config):
     logger.info("Starting the synthetic schedule loop...")
