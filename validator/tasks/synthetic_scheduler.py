import asyncio
import random
import os
from ast import literal_eval
from datetime import datetime
from datetime import timedelta
from typing import Any
from typing import AsyncGenerator
from datasets import load_dataset

from substrateinterface import Keypair

import validator.core.constants as cst
from core.models.payload_models import ImageModelInfo
from core.models.payload_models import ImageModelsResponse
from core.models.payload_models import InstructTextDatasetColumnsResponse
from core.models.utility_models import Message
from core.models.utility_models import Role
from core.models.utility_models import TaskStatus
from core.models.utility_models import TaskType
from core.models.utility_models import FileFormat
from validator.augmentation.augmentation import load_prompts
from validator.core.config import Config
from validator.core.constants import END_OF_REASONING_TAG
from validator.core.constants import MAX_DATASETS_FOR_AUGMENTATION
from validator.core.constants import MIN_DATASETS_FOR_AUGMENTATION
from validator.core.constants import TEXT_SYNTH_MODEL
from validator.core.constants import TEXT_SYNTH_MODEL_MAX_TOKENS
from validator.core.constants import TEXT_SYNTH_MODEL_TEMPERATURE
from validator.core.models import Dataset
from validator.core.models import DpoRawTask
from validator.core.models import GrpoRawTask
from validator.core.models import InstructTextRawTask
from validator.core.models import ChatRawTask
from validator.core.models import RawTask
from validator.core.models import RewardFunction
from validator.db.sql.tasks import _get_generic_reward_functions_from_db
from validator.db.sql.tasks import add_task
from validator.db.sql.tasks import get_tasks_with_status
from validator.tasks.diffusion_synth import create_synthetic_image_task
from validator.utils.call_endpoint import call_content_service
from validator.utils.llm import convert_to_nineteen_payload
from validator.utils.llm import post_to_nineteen_chat_with_reasoning
from validator.utils.logging import get_logger
from validator.utils.reward_functions import validate_reward_function
<<<<<<< HEAD
from validator.utils.util import retry_with_backoff
=======
>>>>>>> ef208f8d
from validator.utils.util import save_json_to_temp_file
from validator.utils.util import upload_file_to_minio


logger = get_logger(__name__)


async def _get_text_models(
    keypair: Keypair, smallest_size_b: float = 0.1, largest_size_b: float = 12.0
) -> AsyncGenerator[str, None]:
    min_params = int(smallest_size_b * 1_000_000_000)
    max_params = int(largest_size_b * 1_000_000_000)
    params = {"min_params": min_params, "max_params": max_params}

    while True:
        response = await call_content_service(
            cst.GET_RANDOM_MODELS_ENDPOINT,
            keypair,
            params=params,
        )
        if not isinstance(response, list):
            raise TypeError("Expected a list of responses from GET_ALL_MODELS_ENDPOINT")
        models: list[dict[str, Any]] = response
        model_ids = [model.get(cst.GET_ALL_MODELS_ID, "") for model in models]
        random.shuffle(model_ids)
        for model_id in model_ids:
            yield model_id


async def _get_image_models(keypair: Keypair) -> AsyncGenerator[ImageModelInfo, None]:
    while True:
        response_data = await call_content_service(cst.GET_IMAGE_MODELS_ENDPOINT, keypair)
        try:
            response = ImageModelsResponse.model_validate(response_data)
        except Exception as e:
            logger.error(f"Invalid response format from {cst.GET_IMAGE_MODELS_ENDPOINT}: {response_data}. Error: {e}")
            await asyncio.sleep(5)
            continue

        models = response.models
        random.shuffle(models)
        for model_info in models:
            yield model_info


async def _get_datasets_for_bin(min_rows: int, max_rows: int, keypair: Keypair, dpo: bool) -> AsyncGenerator[Dataset, None]:
    """Get datasets for a specific size bin."""
    while True:
        # params = {"min_rows": min_rows, "max_rows": max_rows, "dpo": dpo}
        params = {"dpo": dpo}
        try:
            response = await call_content_service(cst.GET_RANDOM_DATASETS_ENDPOINT, keypair, params)
            if not isinstance(response, list):
                raise TypeError("Expected a list of responses from GET_ALL_DATASETS_ENDPOINT")

            dataset_dicts: list[dict[str, Any]] = response
            datasets = [Dataset.model_validate(ds) for ds in dataset_dicts]
            random.shuffle(datasets)

            for dataset in datasets:
                logger.info(
                    f"Dataset: {dataset.dataset_id} (rows: {dataset.num_rows}, "
                    f"bytes: {dataset.num_bytes_parquet_files}, "
                    f"dpo_available: {dataset.dpo_available})"
                )
                yield dataset

        except Exception as e:
            logger.warning(f"Failed to fetch datasets for bin {min_rows}-{max_rows} rows: {e}")
            await asyncio.sleep(5)


async def _get_instruct_text_datasets(keypair: Keypair) -> AsyncGenerator[Dataset, None]:
    """Round-robin generator that cycles through all dataset size bins."""

    bin_generators = [
        _get_datasets_for_bin(min_rows, max_rows, keypair, False) for min_rows, max_rows in cst.DATASET_BINS_TO_SAMPLE
    ]

    while True:
        for generator in bin_generators:
            try:
                dataset = await anext(generator)
                yield dataset
            except StopAsyncIteration:
                continue
            except Exception as e:
                logger.warning(f"Error getting next dataset from bin: {e}")
                continue


async def _get_dpo_datasets(keypair: Keypair) -> AsyncGenerator[Dataset, None]:
    """Round-robin generator that cycles through all dataset size bins."""

    logger.info("I AM GETTIG THE DPO DATASETS")
    bin_generators = [
        _get_datasets_for_bin(min_rows, max_rows, keypair, True) for min_rows, max_rows in cst.DATASET_BINS_TO_SAMPLE
    ]

    while True:
        for generator in bin_generators:
            try:
                logger.info(f"We have picked {generator}")
                dataset = await anext(generator)
                yield dataset
            except StopAsyncIteration:
                continue
            except Exception as e:
                logger.warning(f"Error getting next dataset from bin: {e}")
                continue


async def _get_columns_for_instruct_dataset(
    dataset_id: str,
    keypair: Keypair,
) -> InstructTextDatasetColumnsResponse:
    from validator.utils.call_endpoint import call_content_service_fast

    url = cst.GET_COLUMNS_FOR_DATASET_ENDPOINT.replace("{dataset}", dataset_id)
    logger.info(f"Getting columns for dataset {dataset_id} - ACTUAL MAPPING CALL")

    response = await call_content_service_fast(url, keypair)
    if not isinstance(response, dict):
        raise TypeError(f"Expected dictionary response, got {type(response)}")
    try:
        columns = InstructTextDatasetColumnsResponse.model_validate(response)
    except Exception as exc:
        logger.error(f"The get columns for dataset endpoint should return a DatasetColumnsResponse type: {exc}")
        raise TypeError(f"The get columns for dataset endpoint should return a DatasetColumnsResponse type: {exc}")
    return columns


def _get_training_hours_from_num_rows(num_rows: int) -> tuple[int, int]:
    """Randomly select training hours for a given dataset size in bytes based on range bins."""
    min_hours, max_hours = 0, 0
    for min_rows, max_rows in cst.INSTRUCT_TEXT_DATASET_BINS_TO_TRAINING_HOURS_RANGE.keys():
        if min_rows <= num_rows <= max_rows:
            min_hours, max_hours = cst.INSTRUCT_TEXT_DATASET_BINS_TO_TRAINING_HOURS_RANGE[(min_rows, max_rows)]
            break
    if min_hours == 0 and max_hours == 0:
        raise ValueError(f"No training hours range found for {num_rows} rows")
    return random.randint(min_hours, max_hours)


async def get_multiple_datasets(
    datasets_generator: AsyncGenerator[Dataset, None],
    num_datasets: int | None = None,
    task_type: TaskType | None = None,
    keypair: Keypair | None = None,
) -> list[Dataset]:
    """Get multiple unique datasets from the generator, validating column availability."""
    if num_datasets is None:
        num_datasets = random.randint(MIN_DATASETS_FOR_AUGMENTATION, MAX_DATASETS_FOR_AUGMENTATION)

    selected_datasets = []
    selected_ids = set()
    failed_ids = set()

    while len(selected_datasets) < num_datasets:
        dataset = await anext(datasets_generator)

        if dataset.dataset_id in selected_ids or dataset.dataset_id in failed_ids:
            continue

        if task_type and keypair and task_type != TaskType.DPOTASK:
            try:
                from validator.utils.call_endpoint import call_content_service_fast

                url = cst.GET_COLUMNS_FOR_DATASET_ENDPOINT.replace("{dataset}", dataset.dataset_id)
                logger.info(f"PRE-VALIDATION: Checking column mapping for dataset {dataset.dataset_id}")
                await call_content_service_fast(url, keypair)
                logger.info(f"PRE-VALIDATION: Dataset {dataset.dataset_id} column mapping validated successfully")
            except Exception as e:
                logger.warning(f"Dataset {dataset.dataset_id} failed column validation, skipping: {e}")
                failed_ids.add(dataset.dataset_id)
                continue

        selected_datasets.append(dataset)
        selected_ids.add(dataset.dataset_id)

    logger.info(f"Selected {len(selected_datasets)} unique datasets for task (validated)")
    return selected_datasets


def is_chat_format(example: dict[str, Any]) -> bool:
    return (
        isinstance(example.get("conversations"), list) and
        all("from" in msg and "value" in msg for msg in example["conversations"])
    )


def is_evol_format(example: dict[str, Any]) -> bool:
    return (
        isinstance(example.get("conversations"), list) and
        all("role" in msg and "content" in msg for msg in example["conversations"])
    )


async def convert_instruct_dataset_to_chat_format(dataset_id: str, input_field: str, output_field: str) -> list[dict[str, Any]]:
    dataset = load_dataset(dataset_id, split="train")
    chat_data = []

    for ex in dataset:
        if is_chat_format(ex):
            chat_data.append(ex)
        elif is_evol_format(ex):
            convs = []
            for msg in ex["conversations"]:
                role = msg["role"]
                content = msg["content"]
                if role == "user":
                    convs.append({cst.STANDARD_CHAT_ROLE_FIELD: cst.STANDARD_CHAT_ROLE_USER, cst.STANDARD_CHAT_CONTENT_FIELD: content})
                elif role == "assistant":
                    convs.append({cst.STANDARD_CHAT_ROLE_FIELD: cst.STANDARD_CHAT_ROLE_ASSISTANT, cst.STANDARD_CHAT_CONTENT_FIELD: content})
            if convs:
                chat_data.append({cst.STANDARD_CHAT_MESSAGES_COLUMN: convs})
        else:
            inp = ex.get(input_field, "").strip()
            out = ex.get(output_field, "").strip()
            if inp and out:
                chat_data.append({
                    cst.STANDARD_CHAT_MESSAGES_COLUMN: [
                        {cst.STANDARD_CHAT_ROLE_FIELD: cst.STANDARD_CHAT_ROLE_USER, cst.STANDARD_CHAT_CONTENT_FIELD: inp},
                        {cst.STANDARD_CHAT_ROLE_FIELD: cst.STANDARD_CHAT_ROLE_ASSISTANT, cst.STANDARD_CHAT_CONTENT_FIELD: out}
                    ]
                })

    return chat_data


async def merge_and_upload_chat_datasets(dataset_ids: list[str], input_field: str, output_field: str) -> str:
    merged_data = []
    for ds_id in dataset_ids:
        merged_data.extend(await convert_instruct_dataset_to_chat_format(ds_id, input_field, output_field))
    dataset_json, _ = await save_json_to_temp_file(merged_data, prefix="chat_dataset_")
    uploaded_url = await upload_file_to_minio(dataset_json, cst.BUCKET_NAME, f"{os.urandom(8).hex()}_chat_data.json")
    if os.path.exists(dataset_json):
        os.remove(dataset_json)
    return uploaded_url


<<<<<<< HEAD
@retry_with_backoff
=======
>>>>>>> ef208f8d
async def create_synthetic_dpo_task(
    config: Config,
    models: AsyncGenerator[str, None],
    datasets: AsyncGenerator[Dataset, None],
) -> RawTask:
    logger.info("DPO task")
    model_id = await anext(models)
    logger.info(f"We picked {model_id}")

    selected_datasets = await get_multiple_datasets(datasets, task_type=TaskType.DPOTASK, keypair=config.keypair)

    primary_dataset = selected_datasets[0]
    logger.info(
        f"Primary dataset: {primary_dataset.dataset_id} "
        f"(rows: {primary_dataset.num_rows}, bytes: {primary_dataset.num_bytes_parquet_files})"
    )

    number_of_hours = _get_training_hours_from_num_rows(primary_dataset.num_rows)
    assert primary_dataset.dpo_rejected_column, "we should have a reject column"
    assert primary_dataset.dpo_accepted_column, "we should have a accepted column"
    assert primary_dataset.dpo_prompt_column, "we should have a prompt column"

    dataset_ids = ",".join([d.dataset_id for d in selected_datasets])

    current_time = datetime.utcnow()
    end_timestamp = current_time + timedelta(hours=number_of_hours)

    task = DpoRawTask(
        model_id=model_id,
        ds=dataset_ids,
        field_system=None,
        field_prompt=primary_dataset.dpo_prompt_column,
        field_chosen=primary_dataset.dpo_accepted_column,
        field_rejected=primary_dataset.dpo_rejected_column,
        status=TaskStatus.PENDING,
        is_organic=False,
        created_at=current_time,
        termination_at=end_timestamp,
        hours_to_complete=number_of_hours,
        account_id=cst.NULL_ACCOUNT_ID,
    )
    logger.info(f"New DPO task created with {len(selected_datasets)} datasets")

    task = await add_task(task, config.psql_db)

    return task


def process_reward_functions(result: str) -> list[str]:
    """
    Process and validate the LLM-generated reward functions.
    Returns list of valid reward function definitions.
    """
    valid_reward_functions = []
    try:
        list_str = result[result.find("[") : result.rfind("]") + 1]
        func_list = literal_eval(list_str)
        if not isinstance(func_list, list):
            raise ValueError("Expected a list")
        if not all(isinstance(item, str) for item in func_list):
            raise ValueError("Expected a list of strings")

        for func_def in func_list:
            is_valid, error, _ = validate_reward_function(func_def)
            if is_valid:
                valid_reward_functions.append(func_def)
            else:
                logger.warning(f"Function validation failed: {error}")

        return valid_reward_functions
    except Exception as e:
        logger.error(f"Failed to parse LLM response as list: {e}")
        return []


async def _generate_generic_reward_functions_from_llm(keypair: Keypair, num_rewards: int) -> list[RewardFunction]:
    prompts = load_prompts()
    num_rewards_with_margin = int(num_rewards * 1.5)

    messages = [
        Message(role=Role.SYSTEM, content=prompts.reward_function_generation_sys),
        Message(role=Role.USER, content=prompts.reward_function_generation_user.format(num_rewards=num_rewards_with_margin)),
    ]

    payload = convert_to_nineteen_payload(
        messages=messages,
        model=TEXT_SYNTH_MODEL,
        temperature=TEXT_SYNTH_MODEL_TEMPERATURE,
        max_tokens=TEXT_SYNTH_MODEL_MAX_TOKENS,
    )

    result = await post_to_nineteen_chat_with_reasoning(payload, keypair, END_OF_REASONING_TAG)

    if result:
        valid_reward_functions = process_reward_functions(result)

    reward_functions = [
        RewardFunction(reward_func=valid_reward_function, is_generic=True, reward_weight=1.0)
        for valid_reward_function in valid_reward_functions[:num_rewards]
    ]
    return reward_functions


async def _get_generic_reward_functions(config: Config) -> list[RewardFunction]:
    reward_functions = []
    total_rewards = random.randint(cst.MIN_NUM_REWARD_FUNCTIONS, cst.MAX_NUM_REWARD_FUNCTIONS)

    num_generic_rewards_from_db = max(1, int(total_rewards * cst.PERCENTAGE_REWARD_FUNCTIONS_GENERIC_FROM_DB))
    num_generic_rewards_from_llm = total_rewards - num_generic_rewards_from_db

    reward_functions += await _get_generic_reward_functions_from_db(config.psql_db, num_generic_rewards_from_db)

    if num_generic_rewards_from_llm > 0:
        reward_functions += await _generate_generic_reward_functions_from_llm(config.keypair, num_generic_rewards_from_llm)

    reward_functions = _randomize_reward_weights(reward_functions)

    return reward_functions


def _randomize_reward_weights(reward_functions: list[RewardFunction]) -> list[RewardFunction]:
    return [
        RewardFunction(
            reward_func=reward_function.reward_func,
            func_hash=reward_function.func_hash,
            is_generic=reward_function.is_generic,
            reward_weight=random.uniform(0.0, 10.0),
        )
        for reward_function in reward_functions
    ]


@retry_with_backoff
async def create_synthetic_grpo_task(
    config: Config,
    models: AsyncGenerator[str, None],
    datasets: AsyncGenerator[Dataset, None],
) -> RawTask:
    model_id = await anext(models)

    selected_datasets = await get_multiple_datasets(datasets, task_type=TaskType.GRPOTASK, keypair=config.keypair)

    primary_dataset = selected_datasets[0]
    number_of_hours = _get_training_hours_from_num_rows(primary_dataset.num_rows)
    columns = await _get_columns_for_instruct_dataset(primary_dataset.dataset_id, config.keypair)

    dataset_ids = ",".join([d.dataset_id for d in selected_datasets])

    current_time = datetime.utcnow()
    end_timestamp = current_time + timedelta(hours=number_of_hours)

    reward_functions = await _get_generic_reward_functions(config)

    task = GrpoRawTask(
        model_id=model_id,
        ds=dataset_ids,
        field_prompt=columns.field_instruction,
        reward_functions=reward_functions,
        status=TaskStatus.PENDING,
        is_organic=False,
        created_at=current_time,
        termination_at=end_timestamp,
        hours_to_complete=number_of_hours,
        account_id=cst.NULL_ACCOUNT_ID,
    )
    logger.info(f"New GRPO task created with {len(selected_datasets)} datasets")

    task = await add_task(task, config.psql_db)

    return task


@retry_with_backoff
async def create_synthetic_instruct_text_task(
    config: Config,
    models: AsyncGenerator[str, None],
    datasets: AsyncGenerator[Dataset, None],
) -> RawTask:
    model_id = await anext(models)
<<<<<<< HEAD

    logger.info("INSTRUCT_TASK: Starting dataset selection...")
    selected_datasets = await get_multiple_datasets(datasets, task_type=TaskType.INSTRUCTTEXTTASK, keypair=config.keypair)
    logger.info(f"INSTRUCT_TASK: Selected datasets: {[d.dataset_id for d in selected_datasets]}")

=======
    
    logger.info("INSTRUCT_TASK: Starting dataset selection...")
    selected_datasets = await get_multiple_datasets(datasets, task_type=TaskType.INSTRUCTTEXTTASK, keypair=config.keypair)
    logger.info(f"INSTRUCT_TASK: Selected datasets: {[d.dataset_id for d in selected_datasets]}")
    
>>>>>>> ef208f8d
    primary_dataset = selected_datasets[0]
    number_of_hours = _get_training_hours_from_num_rows(primary_dataset.num_rows)
    columns = await _get_columns_for_instruct_dataset(primary_dataset.dataset_id, config.keypair)

    dataset_ids = ",".join([d.dataset_id for d in selected_datasets])

    current_time = datetime.utcnow()
    end_timestamp = current_time + timedelta(hours=number_of_hours)

    task = InstructTextRawTask(
        model_id=model_id,
        ds=dataset_ids,
        field_system=None,
        field_instruction=columns.field_instruction,
        field_input=columns.field_input,
        field_output=columns.field_output,
        status=TaskStatus.PENDING,
        is_organic=False,
        created_at=current_time,
        termination_at=end_timestamp,
        hours_to_complete=number_of_hours,
        account_id=cst.NULL_ACCOUNT_ID,
    )
    logger.info(f"INSTRUCT_TASK: Successfully created task with {len(selected_datasets)} datasets")

    task = await add_task(task, config.psql_db)
    logger.info(f"INSTRUCT_TASK: Task saved to database with ID: {task.task_id}")

    return task


async def create_synthetic_chat_task(
    config: Config,
    models: AsyncGenerator[str, None],
    datasets: AsyncGenerator[Dataset, None],
) -> RawTask:
    model_id = await anext(models)
    
    logger.info("CHAT_TASK: Starting dataset selection...")
    selected_datasets = await get_multiple_datasets(datasets, task_type=TaskType.INSTRUCTTEXTTASK, keypair=config.keypair)
    logger.info(f"CHAT_TASK: Selected datasets: {[d.dataset_id for d in selected_datasets]}")
    
    primary_dataset = selected_datasets[0]
    number_of_hours = _get_training_hours_from_num_rows(primary_dataset.num_rows)
    columns = await _get_columns_for_instruct_dataset(primary_dataset.dataset_id, config.keypair)
    
    dataset_ids = ",".join([d.dataset_id for d in selected_datasets])

    chat_dataset_url = await merge_and_upload_chat_datasets(dataset_ids=[d.dataset_id for d in selected_datasets], input_field=columns.field_input, output_field=columns.field_output)
    
    current_time = datetime.utcnow()
    end_timestamp = current_time + timedelta(hours=number_of_hours)

    task = ChatRawTask(
        model_id=model_id,
        ds=chat_dataset_url,
        chat_template=cst.STANDARD_CHAT_TEMPLATE,
        chat_column=cst.STANDARD_CHAT_MESSAGES_COLUMN,
        chat_role_field=cst.STANDARD_CHAT_ROLE_FIELD,
        chat_content_field=cst.STANDARD_CHAT_CONTENT_FIELD,
        chat_user_reference=cst.STANDARD_CHAT_ROLE_USER,
        chat_assistant_reference=cst.STANDARD_CHAT_ROLE_ASSISTANT,
        status=TaskStatus.PENDING,
        is_organic=False,
        file_format=FileFormat.S3,
        created_at=current_time,
        termination_at=end_timestamp,
        hours_to_complete=number_of_hours,
        account_id=cst.NULL_ACCOUNT_ID,
    )
    logger.info(f"CHAT_TASK: Successfully created task with {len(selected_datasets)} datasets")

    task = await add_task(task, config.psql_db)
    logger.info(f"CHAT_TASK: Task saved to database with ID: {task.task_id}")

    return task


async def _add_new_task_to_network_if_not_enough(
    config: Config,
    models: AsyncGenerator[str, None],
    instruct_datasets: AsyncGenerator[Dataset, None],
    dpo_datasets: AsyncGenerator[Dataset, None],
    image_models: AsyncGenerator[ImageModelInfo, None],
):
    current_training_tasks = await get_tasks_with_status(TaskStatus.TRAINING, config.psql_db)
    current_preeval_tasks = await get_tasks_with_status(TaskStatus.PREEVALUATION, config.psql_db)
    current_delayed_tasks = await get_tasks_with_status(TaskStatus.DELAYED, config.psql_db, include_not_ready_tasks=True)
    total_active_tasks = len(current_training_tasks) + len(current_preeval_tasks)

    logger.info(
        f"There are {total_active_tasks} active tasks"
        + f" ({len(current_training_tasks)} training, {len(current_preeval_tasks)} pre-evaluation)"
    )

    if len(current_delayed_tasks) == 0 and total_active_tasks < cst.MAX_CONCURRENT_SYNTHETIC_JOBS:
        logger.info(
            "Current number of training tasks is less than the maximum amount of concurrent synthetic"
            " jobs we can have. New task incoming..."
        )
        TASK_TYPES = [
            (TaskType.INSTRUCTTEXTTASK, cst.PERCENTAGE_OF_TASKS_THAT_SHOULD_BE_INSTRUCT_TEXT),
            (TaskType.IMAGETASK, cst.PERCENTAGE_OF_TASKS_THAT_SHOULD_BE_IMAGE),
            (TaskType.DPOTASK, cst.PERCENTAGE_OF_TASKS_THAT_SHOULD_BE_DPO),
            (TaskType.GRPOTASK, cst.PERCENTAGE_OF_TASKS_THAT_SHOULD_BE_GRPO),
        ]
        selected_task_type = random.choices(
            [t[0] for t in TASK_TYPES], 
            weights=[t[1] for t in TASK_TYPES],
            k=1
        )[0]

        if selected_task_type == TaskType.INSTRUCTTEXTTASK:
            probability_of_chat_task = random.random()
            if probability_of_chat_task < cst.PERCENTAGE_OF_INSTRUCT_TASKS_THAT_SHOULD_BE_CHAT:
                logger.info(f"TASK_TYPE_SELECTION: Creating CHAT task (probability: {probability_of_chat_task:.3f})")
                await create_synthetic_chat_task(config, models, instruct_datasets)
            else:
                logger.info(f"TASK_TYPE_SELECTION: Creating INSTRUCT task (probability: {probability_of_chat_task:.3f})")
                await create_synthetic_instruct_text_task(config, models, instruct_datasets)
        elif selected_task_type == TaskType.CHATTASK:
            logger.info("TASK_TYPE_SELECTION: Creating CHAT task (direct selection)")
            await create_synthetic_chat_task(config, models, instruct_datasets)
        elif selected_task_type == TaskType.IMAGETASK:
            await create_synthetic_image_task(config, image_models)
        elif selected_task_type == TaskType.DPOTASK:
            await create_synthetic_dpo_task(config, models, dpo_datasets)
        elif selected_task_type == TaskType.GRPOTASK:
            await create_synthetic_grpo_task(config, models, instruct_datasets)


async def schedule_synthetics_periodically(config: Config):
    logger.info("Starting the synthetic schedule loop...")
    instruct_datasets = _get_instruct_text_datasets(config.keypair)
    dpo_datasets = _get_dpo_datasets(config.keypair)
    standard_models = _get_text_models(config.keypair)
    big_models = _get_text_models(config.keypair, smallest_size_b=12.0, largest_size_b=71.0)
    image_models = _get_image_models(config.keypair)

    current_try = 0
    while True:
        try:
            logger.info(f"Try {current_try + 1}/{cst.NUM_SYNTH_RETRIES} - We are attempting to create a new task")
            if random.random() < cst.PROBABILITY_OF_A_BIG_TEXT_MODEL:
                logger.info("Big Boy Model in Da House")
                await _add_new_task_to_network_if_not_enough(config, big_models, instruct_datasets, dpo_datasets, image_models)
            else:
                logger.info("Basic Model Selected")
                await _add_new_task_to_network_if_not_enough(
                    config, standard_models, instruct_datasets, dpo_datasets, image_models
                )
            current_try = 0
            await asyncio.sleep(cst.NUMBER_OF_MINUTES_BETWEEN_SYNTH_TASK_CHECK * 60)
        except Exception as e:
            if current_try < cst.NUM_SYNTH_RETRIES - 1:
                logger.info(
                    f"Synthetic task creation try {current_try + 1}/{cst.NUM_SYNTH_RETRIES} failed, retrying. Error: {e}",
                )
                current_try += 1
            else:
                logger.info(f"Synthetic task creation failed after {cst.NUM_SYNTH_RETRIES} attempts, giving up for now. {e}")
                current_try = 0
                await asyncio.sleep(cst.NUMBER_OF_MINUTES_BETWEEN_SYNTH_TASK_CHECK * 60)<|MERGE_RESOLUTION|>--- conflicted
+++ resolved
@@ -43,10 +43,8 @@
 from validator.utils.llm import post_to_nineteen_chat_with_reasoning
 from validator.utils.logging import get_logger
 from validator.utils.reward_functions import validate_reward_function
-<<<<<<< HEAD
 from validator.utils.util import retry_with_backoff
-=======
->>>>>>> ef208f8d
+
 from validator.utils.util import save_json_to_temp_file
 from validator.utils.util import upload_file_to_minio
 
@@ -288,10 +286,8 @@
     return uploaded_url
 
 
-<<<<<<< HEAD
+
 @retry_with_backoff
-=======
->>>>>>> ef208f8d
 async def create_synthetic_dpo_task(
     config: Config,
     models: AsyncGenerator[str, None],
@@ -471,19 +467,11 @@
     datasets: AsyncGenerator[Dataset, None],
 ) -> RawTask:
     model_id = await anext(models)
-<<<<<<< HEAD
 
     logger.info("INSTRUCT_TASK: Starting dataset selection...")
     selected_datasets = await get_multiple_datasets(datasets, task_type=TaskType.INSTRUCTTEXTTASK, keypair=config.keypair)
     logger.info(f"INSTRUCT_TASK: Selected datasets: {[d.dataset_id for d in selected_datasets]}")
 
-=======
-    
-    logger.info("INSTRUCT_TASK: Starting dataset selection...")
-    selected_datasets = await get_multiple_datasets(datasets, task_type=TaskType.INSTRUCTTEXTTASK, keypair=config.keypair)
-    logger.info(f"INSTRUCT_TASK: Selected datasets: {[d.dataset_id for d in selected_datasets]}")
-    
->>>>>>> ef208f8d
     primary_dataset = selected_datasets[0]
     number_of_hours = _get_training_hours_from_num_rows(primary_dataset.num_rows)
     columns = await _get_columns_for_instruct_dataset(primary_dataset.dataset_id, config.keypair)
