import asyncio
import random
import os
from ast import literal_eval
from datetime import datetime
from datetime import timedelta
from typing import Any
from typing import AsyncGenerator
from datasets import load_dataset

from substrateinterface import Keypair

import validator.core.constants as cst
from core.models.payload_models import ImageModelInfo
from core.models.payload_models import ImageModelsResponse
from core.models.payload_models import InstructTextDatasetColumnsResponse
from core.models.utility_models import Message
from core.models.utility_models import Role
from core.models.utility_models import TaskStatus
from core.models.utility_models import TaskType
from core.models.utility_models import FileFormat
from validator.augmentation.augmentation import load_prompts
from validator.core.config import Config
from validator.core.constants import END_OF_REASONING_TAG
from validator.core.constants import MAX_DATASETS_FOR_AUGMENTATION
from validator.core.constants import MIN_DATASETS_FOR_AUGMENTATION
from validator.core.constants import TEXT_SYNTH_MODEL
from validator.core.constants import TEXT_SYNTH_MODEL_MAX_TOKENS
from validator.core.constants import TEXT_SYNTH_MODEL_TEMPERATURE
from validator.core.models import Dataset
from validator.core.models import DpoRawTask
from validator.core.models import GrpoRawTask
from validator.core.models import InstructTextRawTask
from validator.core.models import ChatRawTask
from validator.core.models import RawTask
from validator.core.models import RewardFunction
from validator.db.sql.tasks import _get_generic_reward_functions_from_db
from validator.db.sql.tasks import add_task
from validator.db.sql.tasks import get_tasks_with_status
from validator.tasks.diffusion_synth import create_synthetic_image_task
from validator.utils.call_endpoint import call_content_service
from validator.utils.llm import convert_to_nineteen_payload
from validator.utils.llm import post_to_nineteen_chat_with_reasoning
from validator.utils.logging import get_logger
from validator.utils.reward_functions import validate_reward_function
from validator.utils.util import retry_with_backoff
from validator.utils.util import save_json_to_temp_file
from validator.utils.util import upload_file_to_minio


logger = get_logger(__name__)


async def _get_text_models(
    keypair: Keypair, smallest_size_b: float = 0.1, largest_size_b: float = 12.0
) -> AsyncGenerator[str, None]:
    min_params = int(smallest_size_b * 1_000_000_000)
    max_params = int(largest_size_b * 1_000_000_000)
    params = {"min_params": min_params, "max_params": max_params}

    while True:
        response = await call_content_service(
            cst.GET_RANDOM_MODELS_ENDPOINT,
            keypair,
            params=params,
        )
        if not isinstance(response, list):
            raise TypeError("Expected a list of responses from GET_ALL_MODELS_ENDPOINT")
        models: list[dict[str, Any]] = response
        model_ids = [model.get(cst.GET_ALL_MODELS_ID, "") for model in models]
        random.shuffle(model_ids)
        for model_id in model_ids:
            yield model_id


async def _get_image_models(keypair: Keypair) -> AsyncGenerator[ImageModelInfo, None]:
    while True:
        response_data = await call_content_service(cst.GET_IMAGE_MODELS_ENDPOINT, keypair)
        try:
            response = ImageModelsResponse.model_validate(response_data)
        except Exception as e:
            logger.error(f"Invalid response format from {cst.GET_IMAGE_MODELS_ENDPOINT}: {response_data}. Error: {e}")
            await asyncio.sleep(5)
            continue

        models = response.models
        random.shuffle(models)
        for model_info in models:
            yield model_info


async def _get_datasets_for_bin(min_rows: int, max_rows: int, keypair: Keypair, dpo: bool) -> AsyncGenerator[Dataset, None]:
    """Get datasets for a specific size bin."""
    while True:
        # params = {"min_rows": min_rows, "max_rows": max_rows, "dpo": dpo}
        params = {"dpo": dpo}
        try:
            response = await call_content_service(cst.GET_RANDOM_DATASETS_ENDPOINT, keypair, params)
            if not isinstance(response, list):
                raise TypeError("Expected a list of responses from GET_ALL_DATASETS_ENDPOINT")

            dataset_dicts: list[dict[str, Any]] = response
            datasets = [Dataset.model_validate(ds) for ds in dataset_dicts]
            random.shuffle(datasets)

            for dataset in datasets:
                logger.info(
                    f"Dataset: {dataset.dataset_id} (rows: {dataset.num_rows}, "
                    f"bytes: {dataset.num_bytes_parquet_files}, "
                    f"dpo_available: {dataset.dpo_available})"
                )
                yield dataset

        except Exception as e:
            logger.warning(f"Failed to fetch datasets for bin {min_rows}-{max_rows} rows: {e}")
            await asyncio.sleep(5)


async def _get_instruct_text_datasets(keypair: Keypair) -> AsyncGenerator[Dataset, None]:
    """Round-robin generator that cycles through all dataset size bins."""

    bin_generators = [
        _get_datasets_for_bin(min_rows, max_rows, keypair, False) for min_rows, max_rows in cst.DATASET_BINS_TO_SAMPLE
    ]

    while True:
        for generator in bin_generators:
            try:
                dataset = await anext(generator)
                yield dataset
            except StopAsyncIteration:
                continue
            except Exception as e:
                logger.warning(f"Error getting next dataset from bin: {e}")
                continue


async def _get_dpo_datasets(keypair: Keypair) -> AsyncGenerator[Dataset, None]:
    """Round-robin generator that cycles through all dataset size bins."""

    logger.info("I AM GETTIG THE DPO DATASETS")
    bin_generators = [
        _get_datasets_for_bin(min_rows, max_rows, keypair, True) for min_rows, max_rows in cst.DATASET_BINS_TO_SAMPLE
    ]

    while True:
        for generator in bin_generators:
            try:
                logger.info(f"We have picked {generator}")
                dataset = await anext(generator)
                yield dataset
            except StopAsyncIteration:
                continue
            except Exception as e:
                logger.warning(f"Error getting next dataset from bin: {e}")
                continue


async def _get_columns_for_instruct_dataset(
    dataset_id: str,
    keypair: Keypair,
) -> InstructTextDatasetColumnsResponse:
    from validator.utils.call_endpoint import call_content_service_fast

    url = cst.GET_COLUMNS_FOR_DATASET_ENDPOINT.replace("{dataset}", dataset_id)
    logger.info(f"Getting columns for dataset {dataset_id} - ACTUAL MAPPING CALL")

    response = await call_content_service_fast(url, keypair)
    if not isinstance(response, dict):
        raise TypeError(f"Expected dictionary response, got {type(response)}")
    try:
        columns = InstructTextDatasetColumnsResponse.model_validate(response)
    except Exception as exc:
        logger.error(f"The get columns for dataset endpoint should return a DatasetColumnsResponse type: {exc}")
        raise TypeError(f"The get columns for dataset endpoint should return a DatasetColumnsResponse type: {exc}")
    return columns


def _get_training_hours_from_num_rows(num_rows: int) -> tuple[int, int]:
    """Randomly select training hours for a given dataset size in bytes based on range bins."""
    min_hours, max_hours = 0, 0
    for min_rows, max_rows in cst.INSTRUCT_TEXT_DATASET_BINS_TO_TRAINING_HOURS_RANGE.keys():
        if min_rows <= num_rows <= max_rows:
            min_hours, max_hours = cst.INSTRUCT_TEXT_DATASET_BINS_TO_TRAINING_HOURS_RANGE[(min_rows, max_rows)]
            break
    if min_hours == 0 and max_hours == 0:
        raise ValueError(f"No training hours range found for {num_rows} rows")
    return random.randint(min_hours, max_hours)


async def get_multiple_datasets(
    datasets_generator: AsyncGenerator[Dataset, None],
    num_datasets: int | None = None,
    task_type: TaskType | None = None,
    keypair: Keypair | None = None,
) -> list[Dataset]:
    """Get multiple unique datasets from the generator, validating column availability."""
    if num_datasets is None:
        num_datasets = random.randint(MIN_DATASETS_FOR_AUGMENTATION, MAX_DATASETS_FOR_AUGMENTATION)

    selected_datasets = []
    selected_ids = set()
    failed_ids = set()

    while len(selected_datasets) < num_datasets:
        dataset = await anext(datasets_generator)

        if dataset.dataset_id in selected_ids or dataset.dataset_id in failed_ids:
            continue

        if task_type and keypair and task_type != TaskType.DPOTASK:
            try:
                from validator.utils.call_endpoint import call_content_service_fast

                url = cst.GET_COLUMNS_FOR_DATASET_ENDPOINT.replace("{dataset}", dataset.dataset_id)
                logger.info(f"PRE-VALIDATION: Checking column mapping for dataset {dataset.dataset_id}")
                await call_content_service_fast(url, keypair)
                logger.info(f"PRE-VALIDATION: Dataset {dataset.dataset_id} column mapping validated successfully")
            except Exception as e:
                logger.warning(f"Dataset {dataset.dataset_id} failed column validation, skipping: {e}")
                failed_ids.add(dataset.dataset_id)
                continue

        selected_datasets.append(dataset)
        selected_ids.add(dataset.dataset_id)

    logger.info(f"Selected {len(selected_datasets)} unique datasets for task (validated)")
    return selected_datasets


def is_chat_format(example: dict[str, Any]) -> bool:
    return (
        isinstance(example.get("conversations"), list) and
        all("from" in msg and "value" in msg for msg in example["conversations"])
    )


def is_evol_format(example: dict[str, Any]) -> bool:
    return (
        isinstance(example.get("conversations"), list) and
        all("role" in msg and "content" in msg for msg in example["conversations"])
    )


async def convert_instruct_dataset_to_chat_format(dataset_id: str, input_field: str, output_field: str) -> list[dict[str, Any]]:
    dataset = load_dataset(dataset_id, split="train")
    chat_data = []

    for ex in dataset:
        if is_chat_format(ex):
            chat_data.append(ex)
        elif is_evol_format(ex):
            convs = []
            for msg in ex["conversations"]:
                role = msg["role"]
                content = msg["content"]
                if role == "user":
                    convs.append({cst.STANDARD_CHAT_ROLE_FIELD: cst.STANDARD_CHAT_ROLE_USER, cst.STANDARD_CHAT_CONTENT_FIELD: content})
                elif role == "assistant":
                    convs.append({cst.STANDARD_CHAT_ROLE_FIELD: cst.STANDARD_CHAT_ROLE_ASSISTANT, cst.STANDARD_CHAT_CONTENT_FIELD: content})
            if convs:
                chat_data.append({cst.STANDARD_CHAT_MESSAGES_COLUMN: convs})
        else:
            inp = ex.get(input_field, "").strip()
            out = ex.get(output_field, "").strip()
            if inp and out:
                chat_data.append({
                    cst.STANDARD_CHAT_MESSAGES_COLUMN: [
                        {cst.STANDARD_CHAT_ROLE_FIELD: cst.STANDARD_CHAT_ROLE_USER, cst.STANDARD_CHAT_CONTENT_FIELD: inp},
                        {cst.STANDARD_CHAT_ROLE_FIELD: cst.STANDARD_CHAT_ROLE_ASSISTANT, cst.STANDARD_CHAT_CONTENT_FIELD: out}
                    ]
                })

    return chat_data


async def merge_and_upload_chat_datasets(dataset_ids: list[str], input_field: str, output_field: str) -> str:
    merged_data = []
    for ds_id in dataset_ids:
        merged_data.extend(await convert_instruct_dataset_to_chat_format(ds_id, input_field, output_field))
    dataset_json, _ = await save_json_to_temp_file(merged_data, prefix="chat_dataset_")
    uploaded_url = await upload_file_to_minio(dataset_json, cst.BUCKET_NAME, f"{os.urandom(8).hex()}_chat_data.json")
    if os.path.exists(dataset_json):
        os.remove(dataset_json)
    return uploaded_url


@retry_with_backoff
async def create_synthetic_dpo_task(
    config: Config,
    models: AsyncGenerator[str, None],
    datasets: AsyncGenerator[Dataset, None],
) -> RawTask:
    logger.info("DPO task")
    model_id = await anext(models)
    logger.info(f"We picked {model_id}")

    selected_datasets = await get_multiple_datasets(datasets, task_type=TaskType.DPOTASK, keypair=config.keypair)

    primary_dataset = selected_datasets[0]
    logger.info(
        f"Primary dataset: {primary_dataset.dataset_id} "
        f"(rows: {primary_dataset.num_rows}, bytes: {primary_dataset.num_bytes_parquet_files})"
    )

    number_of_hours = _get_training_hours_from_num_rows(primary_dataset.num_rows)
    assert primary_dataset.dpo_rejected_column, "we should have a reject column"
    assert primary_dataset.dpo_accepted_column, "we should have a accepted column"
    assert primary_dataset.dpo_prompt_column, "we should have a prompt column"

    dataset_ids = ",".join([d.dataset_id for d in selected_datasets])

    current_time = datetime.utcnow()
    end_timestamp = current_time + timedelta(hours=number_of_hours)

    task = DpoRawTask(
        model_id=model_id,
        ds=dataset_ids,
        field_system=None,
        field_prompt=primary_dataset.dpo_prompt_column,
        field_chosen=primary_dataset.dpo_accepted_column,
        field_rejected=primary_dataset.dpo_rejected_column,
        status=TaskStatus.PENDING,
        is_organic=False,
        created_at=current_time,
        termination_at=end_timestamp,
        hours_to_complete=number_of_hours,
        account_id=cst.NULL_ACCOUNT_ID,
    )
    logger.info(f"New DPO task created with {len(selected_datasets)} datasets")

    task = await add_task(task, config.psql_db)

    return task


def process_reward_functions(result: str) -> list[str]:
    """
    Process and validate the LLM-generated reward functions.
    Returns list of valid reward function definitions.
    """
    valid_reward_functions = []
    try:
        list_str = result[result.find("[") : result.rfind("]") + 1]
        func_list = literal_eval(list_str)
        if not isinstance(func_list, list):
            raise ValueError("Expected a list")
        if not all(isinstance(item, str) for item in func_list):
            raise ValueError("Expected a list of strings")

        for func_def in func_list:
            is_valid, error, _ = validate_reward_function(func_def)
            if is_valid:
                valid_reward_functions.append(func_def)
            else:
                logger.warning(f"Function validation failed: {error}")

        return valid_reward_functions
    except Exception as e:
        logger.error(f"Failed to parse LLM response as list: {e}")
        return []


async def _generate_generic_reward_functions_from_llm(keypair: Keypair, num_rewards: int) -> list[RewardFunction]:
    prompts = load_prompts()
    num_rewards_with_margin = int(num_rewards * 1.5)

    messages = [
        Message(role=Role.SYSTEM, content=prompts.reward_function_generation_sys),
        Message(role=Role.USER, content=prompts.reward_function_generation_user.format(num_rewards=num_rewards_with_margin)),
    ]

    payload = convert_to_nineteen_payload(
        messages=messages,
        model=TEXT_SYNTH_MODEL,
        temperature=TEXT_SYNTH_MODEL_TEMPERATURE,
        max_tokens=TEXT_SYNTH_MODEL_MAX_TOKENS,
    )

    result = await post_to_nineteen_chat_with_reasoning(payload, keypair, END_OF_REASONING_TAG)

    if result:
        valid_reward_functions = process_reward_functions(result)

    reward_functions = [
        RewardFunction(reward_func=valid_reward_function, is_generic=True, reward_weight=1.0)
        for valid_reward_function in valid_reward_functions[:num_rewards]
    ]
    return reward_functions


async def _get_generic_reward_functions(config: Config) -> list[RewardFunction]:
    reward_functions = []
    total_rewards = random.randint(cst.MIN_NUM_REWARD_FUNCTIONS, cst.MAX_NUM_REWARD_FUNCTIONS)

    num_generic_rewards_from_db = max(1, int(total_rewards * cst.PERCENTAGE_REWARD_FUNCTIONS_GENERIC_FROM_DB))
    num_generic_rewards_from_llm = total_rewards - num_generic_rewards_from_db

    reward_functions += await _get_generic_reward_functions_from_db(config.psql_db, num_generic_rewards_from_db)

    if num_generic_rewards_from_llm > 0:
        reward_functions += await _generate_generic_reward_functions_from_llm(config.keypair, num_generic_rewards_from_llm)

    reward_functions = _randomize_reward_weights(reward_functions)

    return reward_functions


def _randomize_reward_weights(reward_functions: list[RewardFunction]) -> list[RewardFunction]:
    return [
        RewardFunction(
            reward_func=reward_function.reward_func,
            func_hash=reward_function.func_hash,
            is_generic=reward_function.is_generic,
            reward_weight=random.uniform(0.0, 10.0),
        )
        for reward_function in reward_functions
    ]


@retry_with_backoff
async def create_synthetic_grpo_task(
    config: Config,
    models: AsyncGenerator[str, None],
    datasets: AsyncGenerator[Dataset, None],
) -> RawTask:
    model_id = await anext(models)

    selected_datasets = await get_multiple_datasets(datasets, task_type=TaskType.GRPOTASK, keypair=config.keypair)

    primary_dataset = selected_datasets[0]
    number_of_hours = _get_training_hours_from_num_rows(primary_dataset.num_rows)
    columns = await _get_columns_for_instruct_dataset(primary_dataset.dataset_id, config.keypair)

    dataset_ids = ",".join([d.dataset_id for d in selected_datasets])

    current_time = datetime.utcnow()
    end_timestamp = current_time + timedelta(hours=number_of_hours)

    reward_functions = await _get_generic_reward_functions(config)

    task = GrpoRawTask(
        model_id=model_id,
        ds=dataset_ids,
        field_prompt=columns.field_instruction,
        reward_functions=reward_functions,
        status=TaskStatus.PENDING,
        is_organic=False,
        created_at=current_time,
        termination_at=end_timestamp,
        hours_to_complete=number_of_hours,
        account_id=cst.NULL_ACCOUNT_ID,
    )
    logger.info(f"New GRPO task created with {len(selected_datasets)} datasets")

    task = await add_task(task, config.psql_db)

    return task


@retry_with_backoff
async def create_synthetic_instruct_text_task(
    config: Config,
    models: AsyncGenerator[str, None],
    datasets: AsyncGenerator[Dataset, None],
) -> RawTask:
    model_id = await anext(models)

    logger.info("INSTRUCT_TASK: Starting dataset selection...")
    selected_datasets = await get_multiple_datasets(datasets, task_type=TaskType.INSTRUCTTEXTTASK, keypair=config.keypair)
    logger.info(f"INSTRUCT_TASK: Selected datasets: {[d.dataset_id for d in selected_datasets]}")

    primary_dataset = selected_datasets[0]
    number_of_hours = _get_training_hours_from_num_rows(primary_dataset.num_rows)
    columns = await _get_columns_for_instruct_dataset(primary_dataset.dataset_id, config.keypair)

    dataset_ids = ",".join([d.dataset_id for d in selected_datasets])

    current_time = datetime.utcnow()
    end_timestamp = current_time + timedelta(hours=number_of_hours)

    task = InstructTextRawTask(
        model_id=model_id,
        ds=dataset_ids,
        field_system=None,
        field_instruction=columns.field_instruction,
        field_input=columns.field_input,
        field_output=columns.field_output,
        status=TaskStatus.PENDING,
        is_organic=False,
        created_at=current_time,
        termination_at=end_timestamp,
        hours_to_complete=number_of_hours,
        account_id=cst.NULL_ACCOUNT_ID,
    )
    logger.info(f"INSTRUCT_TASK: Successfully created task with {len(selected_datasets)} datasets")

    task = await add_task(task, config.psql_db)
    logger.info(f"INSTRUCT_TASK: Task saved to database with ID: {task.task_id}")

    return task


async def create_synthetic_chat_task(
    config: Config,
    models: AsyncGenerator[str, None],
    datasets: AsyncGenerator[Dataset, None],
) -> RawTask:
    model_id = await anext(models)
    
    logger.info("CHAT_TASK: Starting dataset selection...")
    selected_datasets = await get_multiple_datasets(datasets, task_type=TaskType.INSTRUCTTEXTTASK, keypair=config.keypair)
    logger.info(f"CHAT_TASK: Selected datasets: {[d.dataset_id for d in selected_datasets]}")
    
    primary_dataset = selected_datasets[0]
    number_of_hours = _get_training_hours_from_num_rows(primary_dataset.num_rows)
    columns = await _get_columns_for_instruct_dataset(primary_dataset.dataset_id, config.keypair)
    
    dataset_ids = ",".join([d.dataset_id for d in selected_datasets])

    chat_dataset_url = await merge_and_upload_chat_datasets(dataset_ids=[d.dataset_id for d in selected_datasets], input_field=columns.field_input, output_field=columns.field_output)
    
    current_time = datetime.utcnow()
    end_timestamp = current_time + timedelta(hours=number_of_hours)

    task = ChatRawTask(
        model_id=model_id,
        ds=chat_dataset_url,
        chat_template=cst.STANDARD_CHAT_TEMPLATE,
        chat_column=cst.STANDARD_CHAT_MESSAGES_COLUMN,
        chat_role_field=cst.STANDARD_CHAT_ROLE_FIELD,
        chat_content_field=cst.STANDARD_CHAT_CONTENT_FIELD,
        chat_user_reference=cst.STANDARD_CHAT_ROLE_USER,
        chat_assistant_reference=cst.STANDARD_CHAT_ROLE_ASSISTANT,
        status=TaskStatus.PENDING,
        is_organic=False,
        file_format=FileFormat.S3,
        created_at=current_time,
        termination_at=end_timestamp,
        hours_to_complete=number_of_hours,
        account_id=cst.NULL_ACCOUNT_ID,
    )
    logger.info(f"CHAT_TASK: Successfully created task with {len(selected_datasets)} datasets")

    task = await add_task(task, config.psql_db)
    logger.info(f"CHAT_TASK: Task saved to database with ID: {task.task_id}")

    return task


async def _add_new_task_to_network_if_not_enough(
    config: Config,
    models: AsyncGenerator[str, None],
    instruct_datasets: AsyncGenerator[Dataset, None],
    dpo_datasets: AsyncGenerator[Dataset, None],
    image_models: AsyncGenerator[ImageModelInfo, None],
):
    current_training_tasks = await get_tasks_with_status(TaskStatus.TRAINING, config.psql_db)
    current_preeval_tasks = await get_tasks_with_status(TaskStatus.PREEVALUATION, config.psql_db)
    current_delayed_tasks = await get_tasks_with_status(TaskStatus.DELAYED, config.psql_db, include_not_ready_tasks=True)
    total_active_tasks = len(current_training_tasks) + len(current_preeval_tasks)

    logger.info(
        f"There are {total_active_tasks} active tasks"
        + f" ({len(current_training_tasks)} training, {len(current_preeval_tasks)} pre-evaluation)"
    )

    if len(current_delayed_tasks) == 0 and total_active_tasks < cst.MAX_CONCURRENT_SYNTHETIC_JOBS:
        logger.info(
            "Current number of training tasks is less than the maximum amount of concurrent synthetic"
            " jobs we can have. New task incoming..."
        )
        TASK_TYPES = [
            (TaskType.INSTRUCTTEXTTASK, cst.PERCENTAGE_OF_TASKS_THAT_SHOULD_BE_INSTRUCT_TEXT),
            (TaskType.IMAGETASK, cst.PERCENTAGE_OF_TASKS_THAT_SHOULD_BE_IMAGE),
            (TaskType.DPOTASK, cst.PERCENTAGE_OF_TASKS_THAT_SHOULD_BE_DPO),
            (TaskType.GRPOTASK, cst.PERCENTAGE_OF_TASKS_THAT_SHOULD_BE_GRPO),
        ]
        selected_task_type = random.choices(
            [t[0] for t in TASK_TYPES], 
            weights=[t[1] for t in TASK_TYPES],
            k=1
        )[0]

        if selected_task_type == TaskType.INSTRUCTTEXTTASK:
            probability_of_chat_task = random.random()
            if probability_of_chat_task < cst.PERCENTAGE_OF_INSTRUCT_TASKS_THAT_SHOULD_BE_CHAT:
                logger.info(f"TASK_TYPE_SELECTION: Creating CHAT task (probability: {probability_of_chat_task:.3f})")
                await create_synthetic_chat_task(config, models, instruct_datasets)
            else:
                logger.info(f"TASK_TYPE_SELECTION: Creating INSTRUCT task (probability: {probability_of_chat_task:.3f})")
                await create_synthetic_instruct_text_task(config, models, instruct_datasets)
        elif selected_task_type == TaskType.CHATTASK:
            logger.info("TASK_TYPE_SELECTION: Creating CHAT task (direct selection)")
            await create_synthetic_chat_task(config, models, instruct_datasets)
        elif selected_task_type == TaskType.IMAGETASK:
            await create_synthetic_image_task(config, image_models)
<<<<<<< HEAD
        elif selected_task_type == TaskType.DPOTASK:
=======
        elif selected_val < (
            cst.PERCENTAGE_OF_TASKS_THAT_SHOULD_BE_INSTRUCT_TEXT
            + cst.PERCENTAGE_OF_TASKS_THAT_SHOULD_BE_IMAGE
            + cst.PERCENTAGE_OF_TASKS_THAT_SHOULD_BE_DPO
        ):
>>>>>>> d295494d
            await create_synthetic_dpo_task(config, models, dpo_datasets)
        elif selected_task_type == TaskType.GRPOTASK:
            await create_synthetic_grpo_task(config, models, instruct_datasets)


async def schedule_synthetics_periodically(config: Config):
    logger.info("Starting the synthetic schedule loop...")
    instruct_datasets = _get_instruct_text_datasets(config.keypair)
    dpo_datasets = _get_dpo_datasets(config.keypair)
    standard_models = _get_text_models(config.keypair)
    big_models = _get_text_models(config.keypair, smallest_size_b=12.0, largest_size_b=71.0)
    image_models = _get_image_models(config.keypair)

    current_try = 0
    while True:
        try:
            logger.info(f"Try {current_try + 1}/{cst.NUM_SYNTH_RETRIES} - We are attempting to create a new task")
            if random.random() < cst.PROBABILITY_OF_A_BIG_TEXT_MODEL:
                logger.info("Big Boy Model in Da House")
                await _add_new_task_to_network_if_not_enough(config, big_models, instruct_datasets, dpo_datasets, image_models)
            else:
                logger.info("Basic Model Selected")
                await _add_new_task_to_network_if_not_enough(
                    config, standard_models, instruct_datasets, dpo_datasets, image_models
                )
            current_try = 0
            await asyncio.sleep(cst.NUMBER_OF_MINUTES_BETWEEN_SYNTH_TASK_CHECK * 60)
        except Exception as e:
            if current_try < cst.NUM_SYNTH_RETRIES - 1:
                logger.info(
                    f"Synthetic task creation try {current_try + 1}/{cst.NUM_SYNTH_RETRIES} failed, retrying. Error: {e}",
                )
                current_try += 1
            else:
                logger.info(f"Synthetic task creation failed after {cst.NUM_SYNTH_RETRIES} attempts, giving up for now. {e}")
                current_try = 0
                await asyncio.sleep(cst.NUMBER_OF_MINUTES_BETWEEN_SYNTH_TASK_CHECK * 60)<|MERGE_RESOLUTION|>--- conflicted
+++ resolved
@@ -595,15 +595,7 @@
             await create_synthetic_chat_task(config, models, instruct_datasets)
         elif selected_task_type == TaskType.IMAGETASK:
             await create_synthetic_image_task(config, image_models)
-<<<<<<< HEAD
         elif selected_task_type == TaskType.DPOTASK:
-=======
-        elif selected_val < (
-            cst.PERCENTAGE_OF_TASKS_THAT_SHOULD_BE_INSTRUCT_TEXT
-            + cst.PERCENTAGE_OF_TASKS_THAT_SHOULD_BE_IMAGE
-            + cst.PERCENTAGE_OF_TASKS_THAT_SHOULD_BE_DPO
-        ):
->>>>>>> d295494d
             await create_synthetic_dpo_task(config, models, dpo_datasets)
         elif selected_task_type == TaskType.GRPOTASK:
             await create_synthetic_grpo_task(config, models, instruct_datasets)
