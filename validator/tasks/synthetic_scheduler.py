--- conflicted
+++ resolved
@@ -100,7 +100,6 @@
     current_training_tasks = await get_tasks_with_status(TaskStatus.TRAINING, config.psql_db)
     current_preeval_tasks = await get_tasks_with_status(TaskStatus.PREEVALUATION, config.psql_db)
     current_delayed_tasks = await get_tasks_with_status(TaskStatus.DELAYED, config.psql_db, include_not_ready_tasks=True)
-<<<<<<< HEAD
 
     total_active_tasks = len(current_training_tasks) + len(current_preeval_tasks)
 
@@ -110,17 +109,11 @@
         + f" ({len(current_training_tasks)} training, {len(current_preeval_tasks)} pre-evaluation)"
     )
 
-    if len(current_delayed_tasks) == 0 and total_active_tasks < cst.HOW_MANY_TASKS_ALLOWED_AT_ONCE:
-        logger.info("This is less than the minimal - creating a new task")
-=======
-    logger.info(f"We have {(len(current_delayed_tasks))} tasks in the queue")
-    logger.info(f"There are {len(current_training_tasks)} running at the moment")
-    if len(current_delayed_tasks) == 0 and len(current_training_tasks) < cst.MAX_CONCURRENT_SYNTHETIC_JOBS:
+    if len(current_delayed_tasks) == 0 and total_active_tasks < cst.MAX_CONCURRENT_SYNTHETIC_JOBS:
         logger.info(
             "Current number of training tasks is less than the maximum amount of concurrent synthetic"
             " jobs we can have. New task incoming..."
         )
->>>>>>> 38472cfd
         await _create_synthetic_task(config, models, datasets)
 
 
