import asyncio
import base64
import json
import os
import random
import re
import shutil
import tempfile
import uuid
from datetime import datetime
from datetime import timedelta
from pathlib import Path
from typing import AsyncGenerator
from typing import List

import docker
from fiber import Keypair

import validator.core.constants as cst
from core.models.payload_models import ImageTextPair
from core.models.utility_models import Message
from core.models.utility_models import Role
from core.models.utility_models import TaskStatus
from validator.core.config import Config
from validator.core.models import ImageRawTask
from validator.core.models import RawTask
from validator.db.sql.tasks import add_task
from validator.tasks.task_prep import upload_file_to_minio
from validator.utils.call_endpoint import post_to_nineteen_chat
from validator.utils.call_endpoint import post_to_nineteen_image
from validator.utils.call_endpoint import retry_with_backoff
from validator.utils.llm import convert_to_nineteen_payload
from validator.utils.logging import get_logger


logger = get_logger(__name__)

IMAGE_STYLES = [
    "Watercolor Painting",
    "Oil Painting",
    "Digital Art",
    "Pencil Sketch",
    "Comic Book Style",
    "Cyberpunk",
    "Steampunk",
    "Impressionist",
    "Pop Art",
    "Minimalist",
    "Gothic",
    "Art Nouveau",
    "Pixel Art",
    "Anime",
    "3D Render",
    "Low Poly",
    "Photorealistic",
    "Vector Art",
    "Abstract Expressionism",
    "Realism",
    "Futurism",
    "Cubism",
    "Surrealism",
    "Baroque",
    "Renaissance",
    "Fantasy Illustration",
    "Sci-Fi Illustration",
    "Ukiyo-e",
    "Line Art",
    "Black and White Ink Drawing",
    "Graffiti Art",
    "Stencil Art",
    "Flat Design",
    "Isometric Art",
    "Retro 80s Style",
    "Vaporwave",
    "Dreamlike",
    "High Fantasy",
    "Dark Fantasy",
    "Medieval Art",
    "Art Deco",
    "Hyperrealism",
    "Sculpture Art",
    "Caricature",
    "Chibi",
    "Noir Style",
    "Lowbrow Art",
    "Psychedelic Art",
    "Vintage Poster",
    "Manga",
    "Holographic",
    "Kawaii",
    "Monochrome",
    "Geometric Art",
    "Photocollage",
    "Mixed Media",
    "Ink Wash Painting",
    "Charcoal Drawing",
    "Concept Art",
    "Digital Matte Painting",
    "Pointillism",
    "Expressionism",
    "Sumi-e",
    "Retro Futurism",
    "Pixelated Glitch Art",
    "Neon Glow",
    "Street Art",
    "Acrylic Painting",
    "Bauhaus",
    "Flat Cartoon Style",
    "Carved Relief Art",
    "Fantasy Realism",
]


def create_diffusion_messages(style: str, num_prompts: int) -> List[Message]:
    system_content = """You are an expert in creating diverse and descriptive prompts for image generation models.
Your task is to generate prompts that strongly embody specific artistic styles.
Each prompt should be detailed and consistent with the given style.
You will return the prompts in a JSON format with no additional text.

Example Output:
{
  "prompts": [
    "A pixel art scene of a medieval castle with knights guarding the entrance, surrounded by a moat",
    "A depiction of a bustling futuristic city with flying cars zooming past neon-lit skyscrapers - pixel art style"
  ]
}"""

    user_content = f"""Generate {num_prompts} prompts in {style} style.

Requirements:
- Each prompt must clearly communicate the {style}'s distinctive visual characteristics
- Include specific visual elements that define this style (textures, colors, techniques)
- You MUST mention the style in the prompt
- Vary subject matter while maintaining style consistency
- Get super creative! 
- Return JSON only"""

    return [Message(role=Role.SYSTEM, content=system_content), Message(role=Role.USER, content=user_content)]


@retry_with_backoff
async def generate_diffusion_prompts(style: str, keypair: Keypair, num_prompts: int) -> List[str]:
    messages = create_diffusion_messages(style, num_prompts)
    payload = convert_to_nineteen_payload(messages, cst.IMAGE_PROMPT_GEN_MODEL, cst.IMAGE_PROMPT_GEN_MODEL_TEMPERATURE)

    result = await post_to_nineteen_chat(payload, keypair)

    try:
        if isinstance(result, str):
            json_match = re.search(r"\{[\s\S]*\}", result)
            if json_match:
                logger.info(f"Full result from prompt generation: {result}")
                result = json_match.group(0)
            else:
                raise ValueError("Failed to generate a valid json")

        result_dict = json.loads(result) if isinstance(result, str) else result
        return result_dict["prompts"]
    except (json.JSONDecodeError, KeyError) as e:
        raise ValueError(f"Failed to generate valid diffusion prompts: {e}")


@retry_with_backoff
async def generate_image(prompt: str, keypair: Keypair, width: int, height: int) -> str:
    """Generate an image using the Nineteen AI API.

    Args:
        prompt: The text prompt to generate an image from
        keypair: The keypair containing the API key
        width: The width in pixels of the image to generate
        height: The height in pixels of the image to generate

    Returns:
        str: The base64-encoded image data
    """
    payload = {
        "prompt": prompt,
        "model": cst.IMAGE_GEN_MODEL,
        "steps": cst.IMAGE_GEN_STEPS,
        "cfg_scale": cst.IMAGE_GEN_CFG_SCALE,
        "height": height,
        "width": width,
        "negative_prompt": "",
    }

    result = await post_to_nineteen_image(payload, keypair)

    try:
        result_dict = json.loads(result) if isinstance(result, str) else result
        return result_dict["image_b64"]
    except (json.JSONDecodeError, KeyError) as e:
        logger.error(f"Error parsing image generation response: {e}")
        raise ValueError("Failed to generate image")


async def generate_style_synthetic(config: Config, num_prompts: int) -> tuple[list[ImageTextPair], str]:
    style = random.choice(IMAGE_STYLES)
    try:
        prompts = await generate_diffusion_prompts(style, config.keypair, num_prompts)
    except Exception as e:
        logger.error(f"Failed to generate prompts for {style}: {e}")
        raise e
    image_text_pairs = []
    for i, prompt in enumerate(prompts):
        width = random.randrange(cst.MIN_IMAGE_WIDTH, cst.MAX_IMAGE_WIDTH + 1, cst.IMAGE_RESOLUTION_STEP)
        height = random.randrange(cst.MIN_IMAGE_HEIGHT, cst.MAX_IMAGE_HEIGHT + 1, cst.IMAGE_RESOLUTION_STEP)
        image = await generate_image(prompt, config.keypair, width, height)

        with tempfile.NamedTemporaryFile(dir=cst.TEMP_PATH_FOR_IMAGES, suffix=".png") as img_file:
            img_file.write(base64.b64decode(image))
            img_url = await upload_file_to_minio(img_file.name, cst.BUCKET_NAME, f"{os.urandom(8).hex()}_{i}.png")

        with tempfile.NamedTemporaryFile(suffix=".txt") as txt_file:
            txt_file.write(prompt.encode())
            txt_file.flush()
            txt_file.seek(0)
            txt_url = await upload_file_to_minio(txt_file.name, cst.BUCKET_NAME, f"{os.urandom(8).hex()}_{i}.txt")

        image_text_pairs.append(ImageTextPair(image_url=img_url, text_url=txt_url))

    return image_text_pairs, style


<<<<<<< HEAD

=======
>>>>>>> 663b366e
async def generate_person_synthetic(num_prompts: int) -> tuple[list[ImageTextPair], str]:
    client = docker.from_env()
    image_text_pairs = []
    with tempfile.TemporaryDirectory(dir=cst.TEMP_PATH_FOR_IMAGES) as tmp_dir_path:
        container = await asyncio.to_thread(
            client.containers.run,
            image=cst.PERSON_SYNTH_DOCKER_IMAGE,
            environment={"SAVE_DIR": cst.PERSON_SYNTH_CONTAINER_SAVE_PATH, "NUM_PROMPTS": num_prompts},
            volumes={tmp_dir_path: {"bind": cst.PERSON_SYNTH_CONTAINER_SAVE_PATH, "mode": "rw"}},
            device_requests=[docker.types.DeviceRequest(capabilities=[["gpu"]], device_ids=["0"])],
            detach=True,
        )

        result = await asyncio.to_thread(container.wait)
        images_dir = Path(tmp_dir_path)
        for file in images_dir.iterdir():
            if file.is_file():
                if file.suffix == ".png":
                    img_url = await upload_file_to_minio(
                        f"{tmp_dir_path}/{file.name}", cst.BUCKET_NAME, f"{os.urandom(8).hex()}.png"
                    )
                    txt_url = await upload_file_to_minio(
                        f"{tmp_dir_path}/{file.stem}.txt", cst.BUCKET_NAME, f"{os.urandom(8).hex()}.txt"
                    )
                    image_text_pairs.append(ImageTextPair(image_url=img_url, text_url=txt_url))
        if os.path.exists(tmp_dir_path):
            shutil.rmtree(tmp_dir_path)

    await asyncio.to_thread(client.containers.prune)
    await asyncio.to_thread(client.images.prune, filters={"dangling": True})
    await asyncio.to_thread(client.volumes.prune)

    return image_text_pairs, cst.PERSON_SYNTH_DS_PREFIX


async def create_synthetic_image_task(config: Config, models: AsyncGenerator[str, None]) -> RawTask:
    """Create a synthetic image task with random model and style."""
    number_of_hours = random.randint(cst.MIN_IMAGE_COMPETITION_HOURS, cst.MAX_IMAGE_COMPETITION_HOURS)
    num_prompts = random.randint(cst.MIN_IMAGE_SYNTH_PAIRS, cst.MAX_IMAGE_SYNTH_PAIRS)
    model_id = await anext(models)
    Path(cst.TEMP_PATH_FOR_IMAGES).mkdir(parents=True, exist_ok=True)
    if random.random() < cst.PERCENTAGE_OF_IMAGE_SYNTHS_SHOULD_BE_STYLE:
        image_text_pairs, ds_prefix = await generate_style_synthetic(config, num_prompts)
    else:
        image_text_pairs, ds_prefix = await generate_person_synthetic(num_prompts)



    task = ImageRawTask(
        model_id=model_id,
        ds=ds_prefix.replace(" ", "_").lower() + "_" + str(uuid.uuid4()),
        image_text_pairs=image_text_pairs,
        status=TaskStatus.PENDING,
        is_organic=False,
        created_at=datetime.utcnow(),
        termination_at=datetime.utcnow() + timedelta(hours=number_of_hours),
        hours_to_complete=number_of_hours,
        account_id=cst.NULL_ACCOUNT_ID,
    )

    logger.info(f"New task created and added to the queue {task}")
    task = await add_task(task, config.psql_db)
    return task<|MERGE_RESOLUTION|>--- conflicted
+++ resolved
@@ -220,11 +220,7 @@
 
     return image_text_pairs, style
 
-
-<<<<<<< HEAD
-
-=======
->>>>>>> 663b366e
+  
 async def generate_person_synthetic(num_prompts: int) -> tuple[list[ImageTextPair], str]:
     client = docker.from_env()
     image_text_pairs = []
