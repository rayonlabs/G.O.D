--- conflicted
+++ resolved
@@ -115,8 +115,5 @@
         except Exception as e:
             logger.info(
                 f"Ah, that dataset was missing some details, trying another one next time.")
-<<<<<<< HEAD
-        await asyncio.sleep(csts.NUMBER_OF_MINUTES_BETWEEN_SYNTH_TASK_CHECK * 60)
-=======
+
             await asyncio.sleep(5 * 60)
->>>>>>> 7c0c7934
