--- conflicted
+++ resolved
@@ -42,19 +42,12 @@
         json.dump(data, f)
     return temp_file.name
 
-<<<<<<< HEAD
-=======
-
->>>>>>> 975a7cdd
+  
 def unzip_to_temp_path(zip_file_path: str) -> str:
     tmp_dir = cst.TEMP_PATH_FOR_IMAGES
     if not os.path.exists(tmp_dir):
         os.makedirs(tmp_dir)
-<<<<<<< HEAD
     with zipfile.ZipFile(zip_file_path, 'r') as zip_ref:
-=======
-    with zipfile.ZipFile(zip_file_path, "r") as zip_ref:
->>>>>>> 975a7cdd
         zip_ref.extractall(tmp_dir)
 
     return tmp_dir
