--- conflicted
+++ resolved
@@ -130,13 +130,9 @@
         else:
             logger.info("Skipping synthetic data generation", extra=create_extra_log())
     except Exception as e:
-<<<<<<< HEAD
         # if for some reason the api is down, we move some of the train over to be synth
 
         logger.info(f"Synthetic dataset gen is down, moving part of the train over: {e}", extra=create_extra_log())
-=======
-        logger.info(f"Synthetic dataset gen is down, moving part of the train over: {e}")
->>>>>>> 34a0f86d
 
         train_dataset, synthetic_data = assign_some_of_the_train_to_synth(train_dataset)
 
