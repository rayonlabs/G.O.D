import ast
import asyncio
import json
import os
import random
import shutil
import tempfile
import uuid
import zipfile
from math import ceil
from pathlib import Path

from datasets import Dataset
from datasets import DatasetDict
from datasets import concatenate_datasets
from datasets import load_dataset
from fiber import Keypair

import validator.core.constants as cst
from core.models.payload_models import DpoDatasetColumnsResponse
from core.models.payload_models import ImageTextPair
from core.models.utility_models import FileFormat
from core.utils import download_s3_file
from validator.augmentation.augmentation import generate_augmented_text_dataset
from validator.augmentation.augmentation import generate_dpo_reformulation
from validator.augmentation.augmentation import load_and_merge_multiple_datasets
from validator.augmentation.augmentation import load_prompts
from validator.core.models import AnyTextTypeRawTask
from validator.core.models import DpoRawTask
from validator.core.models import GrpoRawTask
from validator.core.models import InstructTextRawTask
from validator.evaluation.utils import get_default_dataset_config
from validator.utils.cache_clear import delete_dataset_from_cache
from validator.utils.logging import get_logger
from validator.utils.util import save_json_to_temp_file
from validator.utils.util import upload_file_to_minio


logger = get_logger(__name__)


def create_zip_for_image_dataset(split_keys: set, zip_name: str, entries: dict, dataset_root: Path) -> Path:
    subfolder_name = Path(zip_name).stem
    zip_path = dataset_root / zip_name

    if zip_path.exists():
        logger.error(f"Zip path {zip_path} exists. This should not happen. Deleting it.")
        zip_path.unlink()

    with zipfile.ZipFile(zip_path, "w", zipfile.ZIP_DEFLATED) as zipf:
        for key in split_keys:
            img_file, txt_file = entries[key]
            with open(txt_file, "r") as f:
                logger.info(f"Adding the following prompt to the zip: {f.read()}")
            zipf.write(img_file, Path(subfolder_name) / img_file.relative_to(dataset_root))
            zipf.write(txt_file, Path(subfolder_name) / txt_file.relative_to(dataset_root))

    return zip_path


def unzip_to_temp_path(zip_file_path: str) -> str:
    random_tmp_id = uuid.uuid4()
    tmp_dir = f"{cst.TEMP_PATH_FOR_IMAGES}/{random_tmp_id}"
    if not os.path.exists(tmp_dir):
        os.makedirs(tmp_dir)
    with zipfile.ZipFile(zip_file_path, "r") as zip_ref:
        zip_ref.extractall(tmp_dir)

    return tmp_dir


async def load_dataset_from_s3(dataset_url: str, max_file_size_bytes: int = None) -> Dataset | DatasetDict:
    """Load a dataset from S3 storage."""
    try:
        with tempfile.TemporaryDirectory() as temp_dir:
            local_file_path = await download_s3_file(dataset_url)
            if max_file_size_bytes:
                file_size = os.path.getsize(local_file_path)
                if file_size > max_file_size_bytes:
                    raise ValueError(f"File size {file_size} exceeds max file size {max_file_size_bytes}")
            filename = os.path.basename(local_file_path)
            new_path = os.path.join(temp_dir, filename)

            os.rename(local_file_path, new_path)
            dataset = load_dataset("json", data_files=new_path, split="train", trust_remote_code=False)

            return dataset
    except Exception as e:
        logger.exception(f"Failed to load dataset from S3: {e}")
        raise e


async def train_test_split(dataset: Dataset, test_size: float = cst.TRAIN_TEST_SPLIT_PERCENTAGE) -> DatasetDict:
    logger.info(f"Splitting dataset into train and test with test size {test_size}")

    test_size = min(
        int(len(dataset) * test_size),
        cst.MAX_TEST_DATA_POINTS,
    )
    split_dataset = dataset.train_test_split(test_size=test_size, shuffle=True, seed=42)
    logger.info(f"Train set size: {len(split_dataset['train'])}")
    logger.info(f"Test set size: {len(split_dataset['test'])}")

    return split_dataset


def train_test_split_image(dataset_path: str) -> tuple[str, str]:
    """
    Dataset path is a folder containing the images and text files.
    """
    dataset_path = Path(dataset_path)

    has_images = any(dataset_path.glob(f"*.{ext.lstrip('.')}") for ext in cst.SUPPORTED_IMAGE_FILE_EXTENSIONS)

    if not has_images:
        sub_folder = [
            folder
            for folder in dataset_path.iterdir()
            if folder.is_dir() and any(folder.glob(f"*.{ext.lstrip('.')}") for ext in cst.SUPPORTED_IMAGE_FILE_EXTENSIONS)
        ]
        if not sub_folder:
            raise ValueError(f"No folder containing images found in: {dataset_path}")
        dataset_path = sub_folder[0]

    dataset_entries = {}
    for file in dataset_path.iterdir():
        if file.suffix in cst.SUPPORTED_IMAGE_FILE_EXTENSIONS:
            txt_file = file.with_suffix(".txt")
            if txt_file.exists():
                dataset_entries[file.stem] = (file, txt_file)

    keys = list(dataset_entries.keys())
    random.shuffle(keys)
    split_idx = ceil(len(keys) * cst.TRAIN_TEST_SPLIT_PERCENTAGE)
    test_keys = set(keys[:split_idx])
    train_keys = set(keys[split_idx:])

    test_zip_path = create_zip_for_image_dataset(
        split_keys=test_keys, zip_name=cst.IMAGE_TEST_SPLIT_ZIP_NAME, entries=dataset_entries, dataset_root=dataset_path
    )
    train_zip_path = create_zip_for_image_dataset(
        split_keys=train_keys, zip_name=cst.IMAGE_TRAIN_SPLIT_ZIP_NAME, entries=dataset_entries, dataset_root=dataset_path
    )

    return test_zip_path, train_zip_path


def adapt_synthetic_columns(synthetic_data: list[dict] | list[DpoDatasetColumnsResponse], task: AnyTextTypeRawTask) -> list[dict]:
    """
    Transform synthetic data based on task type.

    Args:
        synthetic_data: List of synthetic data points
        task: The task instance that determines how to transform the data

    Returns:
        Transformed synthetic data
    """
    if isinstance(task, InstructTextRawTask):
        return synthetic_data
    elif isinstance(task, DpoRawTask):
        return [validate_and_transform_dpo(data, task) for data in synthetic_data]
    elif isinstance(task, GrpoRawTask):
        return synthetic_data
    else:
        raise ValueError(f"Unsupported task type: {type(task).__name__}")


async def get_additional_synth_data(
    dataset: Dataset, columns_to_sample: list[str], keypair: Keypair, task: AnyTextTypeRawTask
) -> list[dict]:
    num_samples = min(
        cst.MAX_SYNTH_DATA_POINTS,
        int(len(dataset) * cst.ADDITIONAL_SYNTH_DATA_PERCENTAGE),
    )
    logger.info(f"Generating {num_samples} additional synthetic data points")
    sampled_data = dataset.shuffle(seed=42).select(range(num_samples))

    sampled_data = sampled_data.remove_columns([col for col in sampled_data.column_names if col not in columns_to_sample])
    # NOTE: Need to do something if errors, without trying to then generate synthetic data
    try:
        sampled_data_list = list(sampled_data)
    except Exception as e:
        logger.info(f"There is an issue with this sample data for some reason. dataset: {sampled_data}; error: {e}")
        return None

    synthetic_data = await generate_augmented_text_dataset(sampled_data_list, keypair=keypair, task_type=task.task_type)
    synthetic_data = adapt_synthetic_columns(synthetic_data, task)
    return synthetic_data


async def download_and_load_dataset(
    dataset_name: str, file_format: FileFormat, max_file_size_bytes: int = cst.MAX_FILE_SIZE_BYTES
) -> Dataset:
    if file_format == FileFormat.S3:
        dataset = await load_dataset_from_s3(dataset_name, max_file_size_bytes)
    else:
        config_name = get_default_dataset_config(dataset_name)
        dataset = load_dataset(dataset_name, config_name, trust_remote_code=True)

    if isinstance(dataset, DatasetDict):
        combined_dataset = concatenate_datasets([split for split in dataset.values()])
    else:
        combined_dataset = dataset

    return combined_dataset


def change_to_json_format(dataset: Dataset, columns: list[str]):
    result = []
    total_rows = 0
    fully_empty_rows = 0

    for row in dataset:
        row_dict = {}
        is_row_empty = True
        for col in columns:
            if col in row:
                value = row[col]
                str_value = str(value) if value is not None else ""
                row_dict[col] = str_value
                if str_value != "":
                    is_row_empty = False
        result.append(row_dict)
        total_rows += 1
        if is_row_empty:
            fully_empty_rows += 1

    if total_rows > 0 and (fully_empty_rows / total_rows) > 0.8:
        raise ValueError(f"More than 80% of rows are fully empty ({fully_empty_rows}/{total_rows} rows)")

    return result


def assign_some_of_the_train_to_synth(train_dataset: Dataset, is_dpo: bool = False):
    if not isinstance(train_dataset, Dataset):
        raise TypeError("train_dataset must be an instance of datasets.Dataset")
    if len(train_dataset) == 0:
        raise ValueError("Cannot split an empty dataset")

    try:
        dataset_length = len(train_dataset)

        if is_dpo:
            # For both DPO and instruct text tasks, use SYNTH_EXAMPLES_FROM_TRAIN constant
            num_synthetic_samples = cst.SYNTH_EXAMPLES_FROM_TRAIN
            synthetic_dataset = train_dataset.shuffle(seed=42).select(range(num_synthetic_samples))
            remaining_train_dataset = train_dataset

            logger.info(
                f"Using max(synth,test) approach: Sampling {num_synthetic_samples} examples WITH REPLACEMENT from train set. "
                f"Original train size: {dataset_length}, "
                f"Training size (unchanged): {len(remaining_train_dataset)}, "
                f"Synthetic size: {len(synthetic_dataset)}"
            )
        else:
            num_synthetic_samples = min(
                cst.MAX_SYNTH_DATA_POINTS,
                int(len(train_dataset) * cst.ADDITIONAL_SYNTH_DATA_PERCENTAGE),
            )
            split_index = dataset_length - num_synthetic_samples
            synthetic_dataset = train_dataset.select(range(split_index, dataset_length))
            remaining_train_dataset = train_dataset.select(range(split_index))

            logger.info(
                f"Taking {num_synthetic_samples} samples from the train set to be synthetic data. "
                f"Original size: {dataset_length}, "
                f"Training size: {len(remaining_train_dataset)}, "
                f"Synthetic size: {len(synthetic_dataset)}"
            )
    except Exception as e:
        logger.info(f"There was an issue with the split {e} ")
        raise e

    return remaining_train_dataset, synthetic_dataset


async def _process_and_upload_datasets(
    train_dataset, test_dataset, synthetic_data, columns_to_sample, should_reupload_train, should_reupload_test, ds_hf_name=None
):
    files_to_delete = []
    try:
        if should_reupload_train:
            train_data_json = change_to_json_format(train_dataset, columns_to_sample)
            train_json_path, train_json_size = await save_json_to_temp_file(train_data_json, prefix="train_data_")
            files_to_delete.append(train_json_path)
            await _check_file_size(train_json_size, "train_data")
            train_json_url = await upload_file_to_minio(
                train_json_path, cst.BUCKET_NAME, f"{os.urandom(8).hex()}_train_data.json"
            )
        else:
            train_json_url = train_dataset
        if should_reupload_test:
            test_data_json = change_to_json_format(test_dataset, columns_to_sample)
            test_json_path, test_json_size = await save_json_to_temp_file(test_data_json, prefix="test_data_")
            files_to_delete.append(test_json_path)
            await _check_file_size(test_json_size, "test_data")
            test_json_url = await upload_file_to_minio(test_json_path, cst.BUCKET_NAME, f"{os.urandom(8).hex()}_test_data.json")
        else:
            test_json_url = test_dataset
        if synthetic_data:
            synthetic_data_json = change_to_json_format(synthetic_data, columns_to_sample)
            synth_json_path, synth_json_size = await save_json_to_temp_file(synthetic_data_json, prefix="synth_data_")
            files_to_delete.append(synth_json_path)
            await _check_file_size(synth_json_size, "synth_data")
            synth_json_url = await upload_file_to_minio(
                synth_json_path, cst.BUCKET_NAME, f"{os.urandom(8).hex()}_synth_data.json"
            )
        else:
            synth_json_url = None
    except Exception as e:
        logger.error(f"There was a problem going to json {e}")
        raise e

    logger.info(f"Train json url: {train_json_url}\nTest json url: {test_json_url}\nSynth json url: {synth_json_url}")

    if not train_json_url:
        raise Exception("Failed to upload training data to MinIO storage")
    if not test_json_url:
        raise Exception("Failed to upload test data to MinIO storage")
    if not synth_json_url and synthetic_data:
        raise Exception("Failed to upload synthetic data to MinIO storage")

    for file_path in files_to_delete:
        if os.path.exists(file_path):
            os.remove(file_path)

    if ds_hf_name:
        delete_dataset_from_cache(ds_hf_name)

    return (
        test_json_url.strip('"'),
        synth_json_url.strip('"') if synth_json_url else None,
        train_json_url.strip('"'),
    )


def extract_grpo_extra_columns(task: GrpoRawTask) -> list[str]:
    """
    Extract all unique arguments from reward functions excluding field_prompt.
    """
    all_args = set()

    for reward_function in task.reward_functions:
        parsed = ast.parse(reward_function.reward_func)

        for node in ast.walk(parsed):
            if isinstance(node, ast.FunctionDef):
                all_args |= {arg.arg for arg in node.args.args}
                break

    return list(all_args - {task.field_prompt, "completions"})


def pick_columns_to_sample(task: AnyTextTypeRawTask) -> list[str]:
    if isinstance(task, InstructTextRawTask):
        columns_to_sample = [cst.STANDARD_INSTRUCT_COLUMN, cst.STANDARD_OUTPUT_COLUMN]

        if task.field_input:
            columns_to_sample.append(cst.STANDARD_INPUT_COLUMN)
        if task.field_system:
            columns_to_sample.append(cst.STANDARD_SYSTEM_COLUMN)

        return columns_to_sample
    elif isinstance(task, DpoRawTask):
        columns_to_sample = [cst.STANDARD_DPO_PROMPT_COLUMN, cst.STANDARD_DPO_CHOSEN_COLUMN, cst.STANDARD_DPO_REJECTED_COLUMN]
        if task.field_system:
            columns_to_sample.append(cst.STANDARD_SYSTEM_COLUMN)
    elif isinstance(task, GrpoRawTask):
        columns_to_sample = [cst.STANDARD_GRPO_PROMPT_COLUMN] + extract_grpo_extra_columns(task)
    else:
        raise ValueError(f"Unsupported task type: {task.task_type}")
    return columns_to_sample


def validate_and_transform_dpo(data: DpoDatasetColumnsResponse, task: DpoRawTask) -> dict:
    assert isinstance(data, DpoDatasetColumnsResponse)
    return {cst.STANDARD_DPO_PROMPT_COLUMN: data.field_prompt, cst.STANDARD_DPO_CHOSEN_COLUMN: data.field_chosen, cst.STANDARD_DPO_REJECTED_COLUMN: data.field_rejected}


async def generate_synthetic_dpo_data(dataset: Dataset, keypair: Keypair, task: DpoRawTask) -> list[dict]:
    prompt_field = cst.STANDARD_DPO_PROMPT_COLUMN
    logger.info(f"Generating synthetic DPO data from the standardized field {prompt_field}")

    num_samples = min(cst.SYNTHETIC_TOTAL_SIZE * 2, len(dataset))

    sampled_data = dataset.shuffle(seed=42).select(range(num_samples))
    prompts = sampled_data[prompt_field]

    # Create dict with standardized key for generate_dpo_reformulation
    prompts_for_gen = [{cst.STANDARD_DPO_PROMPT_COLUMN: prompt} for prompt in prompts]

    prompts_obj = load_prompts()
    logger.info(f"Attempting to generate {cst.SYNTHETIC_TOTAL_SIZE} synthetic DPO samples")

    synthetic_dataset = []
    json_errors = 0
    generic_errors = 0
    consecutive_errors = 0
    max_consecutive_errors = 10
    max_retry_attempts = 3
    max_batch_retries = 2

    total_batches = (len(prompts_for_gen) + cst.SYNTH_GEN_BATCH_SIZE - 1) // cst.SYNTH_GEN_BATCH_SIZE
    batch_idx = 0

    while len(synthetic_dataset) < cst.SYNTHETIC_TOTAL_SIZE and batch_idx < len(prompts_for_gen):
        end_idx = min(batch_idx + cst.SYNTH_GEN_BATCH_SIZE, len(prompts_for_gen))
        batch = prompts_for_gen[batch_idx:end_idx]
        current_batch = (batch_idx // cst.SYNTH_GEN_BATCH_SIZE) + 1

        for retry in range(max_batch_retries):
            if retry > 0:
                logger.info(f"Retrying batch {current_batch}/{total_batches} (attempt {retry + 1}/{max_batch_retries})")

            logger.info(f"Processing batch {current_batch}/{total_batches} ({len(batch)} samples)")

            batch_tasks = []
            for prompt in batch:

                async def process_with_retry(p):
                    for attempt in range(max_retry_attempts):
                        try:
                            result = await generate_dpo_reformulation(p, prompts_obj, keypair)
                            return result
                        except Exception as e:
                            if attempt < max_retry_attempts - 1:
                                logger.info(f"Retrying prompt after error: {e}")
                            else:
                                raise
                    return None

                batch_tasks.append(process_with_retry(prompt))

            results = await asyncio.gather(*batch_tasks, return_exceptions=True)

            batch_results = []
            batch_error_count = 0

            for idx, result in enumerate(results):
                if isinstance(result, Exception):
                    if isinstance(result, json.JSONDecodeError):
                        json_errors += 1
                    else:
                        generic_errors += 1
                    consecutive_errors += 1
                    batch_error_count += 1

                    if consecutive_errors >= max_consecutive_errors:
                        logger.error(f"Maximum consecutive errors reached when generating synthetic DPO dataset. Error: {result}")
                        consecutive_errors = 0
                else:
                    if idx == 0:
                        logger.info(f"Batch {current_batch} example - Input: {batch[idx]}")
                        logger.info(f"Batch {current_batch} example - Output: {result}")
                        logger.info(f"DPO Fields - prompt: '{result.field_prompt[:100]}...'")
                        logger.info(f"DPO Fields - chosen: '{result.field_chosen[:100]}...'")
                        logger.info(f"DPO Fields - rejected: '{result.field_rejected[:100]}...'")
                    consecutive_errors = 0

                    dpo_item = validate_and_transform_dpo(result, task)
                    batch_results.append(dpo_item)

            synthetic_dataset.extend(batch_results)

            if batch_results:
                logger.info(
                    f"Batch {current_batch}/{total_batches} complete. "
                    f"Generated {len(batch_results)}/{len(batch)} samples successfully"
                )

                if len(batch_results) >= len(batch) * 0.7 or batch_error_count < 3:
                    break

        batch_idx = end_idx
        logger.info(f"Progress: {len(synthetic_dataset)}/{cst.SYNTHETIC_TOTAL_SIZE} synthetic samples generated")

    logger.info(
        f"Finished generating synthetic data. Got {len(synthetic_dataset)} samples total. "
        f"JSON errors: {json_errors}, Other errors: {generic_errors}"
    )

    if len(synthetic_dataset) < cst.SYNTHETIC_TOTAL_SIZE:
        missing_samples = cst.SYNTHETIC_TOTAL_SIZE - len(synthetic_dataset)
        logger.warning(
            f"Could only generate {len(synthetic_dataset)}/{cst.SYNTHETIC_TOTAL_SIZE} "
            f"synthetic samples. Adding {missing_samples} samples from training data."
        )

        additional_train_samples = dataset.shuffle(seed=84).select(range(missing_samples))
        additional_train_list = [sample for sample in additional_train_samples]

        logger.info(f"Added {len(additional_train_list)} samples from training data to supplement synthetic dataset")
        synthetic_dataset.extend(additional_train_list)

    return synthetic_dataset


def standardize_column_names(dataset: Dataset, task: InstructTextRawTask) -> Dataset:
    column_mapping = {}

    if task.field_instruction in dataset.column_names:
        column_mapping[task.field_instruction] = cst.STANDARD_INSTRUCT_COLUMN
    else:
        raise ValueError(f"Instruction column {task.field_instruction} not found in dataset")

    if task.field_input:
        if task.field_input in dataset.column_names:
            column_mapping[task.field_input] = cst.STANDARD_INPUT_COLUMN
        else:
            raise ValueError(f"Input column {task.field_input} not found in dataset")

    if task.field_output in dataset.column_names:
        column_mapping[task.field_output] = cst.STANDARD_OUTPUT_COLUMN
    else:
        raise ValueError(f"Output column {task.field_output} not found in dataset")

    if task.field_system:
        if task.field_system in dataset.column_names:
            column_mapping[task.field_system] = cst.STANDARD_SYSTEM_COLUMN
        else:
            raise ValueError(f"System column {task.field_system} not found in dataset")

    for old_name, new_name in column_mapping.items():
        if old_name != new_name:
            dataset = dataset.rename_column(old_name, new_name)

    return dataset


def standardize_dpo_column_names(dataset: Dataset, task: DpoRawTask) -> Dataset:
    column_mapping = {}

    if task.field_prompt in dataset.column_names:
        column_mapping[task.field_prompt] = cst.STANDARD_DPO_PROMPT_COLUMN
    else:
        raise ValueError(f"Prompt column {task.field_prompt} not found in dataset")

    if task.field_chosen in dataset.column_names:
        column_mapping[task.field_chosen] = cst.STANDARD_DPO_CHOSEN_COLUMN
    else:
        raise ValueError(f"Chosen column {task.field_chosen} not found in dataset")

    if task.field_rejected in dataset.column_names:
        column_mapping[task.field_rejected] = cst.STANDARD_DPO_REJECTED_COLUMN
    else:
        raise ValueError(f"Rejected column {task.field_rejected} not found in dataset")

    if task.field_system:
        if task.field_system in dataset.column_names:
            column_mapping[task.field_system] = cst.STANDARD_SYSTEM_COLUMN
        else:
            raise ValueError(f"System column {task.field_system} not found in dataset")

    for old_name, new_name in column_mapping.items():
        if old_name != new_name:
            dataset = dataset.rename_column(old_name, new_name)

    return dataset


def standardize_grpo_column_names(dataset: Dataset, task: GrpoRawTask) -> Dataset:
    column_mapping = {}

    if task.field_prompt in dataset.column_names:
        column_mapping[task.field_prompt] = cst.STANDARD_GRPO_PROMPT_COLUMN
    else:
        raise ValueError(f"Prompt column {task.field_prompt} not found in dataset")

    for old_name, new_name in column_mapping.items():
        if old_name != new_name:
            dataset = dataset.rename_column(old_name, new_name)

    return dataset


async def prepare_text_task(task: AnyTextTypeRawTask, keypair: Keypair) -> tuple[str, str, str]:
    should_reupload_train = FileFormat.S3 == task.file_format
    should_reupload_test = task.test_data is None or task.file_format != FileFormat.S3

    train_dataset_name = task.training_data if task.training_data else task.ds
    
    dataset_ids = [ds.strip() for ds in train_dataset_name.split(",")]
    has_multiple_datasets = len(dataset_ids) > 1

    if not task.test_data:
        logger.info(f"Preparing {train_dataset_name}")
        
        if has_multiple_datasets:
            merged_samples = await load_and_merge_multiple_datasets(
                dataset_ids,
                task,
                keypair
            )
            from datasets import Dataset as HFDataset
            dataset = HFDataset.from_list(merged_samples)
        else:
            try:
                dataset = await download_and_load_dataset(train_dataset_name, task.file_format)
            except Exception as e:
                logger.info(f"There was an issue loading the dataset: {e}")
                raise e

            if isinstance(task, InstructTextRawTask):
                dataset = standardize_column_names(dataset, task)
<<<<<<< HEAD
            elif isinstance(task, DpoRawTask):
                dataset = standardize_dpo_column_names(dataset, task)
            elif isinstance(task, GrpoRawTask):
                dataset = standardize_grpo_column_names(dataset, task)
=======
>>>>>>> f37d594b
            
            # Subsample when using only a single dataset (50-100% of original size)
            original_size = len(dataset)
            subsample_percentage = random.uniform(0.5, 1.0)
            subsample_size = int(original_size * subsample_percentage)
            
            if subsample_size < original_size:
                logger.info(f"Subsampling single dataset from {original_size} to {subsample_size} rows ({subsample_percentage:.1%})")
                dataset = dataset.shuffle(seed=42).select(range(subsample_size))
            else:
                logger.info(f"Using full dataset size of {original_size} rows")

        dataset_dict = await train_test_split(dataset)
        train_ds = dataset_dict["train"]
        test_ds = dataset_dict["test"]
        should_reupload_train = True
        should_reupload_test = True
    else:
        logger.info(f"Preparing train and test datasets. Train: {task.training_data}, Test: {task.test_data}")
        try:
            train_ds = await download_and_load_dataset(task.training_data, task.file_format)
            test_ds = await download_and_load_dataset(task.test_data, task.file_format)

            if isinstance(task, InstructTextRawTask):
                train_ds = standardize_column_names(train_ds, task)
                test_ds = standardize_column_names(test_ds, task)
            elif isinstance(task, DpoRawTask):
                train_ds = standardize_dpo_column_names(train_ds, task)
                test_ds = standardize_dpo_column_names(test_ds, task)
            elif isinstance(task, GrpoRawTask):
                train_ds = standardize_grpo_column_names(train_ds, task)
                test_ds = standardize_grpo_column_names(test_ds, task)

        except Exception as e:
            logger.info(f"There was an issue loading the dataset: {e}")
            raise e

    total_size = len(train_ds) + len(test_ds)
    check_ds_num_rows(total_size)

    columns_to_sample = pick_columns_to_sample(task)

    if any(col not in train_ds.column_names for col in columns_to_sample):
        raise ValueError(f"Column {columns_to_sample} not found in train dataset")

    synthetic_ds = []
    try:
        if cst.GET_SYNTH_DATA:
            logger.info("Generating additional synthetic data")
            if isinstance(task, DpoRawTask):
                logger.info("DPO task: Generating synthetic dataset using TEXT_SYNTH_MODEL and TEXT_SYNTH_WEAKER_MODEL")
                synthetic_data_list = await asyncio.wait_for(generate_synthetic_dpo_data(train_ds, keypair, task), timeout=300)
                if synthetic_data_list and len(synthetic_data_list) >= cst.SYNTHETIC_TOTAL_SIZE:
                    synth_for_training = synthetic_data_list[: cst.SYNTHETIC_FOR_TRAINING]
                    synth_for_eval = synthetic_data_list[cst.SYNTHETIC_FOR_TRAINING :]

                    synth_train_dataset = Dataset.from_list(synth_for_training)
                    train_ds = concatenate_datasets([train_ds, synth_train_dataset])
                    logger.info(
                        f"Training dataset size after adding {len(synth_for_training)} synthetic examples: {len(train_ds)}"
                    )

                    train_samples = train_ds.shuffle(seed=42).select(range(cst.SYNTH_EXAMPLES_FROM_TRAIN))
                    train_samples_list = [sample for sample in train_samples]

                    synthetic_ds = synth_for_eval + train_samples_list
                    logger.info(
                        f"Created synthetic evaluation dataset with {len(synth_for_eval)} synthetic examples and {len(train_samples_list)} examples from training data"
                    )
                else:
                    logger.info("Not enough synthetic data generated, falling back to sampling from train")
                    _, synthetic_ds = assign_some_of_the_train_to_synth(train_ds, is_dpo=True)
            elif isinstance(task, InstructTextRawTask):
                logger.info("INSTRUCT TEXT task: Using same approach as DPO for synthetic data")
                # For instruct text tasks, use the same pattern as DPO tasks
                logger.info("Generating synthetic data for instruct text task")
                synthetic_ds = await get_additional_synth_data(test_ds, columns_to_sample, keypair, task=task)

                # Print an example from synthetic data for inspection
                if synthetic_ds and len(synthetic_ds) > 0:
                    example = synthetic_ds[0]
                    logger.info(f"Example synthetic data point for INSTRUCT task: {example}")

                if synthetic_ds and len(synthetic_ds) >= cst.SYNTHETIC_TOTAL_SIZE:
                    # Split synthetic data into training and evaluation sets
                    synth_for_training = synthetic_ds[: cst.SYNTHETIC_FOR_TRAINING]
                    synth_for_eval = synthetic_ds[cst.SYNTHETIC_FOR_TRAINING :]

                    synth_train_dataset = Dataset.from_list(synth_for_training)
                    train_ds = concatenate_datasets([train_ds, synth_train_dataset])
                    logger.info(
                        f"Training dataset size after adding {len(synth_for_training)} synthetic examples: {len(train_ds)}"
                    )

                    # Sample from training data for synthetic evaluation
                    train_samples = train_ds.shuffle(seed=42).select(range(cst.SYNTH_EXAMPLES_FROM_TRAIN))
                    train_samples_list = [sample for sample in train_samples]

                    synthetic_ds = synth_for_eval + train_samples_list
                    logger.info(
                        f"Created synthetic evaluation dataset with {len(synth_for_eval)} synthetic examples and {len(train_samples_list)} examples from training data"
                    )
                else:
                    logger.info("Not enough synthetic data generated, falling back to sampling from train")
                    _, synthetic_ds = assign_some_of_the_train_to_synth(train_ds, is_dpo=True)
            else:
                synthetic_ds = await get_additional_synth_data(test_ds, columns_to_sample, keypair, task=task)
        else:
            logger.info("Skipping synthetic data generation")
    except Exception as e:
        logger.info(f"Synthetic dataset gen is down, moving part of the train over: {e}")
        is_dpo = isinstance(task, DpoRawTask) or isinstance(task, InstructTextRawTask)
        train_ds, synthetic_ds = assign_some_of_the_train_to_synth(train_ds, is_dpo=is_dpo)

    if synthetic_ds is None:
        logger.info("There was not enough synthetic data created, using train samples instead")
        is_dpo = isinstance(task, DpoRawTask) or isinstance(task, InstructTextRawTask)
        train_ds, synthetic_ds = assign_some_of_the_train_to_synth(train_ds, is_dpo=is_dpo)

    return await _process_and_upload_datasets(
        train_ds,
        test_ds,
        synthetic_ds,
        columns_to_sample,
        should_reupload_train,
        should_reupload_test,
        train_dataset_name if task.file_format == FileFormat.HF else None,
    )


async def prepare_image_task(image_text_pairs: list[ImageTextPair]) -> tuple[str, str]:
    Path(cst.TEMP_PATH_FOR_IMAGES).mkdir(parents=True, exist_ok=True)
    with tempfile.TemporaryDirectory(dir=cst.TEMP_PATH_FOR_IMAGES) as source_dir:
        for i, pair in enumerate(image_text_pairs):
            txt_path = Path(source_dir) / f"{i}.txt"
            await download_s3_file(pair.text_url, str(txt_path))

            tmp_img_path = Path(await download_s3_file(pair.image_url))
            img_extension = tmp_img_path.suffix
            img_path = Path(source_dir) / f"{i}{img_extension}"
            shutil.move(tmp_img_path, img_path)

        test_zip_path, train_zip_path = train_test_split_image(dataset_path=source_dir)

        test_url = await upload_file_to_minio(
            file_path=str(test_zip_path), bucket_name=cst.BUCKET_NAME, object_name=f"{os.urandom(8).hex()}_test_data.zip"
        )
        train_url = await upload_file_to_minio(
            file_path=str(train_zip_path), bucket_name=cst.BUCKET_NAME, object_name=f"{os.urandom(8).hex()}_train_data.zip"
        )

        return (test_url.strip('"'), train_url.strip('"'))


async def _check_file_size(file_size: int, file_type: str) -> None:
    if file_size > cst.MAX_FILE_SIZE_BYTES:
        raise ValueError(
            f"{file_type} data size ({file_size} bytes) exceeds maximum allowed size of {cst.MAX_FILE_SIZE_BYTES} bytes"
        )


def check_ds_num_rows(num_rows: int) -> int:
    if num_rows < cst.MINIMUM_DATASET_ROWS:
        error_msg = f"Dataset has only {num_rows} rows, minimum required is {cst.MINIMUM_DATASET_ROWS}"
        logger.error(error_msg)
        raise ValueError(error_msg)
    return num_rows<|MERGE_RESOLUTION|>--- conflicted
+++ resolved
@@ -603,13 +603,11 @@
 
             if isinstance(task, InstructTextRawTask):
                 dataset = standardize_column_names(dataset, task)
-<<<<<<< HEAD
             elif isinstance(task, DpoRawTask):
                 dataset = standardize_dpo_column_names(dataset, task)
             elif isinstance(task, GrpoRawTask):
                 dataset = standardize_grpo_column_names(dataset, task)
-=======
->>>>>>> f37d594b
+
             
             # Subsample when using only a single dataset (50-100% of original size)
             original_size = len(dataset)
