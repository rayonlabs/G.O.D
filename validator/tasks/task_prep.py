import json
import os
import tempfile
from typing import List

from datasets import Dataset
from datasets import DatasetDict
from datasets import concatenate_datasets
from datasets import load_dataset
from fiber import Keypair

import validator.core.constants as cst
from validator.augmentation.augmentation import generate_augmented_dataset
from validator.evaluation.utils import get_default_dataset_config
from validator.utils.cache_clear import delete_dataset_from_cache
from validator.utils.logging import create_extra_log
from validator.utils.logging import logger
from validator.utils.minio import async_minio_client
<<<<<<< HEAD
=======
from validator.utils.logging import create_extra_log
from validator.utils.logging import logger
>>>>>>> fe2c618d


async def save_json_to_temp_file(data: List[dict], prefix: str) -> str:
    temp_file = tempfile.NamedTemporaryFile(delete=False, suffix=".json", prefix=prefix)
    with open(temp_file.name, "w") as f:
        json.dump(data, f)
    return temp_file.name


async def upload_json_to_minio(file_path: str, bucket_name: str, object_name: str) -> str | bool:
    result = await async_minio_client.upload_file(bucket_name, object_name, file_path)
    if result:
        return await async_minio_client.get_presigned_url(bucket_name, object_name)
    else:
        return False


def train_test_split(dataset_name: str, test_size: float = None) -> DatasetDict:
    if test_size is None:
        test_size = cst.TRAIN_TEST_SPLIT_PERCENTAGE
    logger.info(f"Loading dataset '{dataset_name}'", extra=create_extra_log())
    try:
        config_name = get_default_dataset_config(dataset_name)
        dataset = load_dataset(dataset_name, config_name, trust_remote_code=True)
    except Exception as e:
        logger.exception(f"Failed to load dataset {dataset_name}: {e}", extra=create_extra_log())
        raise e

    if isinstance(dataset, DatasetDict):
        combined_dataset = concatenate_datasets([split for split in dataset.values()])
    else:
        combined_dataset = dataset

    logger.info(f"Combined dataset size: {len(combined_dataset)}", extra=create_extra_log())
    logger.info(f"Splitting combined dataset into train and test with test size {test_size}", extra=create_extra_log())

    test_size = min(
        int(len(combined_dataset) * cst.TRAIN_TEST_SPLIT_PERCENTAGE),
        cst.MAX_SYNTH_DATA_POINTS,
    )
    split_dataset = combined_dataset.train_test_split(test_size=test_size, shuffle=True, seed=42)
    logger.info(f"Train set size: {len(split_dataset['train'])}", extra=create_extra_log())
    logger.info(f"Test set size: {len(split_dataset['test'])}", extra=create_extra_log())

    return split_dataset


async def get_additional_synth_data(dataset: Dataset, columns_to_sample: List[str], keypair: Keypair) -> List[dict]:
    num_samples = min(
        cst.MAX_SYNTH_DATA_POINTS,
        int(len(dataset) * cst.ADDITIONAL_SYNTH_DATA_PERCENTAGE),
    )
    logger.info(f"Generating {num_samples} additional synthetic data points", extra=create_extra_log())
    sampled_data = dataset.shuffle(seed=42).select(range(num_samples))

    sampled_data = sampled_data.remove_columns([col for col in sampled_data.column_names if col not in columns_to_sample])
    column_to_reformulate = columns_to_sample[-1] if len(columns_to_sample) > 1 else None  # output column
    # NOTE: Need to do something if errors, without trying to then generate synthetic data
    try:
        sampled_data_list = list(sampled_data)
    except Exception as e:
        logger.info(
            f"There is an issue with this sample data for some reason. dataset: {sampled_data}; error: {e}",
            extra=create_extra_log(),
        )
        return None

    synthetic_data = await generate_augmented_dataset(
        sampled_data_list, column_to_reformulate=column_to_reformulate, keypair=keypair
    )

    return synthetic_data


def change_to_json_format(dataset: Dataset, columns: List[str]):
    try:
<<<<<<< HEAD
        result = []
        for row in dataset:
            row_dict = {}
            for col in columns:
                if col in row:
                    value = row[col]
                    row_dict[col] = str(value) if value is not None else ""
            result.append(row_dict)
        return result
=======
        return [{col: str(row[col]) if row[col] is not None else "" for col in columns if col in row} for row in dataset]
>>>>>>> fe2c618d
    except Exception as e:
        logger.error(f"Error converting to JSON format: {str(e)}")
        return []


def assign_some_of_the_train_to_synth(train_dataset: Dataset):
    if not isinstance(train_dataset, Dataset):
        raise TypeError("train_dataset must be an instance of datasets.Dataset")

    if len(train_dataset) == 0:
        raise ValueError("Cannot split an empty dataset")

    try:
        num_synthetic_samples = min(cst.MAX_SYNTH_DATA_POINTS, int(len(train_dataset) * cst.ADDITIONAL_SYNTH_DATA_PERCENTAGE))
        dataset_length = len(train_dataset)
        split_index = dataset_length - num_synthetic_samples
        synthetic_dataset = train_dataset.select(range(split_index, dataset_length))
        remaining_train_dataset = train_dataset.select(range(split_index))
    except Exception as e:
        logger.info(f"There was an issue with the split {e} ", extra=create_extra_log())

    logger.info(
        f"Taking {num_synthetic_samples} samples from the train set to be synthetic data. "
        f"Original size: {dataset_length}, "
        f"Training size: {len(remaining_train_dataset)}, "
        f"Synthetic size: {len(synthetic_dataset)}",
        extra=create_extra_log(),
    )

    return remaining_train_dataset, synthetic_dataset


async def prepare_task(dataset_name: str, columns_to_sample: List[str], keypair: Keypair) -> tuple[str, str, str]:
    logger.info(f"Preparing {dataset_name}", extra=create_extra_log())
    dataset_dict = train_test_split(dataset_name)
    train_dataset = dataset_dict["train"]
    test_dataset = dataset_dict["test"]

    synthetic_data = []
    try:
        if cst.GET_SYNTH_DATA:
            logger.info("Generating additional synthetic data", extra=create_extra_log())

            synthetic_data = await get_additional_synth_data(test_dataset, columns_to_sample, keypair)

            # synthetic_dataset = Dataset.from_list(synthetic_data)
            # logger.info("First 2 examples from original test dataset:")
            # for i, example in enumerate(test_dataset.select(range(2))):
            #     logger.info(f"Example {i + 1}: {example}")

            # logger.info("First 2 examples from synthetic dataset:")
            # for i, example in enumerate(synthetic_dataset.select(range(2))):
            #     logger.info(f"Example {i + 1}: {example}")
        else:
            logger.info("Skipping synthetic data generation", extra=create_extra_log())
    except Exception as e:
        # if for some reason the api is down, we move some of the train over to be synth

        logger.info(f"Synthetic dataset gen is down, moving part of the train over: {e}", extra=create_extra_log())
        train_dataset, synthetic_data = assign_some_of_the_train_to_synth(train_dataset)

    if synthetic_data is None:
        logger.info("There was not enough synthetic data created we are instead grabbing from train ", extra=create_extra_log())
        train_dataset, synthetic_data = assign_some_of_the_train_to_synth(train_dataset)

    try:
        train_data_json = change_to_json_format(train_dataset, columns_to_sample)
        test_data_json = change_to_json_format(test_dataset, columns_to_sample)
        synthetic_data_json = change_to_json_format(synthetic_data, columns_to_sample) if synthetic_data else []
    except Exception as e:
        logger.info(f"There was a problem going to json {e}", extra=create_extra_log())

    train_json_path = await save_json_to_temp_file(train_data_json, prefix="train_data_")
    test_json_path = await save_json_to_temp_file(test_data_json, prefix="test_data_")
    synth_json_path = await save_json_to_temp_file(synthetic_data_json, prefix="synth_data_") if synthetic_data else None

    train_json_url = await upload_json_to_minio(train_json_path, cst.BUCKET_NAME, f"{os.urandom(8).hex()}_train_data.json")
    test_json_url = await upload_json_to_minio(test_json_path, cst.BUCKET_NAME, f"{os.urandom(8).hex()}_test_data.json")
    synth_json_url = (
        await upload_json_to_minio(synth_json_path, cst.BUCKET_NAME, f"{os.urandom(8).hex()}_synth_data.json")
        if synthetic_data
        else None
    )
    logger.info(
        f"Train json url: {train_json_url}\nTest json url: {test_json_url}\nSynth json url: {synth_json_url}",
        extra=create_extra_log(),
    )

    if not train_json_url:
        raise Exception("Failed to upload training data to MinIO storage")
    if not test_json_url:
        raise Exception("Failed to upload test data to MinIO storage")
    if not synth_json_url and synthetic_data:
        raise Exception("Failed to upload synthetic data to MinIO storage")

    os.remove(test_json_path)
    if synth_json_path:
        os.remove(synth_json_path)
    delete_dataset_from_cache(dataset_name)

    return (
        test_json_url.strip('"'),
        synth_json_url.strip('"'),
        train_json_url.strip('"'),
    )<|MERGE_RESOLUTION|>--- conflicted
+++ resolved
@@ -16,11 +16,7 @@
 from validator.utils.logging import create_extra_log
 from validator.utils.logging import logger
 from validator.utils.minio import async_minio_client
-<<<<<<< HEAD
-=======
-from validator.utils.logging import create_extra_log
-from validator.utils.logging import logger
->>>>>>> fe2c618d
+
 
 
 async def save_json_to_temp_file(data: List[dict], prefix: str) -> str:
@@ -97,7 +93,6 @@
 
 def change_to_json_format(dataset: Dataset, columns: List[str]):
     try:
-<<<<<<< HEAD
         result = []
         for row in dataset:
             row_dict = {}
@@ -107,9 +102,7 @@
                     row_dict[col] = str(value) if value is not None else ""
             result.append(row_dict)
         return result
-=======
-        return [{col: str(row[col]) if row[col] is not None else "" for col in columns if col in row} for row in dataset]
->>>>>>> fe2c618d
+
     except Exception as e:
         logger.error(f"Error converting to JSON format: {str(e)}")
         return []
