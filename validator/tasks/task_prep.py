import json
import os
import tempfile
from typing import List

from datasets import Dataset
from datasets import DatasetDict
from datasets import concatenate_datasets
from datasets import load_dataset
from fiber import Keypair
from fiber.logging_utils import get_logger

import validator.core.constants as cst
from validator.evaluation.utils import get_default_dataset_config
from validator.synth.synth import generate_synthetic_dataset
from validator.utils.cache_clear import delete_dataset_from_cache
from validator.utils.minio import async_minio_client


logger = get_logger(__name__)


async def save_json_to_temp_file(data: List[dict], prefix: str) -> str:
    temp_file = tempfile.NamedTemporaryFile(
        delete=False, suffix=".json", prefix=prefix)
    with open(temp_file.name, "w") as f:
        json.dump(data, f)
    return temp_file.name


async def upload_json_to_minio(file_path: str, bucket_name: str, object_name: str) -> str | bool:
    result = await async_minio_client.upload_file(bucket_name, object_name, file_path)
    if not result:
        return await async_minio_client.get_presigned_url(bucket_name, object_name)
    else:
        return False


def train_test_split(dataset_name: str, test_size: float = None) -> DatasetDict:
    if test_size is None:
        test_size = cst.TRAIN_TEST_SPLIT_PERCENTAGE
    logger.info(f"Loading dataset '{dataset_name}'")
    try:
        config_name = get_default_dataset_config(dataset_name)
        dataset = load_dataset(dataset_name, config_name,
                               trust_remote_code=True)
    except Exception as e:
        logger.exception(f"Failed to load dataset {dataset_name}: {e}")
        raise e

    if isinstance(dataset, DatasetDict):
        combined_dataset = concatenate_datasets(
            [split for split in dataset.values()])
    else:
        combined_dataset = dataset

    logger.info(f"Combined dataset size: {len(combined_dataset)}")
    logger.info(
        f"Splitting combined dataset into train and test with test size {test_size}")

    test_size = min(
        int(len(combined_dataset) * cst.TRAIN_TEST_SPLIT_PERCENTAGE),
        cst.MAX_SYNTH_DATA_POINTS,
    )
    split_dataset = combined_dataset.train_test_split(
        test_size=test_size, shuffle=True, seed=42)
    logger.info(f"Train set size: {len(split_dataset['train'])}")
    logger.info(f"Test set size: {len(split_dataset['test'])}")

    return split_dataset


async def get_additional_synth_data(dataset: Dataset, columns_to_sample: List[str], keypair: Keypair) -> List[dict]:
    num_samples = min(
        cst.MAX_SYNTH_DATA_POINTS,
        int(len(dataset) * cst.ADDITIONAL_SYNTH_DATA_PERCENTAGE),
    )
    logger.info(f"Generating {num_samples} additional synthetic data points")
    sampled_data = dataset.shuffle(seed=42).select(range(num_samples))

    sampled_data = sampled_data.remove_columns(
        [col for col in sampled_data.column_names if col not in columns_to_sample])
    # NOTE: Need to do something if errors, without trying to then generate synthetic data
    try:
        sampled_data_list = list(sampled_data)
    except Exception as e:
<<<<<<< HEAD
        return None
=======
>>>>>>> 1a14e397
        logger.info(
            f"There is an issue with this sample data for some reason {sampled_data} {e}")
    synthetic_data = await generate_synthetic_dataset(sampled_data_list, keypair=keypair)

    return synthetic_data


def change_to_json_format(dataset: Dataset, columns: List[str]):
    return [{col: str(row[col]) for col in columns} for row in dataset]


def assign_some_of_the_train_to_synth(train_dataset: Dataset):
    dataset_length = len(train_dataset)

    synthetic_data = train_dataset.select(
        range(dataset_length - cst.MAX_SYNTH_DATA_POINTS, dataset_length))
    train_dataset = train_dataset.select(
        range(dataset_length - cst.MAX_SYNTH_DATA_POINTS))

    logger.info(f"Assigning some from tain to synth {synthetic_data}")
    return train_dataset, synthetic_data


async def prepare_task(dataset_name: str, columns_to_sample: List[str], keypair: Keypair) -> tuple[str, str, str]:

    logger.info(f"Preparing {dataset_name}")
    dataset_dict = train_test_split(dataset_name)
    train_dataset = dataset_dict["train"]
    test_dataset = dataset_dict["test"]

    synthetic_data = []
    try:
        if cst.GET_SYNTH_DATA:
            logger.info("Generating additional synthetic data")

            synthetic_data = await get_additional_synth_data(test_dataset, columns_to_sample, keypair=keypair)

            synthetic_dataset = Dataset.from_list(synthetic_data)
            logger.info("First 2 examples from original test dataset:")
            for i, example in enumerate(test_dataset.select(range(2))):
                logger.info(f"Example {i + 1}: {example}")

            logger.info("First 2 examples from synthetic dataset:")
            for i, example in enumerate(synthetic_dataset.select(range(2))):
                logger.info(f"Example {i + 1}: {example}")
        else:
            logger.info("Skipping synthetic data generation")
    except Exception as e:
        # if for some reason the api is down, we move some of the train over to be synth

        logger.info(
            f"Synthetic dataset gen is down, moving part of the train over: {e}")

        train_dataset, synthetic_data = assign_some_of_the_train_to_synth(
            train_dataset)

    if synthetic_data is None:
        train_dataset, synthetic_data = assign_some_of_the_train_to_synth(
            train_dataset)

    train_data_json = change_to_json_format(train_dataset, columns_to_sample)
    test_data_json = change_to_json_format(test_dataset, columns_to_sample)
    synthetic_data_json = change_to_json_format(
        synthetic_data, columns_to_sample) if synthetic_data else []

    train_json_path = await save_json_to_temp_file(train_data_json, prefix="train_data_")
    test_json_path = await save_json_to_temp_file(test_data_json, prefix="test_data_")
    synth_json_path = await save_json_to_temp_file(synthetic_data_json, prefix="synth_data_") if synthetic_data else None

    train_json_url = await upload_json_to_minio(train_json_path, cst.BUCKET_NAME, f"{os.urandom(8).hex()}_train_data.json")
    test_json_url = await upload_json_to_minio(test_json_path, cst.BUCKET_NAME, f"{os.urandom(8).hex()}_test_data.json")
    synth_json_url = (
        await upload_json_to_minio(synth_json_path, cst.BUCKET_NAME, f"{os.urandom(8).hex()}_synth_data.json")
        if synthetic_data
        else None
    )

    if not train_json_url:
        raise Exception("Failed to upload training data to MinIO storage")
    if not test_json_url:
        raise Exception("Failed to upload test data to MinIO storage")
    if not synth_json_url and synthetic_data:
        raise Exception("Failed to upload synthetic data to MinIO storage")

    os.remove(test_json_path)
    if synth_json_path:
        os.remove(synth_json_path)
    delete_dataset_from_cache(dataset_name)

    return (
        test_json_url.strip('"'),
        synth_json_url.strip('"'),
        train_json_url.strip('"'),
    )<|MERGE_RESOLUTION|>--- conflicted
+++ resolved
@@ -84,10 +84,9 @@
     try:
         sampled_data_list = list(sampled_data)
     except Exception as e:
-<<<<<<< HEAD
+
         return None
-=======
->>>>>>> 1a14e397
+
         logger.info(
             f"There is an issue with this sample data for some reason {sampled_data} {e}")
     synthetic_data = await generate_synthetic_dataset(sampled_data_list, keypair=keypair)
