import json
import os
import tempfile
from typing import List

from datasets import Dataset
from datasets import DatasetDict
from datasets import concatenate_datasets
from datasets import load_dataset
from fiber import Keypair

import validator.core.constants as cst
from validator.augmentation.augmentation import generate_augmented_dataset
from validator.evaluation.utils import get_default_dataset_config
from validator.utils.cache_clear import delete_dataset_from_cache
from validator.utils.logging import create_extra_log
from validator.utils.logging import logger
from validator.utils.minio import async_minio_client
<<<<<<< HEAD
=======
from validator.utils.logging import create_extra_log
from validator.utils.logging import logger
>>>>>>> 3aca8867


async def save_json_to_temp_file(data: List[dict], prefix: str) -> str:
    temp_file = tempfile.NamedTemporaryFile(delete=False, suffix=".json", prefix=prefix)
    with open(temp_file.name, "w") as f:
        json.dump(data, f)
    return temp_file.name


async def upload_json_to_minio(file_path: str, bucket_name: str, object_name: str) -> str | bool:
    result = await async_minio_client.upload_file(bucket_name, object_name, file_path)
    if result:
        return await async_minio_client.get_presigned_url(bucket_name, object_name)
    else:
        return False


def train_test_split(dataset_name: str, test_size: float = None) -> DatasetDict:
    if test_size is None:
        test_size = cst.TRAIN_TEST_SPLIT_PERCENTAGE
    logger.info(f"Loading dataset '{dataset_name}'", extra=create_extra_log())
    try:
        config_name = get_default_dataset_config(dataset_name)
        dataset = load_dataset(dataset_name, config_name, trust_remote_code=True)
    except Exception as e:
        logger.exception(f"Failed to load dataset {dataset_name}: {e}", extra=create_extra_log())
        raise e

    if isinstance(dataset, DatasetDict):
        combined_dataset = concatenate_datasets([split for split in dataset.values()])
    else:
        combined_dataset = dataset

    logger.info(f"Combined dataset size: {len(combined_dataset)}", extra=create_extra_log())
    logger.info(f"Splitting combined dataset into train and test with test size {test_size}", extra=create_extra_log())

    test_size = min(
        int(len(combined_dataset) * cst.TRAIN_TEST_SPLIT_PERCENTAGE),
        cst.MAX_SYNTH_DATA_POINTS,
    )
    split_dataset = combined_dataset.train_test_split(test_size=test_size, shuffle=True, seed=42)
    logger.info(f"Train set size: {len(split_dataset['train'])}", extra=create_extra_log())
    logger.info(f"Test set size: {len(split_dataset['test'])}", extra=create_extra_log())

    return split_dataset


async def get_additional_synth_data(dataset: Dataset, columns_to_sample: List[str], keypair: Keypair) -> List[dict]:
    num_samples = min(
        cst.MAX_SYNTH_DATA_POINTS,
        int(len(dataset) * cst.ADDITIONAL_SYNTH_DATA_PERCENTAGE),
    )
    logger.info(f"Generating {num_samples} additional synthetic data points", extra=create_extra_log())
    sampled_data = dataset.shuffle(seed=42).select(range(num_samples))

    sampled_data = sampled_data.remove_columns([col for col in sampled_data.column_names if col not in columns_to_sample])
    column_to_reformulate = columns_to_sample[-1] if len(columns_to_sample) > 1 else None  # output column
    # NOTE: Need to do something if errors, without trying to then generate synthetic data
    try:
        sampled_data_list = list(sampled_data)
    except Exception as e:
        logger.info(
            f"There is an issue with this sample data for some reason. dataset: {sampled_data}; error: {e}",
            extra=create_extra_log(),
        )
        return None

    synthetic_data = await generate_augmented_dataset(
        sampled_data_list, column_to_reformulate=column_to_reformulate, keypair=keypair
    )

    return synthetic_data


def change_to_json_format(dataset: Dataset, columns: List[str]):
    try:
<<<<<<< HEAD
        result = []
        for row in dataset:
            row_dict = {}
            for col in columns:
                if col in row:
                    value = row[col]
                    row_dict[col] = str(value) if value is not None else ""
            result.append(row_dict)
        return result
=======
        return [{col: str(row[col]) if row[col] is not None else "" for col in columns if col in row} for row in dataset]
>>>>>>> 3aca8867
    except Exception as e:
        logger.error(f"Error converting to JSON format: {str(e)}")
        return []


def assign_some_of_the_train_to_synth(train_dataset: Dataset):
    if not isinstance(train_dataset, Dataset):
        raise TypeError("train_dataset must be an instance of datasets.Dataset")
<<<<<<< HEAD

    if len(train_dataset) == 0:
        raise ValueError("Cannot split an empty dataset")

    try:
        num_synthetic_samples = min(cst.MAX_SYNTH_DATA_POINTS, int(len(train_dataset) * cst.ADDITIONAL_SYNTH_DATA_PERCENTAGE))
        dataset_length = len(train_dataset)
        split_index = dataset_length - num_synthetic_samples
        synthetic_dataset = train_dataset.select(range(split_index, dataset_length))
        remaining_train_dataset = train_dataset.select(range(split_index))
    except Exception as e:
        logger.info(f"There was an issue with the split {e} ", extra=create_extra_log())

    logger.info(
        f"Taking {num_synthetic_samples} samples from the train set to be synthetic data. "
        f"Original size: {dataset_length}, "
        f"Training size: {len(remaining_train_dataset)}, "
        f"Synthetic size: {len(synthetic_dataset)}",
        extra=create_extra_log(),
    )

    return remaining_train_dataset, synthetic_dataset
=======

    if len(train_dataset) == 0:
        raise ValueError("Cannot split an empty dataset")

<<<<<<< HEAD
    try:
        num_synthetic_samples = min(cst.MAX_SYNTH_DATA_POINTS, int(len(train_dataset) * cst.ADDITIONAL_SYNTH_DATA_PERCENTAGE))
        dataset_length = len(train_dataset)
        split_index = dataset_length - num_synthetic_samples
        synthetic_dataset = train_dataset.select(range(split_index, dataset_length))
        remaining_train_dataset = train_dataset.select(range(split_index))
    except Exception as e:
        logger.info(f"There was an issue with the split {e} ", extra=create_extra_log())

    logger.info(
        f"Taking {num_synthetic_samples} samples from the train set to be synthetic data. "
        f"Original size: {dataset_length}, "
        f"Training size: {len(remaining_train_dataset)}, "
        f"Synthetic size: {len(synthetic_dataset)}",
        extra=create_extra_log(),
    )

    return remaining_train_dataset, synthetic_dataset
=======
    logger.info("We have a train and synth dataset ready")
    return train_dataset, synthetic_data
>>>>>>> aad92fc (adding in preevaluation)
>>>>>>> 3aca8867


async def prepare_task(dataset_name: str, columns_to_sample: List[str], keypair: Keypair) -> tuple[str, str, str]:
    logger.info(f"Preparing {dataset_name}", extra=create_extra_log())
    dataset_dict = train_test_split(dataset_name)
    train_dataset = dataset_dict["train"]
    test_dataset = dataset_dict["test"]

    synthetic_data = []
    try:
        if cst.GET_SYNTH_DATA:
            logger.info("Generating additional synthetic data", extra=create_extra_log())

            synthetic_data = await get_additional_synth_data(test_dataset, columns_to_sample, keypair)

            # synthetic_dataset = Dataset.from_list(synthetic_data)
            # logger.info("First 2 examples from original test dataset:")
            # for i, example in enumerate(test_dataset.select(range(2))):
            #     logger.info(f"Example {i + 1}: {example}")

            # logger.info("First 2 examples from synthetic dataset:")
            # for i, example in enumerate(synthetic_dataset.select(range(2))):
            #     logger.info(f"Example {i + 1}: {example}")
        else:
            logger.info("Skipping synthetic data generation", extra=create_extra_log())
    except Exception as e:
<<<<<<< HEAD
        # if for some reason the api is down, we move some of the train over to be synth

        logger.info(f"Synthetic dataset gen is down, moving part of the train over: {e}", extra=create_extra_log())
<<<<<<< HEAD
=======
=======
        logger.info(f"Synthetic dataset gen is down, moving part of the train over: {e}")

>>>>>>> aad92fc (adding in preevaluation)
>>>>>>> 3aca8867
        train_dataset, synthetic_data = assign_some_of_the_train_to_synth(train_dataset)

    if synthetic_data is None:
        logger.info("There was not enough synthetic data created we are instead grabbing from train ", extra=create_extra_log())
        train_dataset, synthetic_data = assign_some_of_the_train_to_synth(train_dataset)

    try:
        train_data_json = change_to_json_format(train_dataset, columns_to_sample)
        test_data_json = change_to_json_format(test_dataset, columns_to_sample)
        synthetic_data_json = change_to_json_format(synthetic_data, columns_to_sample) if synthetic_data else []
    except Exception as e:
        logger.info(f"There was a problem going to json {e}", extra=create_extra_log())

    train_json_path = await save_json_to_temp_file(train_data_json, prefix="train_data_")
    test_json_path = await save_json_to_temp_file(test_data_json, prefix="test_data_")
    synth_json_path = await save_json_to_temp_file(synthetic_data_json, prefix="synth_data_") if synthetic_data else None

    train_json_url = await upload_json_to_minio(train_json_path, cst.BUCKET_NAME, f"{os.urandom(8).hex()}_train_data.json")
    test_json_url = await upload_json_to_minio(test_json_path, cst.BUCKET_NAME, f"{os.urandom(8).hex()}_test_data.json")
    synth_json_url = (
        await upload_json_to_minio(synth_json_path, cst.BUCKET_NAME, f"{os.urandom(8).hex()}_synth_data.json")
        if synthetic_data
        else None
    )
    logger.info(
        f"Train json url: {train_json_url}\nTest json url: {test_json_url}\nSynth json url: {synth_json_url}",
        extra=create_extra_log(),
    )

    if not train_json_url:
        raise Exception("Failed to upload training data to MinIO storage")
    if not test_json_url:
        raise Exception("Failed to upload test data to MinIO storage")
    if not synth_json_url and synthetic_data:
        raise Exception("Failed to upload synthetic data to MinIO storage")

    os.remove(test_json_path)
    if synth_json_path:
        os.remove(synth_json_path)
    delete_dataset_from_cache(dataset_name)

    return (
        test_json_url.strip('"'),
        synth_json_url.strip('"'),
        train_json_url.strip('"'),
    )<|MERGE_RESOLUTION|>--- conflicted
+++ resolved
@@ -16,11 +16,6 @@
 from validator.utils.logging import create_extra_log
 from validator.utils.logging import logger
 from validator.utils.minio import async_minio_client
-<<<<<<< HEAD
-=======
-from validator.utils.logging import create_extra_log
-from validator.utils.logging import logger
->>>>>>> 3aca8867
 
 
 async def save_json_to_temp_file(data: List[dict], prefix: str) -> str:
@@ -97,7 +92,6 @@
 
 def change_to_json_format(dataset: Dataset, columns: List[str]):
     try:
-<<<<<<< HEAD
         result = []
         for row in dataset:
             row_dict = {}
@@ -107,9 +101,6 @@
                     row_dict[col] = str(value) if value is not None else ""
             result.append(row_dict)
         return result
-=======
-        return [{col: str(row[col]) if row[col] is not None else "" for col in columns if col in row} for row in dataset]
->>>>>>> 3aca8867
     except Exception as e:
         logger.error(f"Error converting to JSON format: {str(e)}")
         return []
@@ -118,11 +109,9 @@
 def assign_some_of_the_train_to_synth(train_dataset: Dataset):
     if not isinstance(train_dataset, Dataset):
         raise TypeError("train_dataset must be an instance of datasets.Dataset")
-<<<<<<< HEAD
 
     if len(train_dataset) == 0:
         raise ValueError("Cannot split an empty dataset")
-
     try:
         num_synthetic_samples = min(cst.MAX_SYNTH_DATA_POINTS, int(len(train_dataset) * cst.ADDITIONAL_SYNTH_DATA_PERCENTAGE))
         dataset_length = len(train_dataset)
@@ -141,35 +130,6 @@
     )
 
     return remaining_train_dataset, synthetic_dataset
-=======
-
-    if len(train_dataset) == 0:
-        raise ValueError("Cannot split an empty dataset")
-
-<<<<<<< HEAD
-    try:
-        num_synthetic_samples = min(cst.MAX_SYNTH_DATA_POINTS, int(len(train_dataset) * cst.ADDITIONAL_SYNTH_DATA_PERCENTAGE))
-        dataset_length = len(train_dataset)
-        split_index = dataset_length - num_synthetic_samples
-        synthetic_dataset = train_dataset.select(range(split_index, dataset_length))
-        remaining_train_dataset = train_dataset.select(range(split_index))
-    except Exception as e:
-        logger.info(f"There was an issue with the split {e} ", extra=create_extra_log())
-
-    logger.info(
-        f"Taking {num_synthetic_samples} samples from the train set to be synthetic data. "
-        f"Original size: {dataset_length}, "
-        f"Training size: {len(remaining_train_dataset)}, "
-        f"Synthetic size: {len(synthetic_dataset)}",
-        extra=create_extra_log(),
-    )
-
-    return remaining_train_dataset, synthetic_dataset
-=======
-    logger.info("We have a train and synth dataset ready")
-    return train_dataset, synthetic_data
->>>>>>> aad92fc (adding in preevaluation)
->>>>>>> 3aca8867
 
 
 async def prepare_task(dataset_name: str, columns_to_sample: List[str], keypair: Keypair) -> tuple[str, str, str]:
@@ -196,17 +156,9 @@
         else:
             logger.info("Skipping synthetic data generation", extra=create_extra_log())
     except Exception as e:
-<<<<<<< HEAD
         # if for some reason the api is down, we move some of the train over to be synth
 
         logger.info(f"Synthetic dataset gen is down, moving part of the train over: {e}", extra=create_extra_log())
-<<<<<<< HEAD
-=======
-=======
-        logger.info(f"Synthetic dataset gen is down, moving part of the train over: {e}")
-
->>>>>>> aad92fc (adding in preevaluation)
->>>>>>> 3aca8867
         train_dataset, synthetic_data = assign_some_of_the_train_to_synth(train_dataset)
 
     if synthetic_data is None:
