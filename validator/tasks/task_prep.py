--- conflicted
+++ resolved
@@ -220,96 +220,6 @@
     return combined_dataset
 
 
-<<<<<<< HEAD
-=======
-def _rearrange_sentences(text: str) -> str:
-    """Split text by sentences and rearrange with some at front, some at end."""
-    # Split by sentence endings while keeping the punctuation
-    sentences = re.split(r"(?<=[.!?])\s+", text)
-    sentences = [s.strip() for s in sentences if s.strip()]
-
-    if len(sentences) <= 2:
-        return text
-
-    # Randomly split sentences into front and back portions
-    split_point = random.randint(1, len(sentences) - 1)
-    front_sentences = sentences[:split_point]
-    back_sentences = sentences[split_point:]
-
-    # Rearrange: back + front
-    rearranged = back_sentences + front_sentences
-    return " ".join(rearranged)
-
-
-def _insert_uid_randomly(text: str, uid: str) -> str:
-    """Insert UID at a random position in the text."""
-    if not text or len(text) < 20:
-        return text + f" {uid}"
-
-    words = text.split()
-    if len(words) > 2:
-        insert_pos = random.randint(1, len(words) - 1)
-        words.insert(insert_pos, uid)
-        return " ".join(words)
-    return text + f" {uid}"
-
-
-def _generate_dpo_augmentation_config(dataset_size: int) -> dict:
-    if random.random() < cst.DPO_AUGMENTATION_CHANCE:
-        config = {
-            "rearrange_sentences": random.random() < cst.DPO_AUGMENTATION_CHANCE,
-            "add_prompt_honeypot": random.random() < cst.DPO_AUGMENTATION_CHANCE,
-            "add_response_honeypot": random.random() < cst.DPO_AUGMENTATION_CHANCE,
-            "swap_chosen_rejected": random.random() < cst.DPO_AUGMENTATION_CHANCE,
-        }
-
-        # Configure prompt honeypot (applies to ALL prompts if enabled)
-        if config["add_prompt_honeypot"]:
-            config["prompt_uid"] = uuid.uuid4().hex[:8]
-
-        # Configure response honeypot (applies to a percentage of chosen OR rejected)
-        if config["add_response_honeypot"]:
-            config["response_uid"] = uuid.uuid4().hex[:8]
-            config["honeypot_in_chosen"] = random.random() < 0.5
-            config["honeypot_at_start"] = random.random() < 0.5
-            # Select percentage of rows for response honeypot
-            num_response_honeypot = int(dataset_size * cst.DPO_RESPONSE_HONEYPOT_PERCENTAGE)
-            config["response_honeypot_indices"] = set(
-                random.sample(range(dataset_size), min(num_response_honeypot, dataset_size))
-            )
-
-        return config
-    else:
-        return {}
-
-
-def _generate_instruct_augmentation_config(dataset_size: int) -> dict:
-    """Generate augmentation configuration for instruct tasks."""
-    if random.random() < cst.INSTRUCT_AUGMENTATION_CHANCE:
-        config = {
-            "rearrange_input": random.random() < cst.INSTRUCT_AUGMENTATION_CHANCE,
-            "rearrange_output": random.random() < cst.INSTRUCT_AUGMENTATION_CHANCE,
-            "add_input_honeypot": random.random() < cst.INSTRUCT_AUGMENTATION_CHANCE,
-            "add_output_honeypot": random.random() < cst.INSTRUCT_AUGMENTATION_CHANCE,
-        }
-
-        # Configure input honeypot (applies to ALL instructions if enabled)
-        if config["add_input_honeypot"]:
-            config["input_uid"] = uuid.uuid4().hex[:8]
-            config["input_honeypot_at_start"] = random.random() < 0.5
-
-        # Configure output honeypot (applies to a percentage of outputs)
-        if config["add_output_honeypot"]:
-            config["output_uid"] = uuid.uuid4().hex[:8]
-            config["output_honeypot_at_start"] = random.random() < 0.5
-            # Select percentage of rows for output honeypot
-            num_output_honeypot = int(dataset_size * cst.INSTRUCT_RESPONSE_HONEYPOT_PERCENTAGE)
-            config["output_honeypot_indices"] = set(random.sample(range(dataset_size), min(num_output_honeypot, dataset_size)))
-
-        return config
-    else:
-        return {}
->>>>>>> 96c4563e
 
 
 def change_to_json_format(dataset: Dataset, columns: list[str], task: AnyTextTypeRawTask = None, augmentations: dict = None):
