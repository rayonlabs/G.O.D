--- conflicted
+++ resolved
@@ -79,19 +79,10 @@
                 output_col=task.get("output"),
                 format_col=task.get("format"),
                 no_input_format_col=task.get("no_input_format"),
-<<<<<<< HEAD
                 miners=[{"hotkey": miner.hotkey, "trust": miner.trust} for miner in miners],
                 started=task.get("started_timestamp"),
                 end=task.get("end_timestamp"),
                 created=task.get("created_timestamp"),
-=======
-                miners=[{"hotkey": miner.hotkey, "trust": miner.trust}
-                        for miner in miners],
-                dataset=task.get("ds_id"),
-                started=str(task["started_timestamp"]),
-                end=str(task["end_timestamp"]),
-                created=str(task["created_timestamp"]),
->>>>>>> 4e9bff1f
                 hours_to_complete=task.get("hours_to_complete"),
                 winning_submission=winning_submission,
             )
