--- conflicted
+++ resolved
@@ -332,57 +332,8 @@
 ) -> list[InstructTextTaskDetails | ImageTaskDetails | DpoTaskDetails]:
     offset = (page - 1) * limit
     tasks = await task_sql.get_tasks_by_account_id(config.psql_db, account_id, limit, offset)
-<<<<<<< HEAD
+    
     return [convert_task_to_task_details(task) for task in tasks]
-=======
-
-    task_status_responses = []
-    for task in tasks:
-        if task.task_type == TaskType.TEXTTASK:
-            task_status_responses.append(
-                TextTaskDetails(
-                    id=task.task_id,
-                    account_id=task.account_id,
-                    status=task.status,
-                    base_model_repository=task.model_id,
-                    ds_repo=task.ds,
-                    field_input=task.field_input,
-                    field_system=task.field_system,
-                    field_instruction=task.field_instruction,
-                    field_output=task.field_output,
-                    format=task.format,
-                    no_input_format=task.no_input_format,
-                    system_format=task.system_format,
-                    created_at=task.created_at,
-                    started_at=task.started_at,
-                    finished_at=task.termination_at,
-                    hours_to_complete=task.hours_to_complete,
-                    trained_model_repository=task.trained_model_repository,
-                    task_type=task.task_type,
-                    result_model_name=task.result_model_name,
-                )
-            )
-        elif task.task_type == TaskType.IMAGETASK:
-            task_status_responses.append(
-                ImageTaskDetails(
-                    id=task.task_id,
-                    account_id=task.account_id,
-                    status=task.status,
-                    base_model_repository=task.model_id,
-                    image_text_pairs=task.image_text_pairs,
-                    created_at=task.created_at,
-                    started_at=task.started_at,
-                    finished_at=task.termination_at,
-                    hours_to_complete=task.hours_to_complete,
-                    trained_model_repository=task.trained_model_repository,
-                    task_type=task.task_type,
-                    result_model_name=task.result_model_name,
-                    model_type=task.model_type
-                )
-            )
-
-    return task_status_responses
->>>>>>> b2b264c4
 
 
 async def get_task_details(
@@ -392,49 +343,8 @@
     task = await task_sql.get_task_by_id(task_id, config.psql_db)
     if not task:
         raise HTTPException(status_code=404, detail="Task not found.")
-<<<<<<< HEAD
+
     return convert_task_to_task_details(task)
-=======
-
-    if task.task_type.value == TaskType.TEXTTASK.value:
-        return TextTaskDetails(
-            id=task_id,
-            account_id=task.account_id,
-            status=task.status,
-            base_model_repository=task.model_id,
-            ds_repo=task.ds,
-            field_input=task.field_input,
-            field_system=task.field_system,
-            field_instruction=task.field_instruction,
-            field_output=task.field_output,
-            format=task.format,
-            no_input_format=task.no_input_format,
-            system_format=task.system_format,
-            created_at=task.created_at,
-            started_at=task.started_at,
-            finished_at=task.termination_at,
-            hours_to_complete=task.hours_to_complete,
-            trained_model_repository=task.trained_model_repository,
-            task_type=task.task_type,
-            result_model_name=task.result_model_name,
-        )
-    else:
-        return ImageTaskDetails(
-            id=task_id,
-            account_id=task.account_id,
-            status=task.status,
-            base_model_repository=task.model_id,
-            image_text_pairs=task.image_text_pairs,
-            created_at=task.created_at,
-            started_at=task.started_at,
-            finished_at=task.termination_at,
-            hours_to_complete=task.hours_to_complete,
-            trained_model_repository=task.trained_model_repository,
-            task_type=task.task_type,
-            result_model_name=task.result_model_name,
-            model_type=task.model_type
-        )
->>>>>>> b2b264c4
 
 
 async def get_miner_breakdown(
@@ -502,57 +412,8 @@
         limit=limit,
         offset=(page - 1) * limit,
     )
-<<<<<<< HEAD
+
     return [convert_task_to_task_details(task) for task in tasks]
-=======
-
-    task_details = []
-    for task in tasks:
-        if task.task_type == TaskType.TEXTTASK:
-            task_details.append(
-                TextTaskDetails(
-                    id=task.task_id,
-                    account_id=task.account_id,
-                    status=task.status,
-                    base_model_repository=task.model_id,
-                    ds_repo=task.ds,
-                    field_input=task.field_input,
-                    field_system=task.field_system,
-                    field_instruction=task.field_instruction,
-                    field_output=task.field_output,
-                    format=task.format,
-                    no_input_format=task.no_input_format,
-                    system_format=task.system_format,
-                    created_at=task.created_at,
-                    started_at=task.started_at,
-                    finished_at=task.termination_at,
-                    hours_to_complete=task.hours_to_complete,
-                    trained_model_repository=task.trained_model_repository,
-                    task_type=task.task_type,
-                    result_model_name=task.result_model_name,
-                )
-            )
-        elif task.task_type == TaskType.IMAGETASK:
-            task_details.append(
-                ImageTaskDetails(
-                    id=task.task_id,
-                    account_id=task.account_id,
-                    status=task.status,
-                    base_model_repository=task.model_id,
-                    image_text_pairs=task.image_text_pairs,
-                    created_at=task.created_at,
-                    started_at=task.started_at,
-                    finished_at=task.termination_at,
-                    hours_to_complete=task.hours_to_complete,
-                    trained_model_repository=task.trained_model_repository,
-                    task_type=task.task_type,
-                    result_model_name=task.result_model_name,
-                    model_type=task.model_type
-                )
-            )
-
-    return task_details
->>>>>>> b2b264c4
 
 
 async def update_training_repo_backup(
