import asyncio
import datetime
import random

from datasets import get_dataset_infos
from fiber import Keypair
from fiber.chain.models import Node

import validator.core.constants as cst
import validator.db.sql.nodes as nodes_sql
import validator.db.sql.tasks as tasks_sql
from core.models.payload_models import MinerTaskRequest
from core.models.payload_models import MinerTaskResponse
from core.models.payload_models import TrainRequest
from core.models.utility_models import CustomDatasetType
from core.models.utility_models import FileFormat
from core.models.utility_models import TaskStatus
from validator.core.config import Config
from validator.core.models import RawTask
from validator.evaluation.scoring import evaluate_and_score
from validator.tasks.task_prep import prepare_task
from validator.utils.call_endpoint import process_non_stream_fiber
from validator.utils.logging import TaskContext
from validator.utils.logging import create_extra_log
from validator.utils.logging import logger


def _get_total_dataset_size(repo_name: str) -> int:
    return sum(info.dataset_size for info in get_dataset_infos(repo_name).values() if info.dataset_size)


async def _run_task_prep(task: RawTask, keypair: Keypair) -> RawTask:
    columns_to_sample = [
        i for i in [task.field_system, task.field_instruction, task.field_input, task.field_output] if i is not None
    ]
    test_data, synth_data, train_data = await prepare_task(
        dataset_name=task.ds_id, columns_to_sample=columns_to_sample, keypair=keypair
    )
    task.training_data = train_data
    task.status = TaskStatus.LOOKING_FOR_NODES
    task.synthetic_data = synth_data
    task.test_data = test_data
    logger.info(
        "Data creation is complete - now time to find some miners",
        extra=create_extra_log(status=task.status),
    )
    return task


# TODO: Improve by batching these up
async def _make_offer(node: Node, request: MinerTaskRequest, config: Config) -> MinerTaskResponse:
    response = await process_non_stream_fiber(cst.TASK_OFFER_ENDPOINT, config, node, request.model_dump(), timeout=3)
    logger.info(
        f"The response from make offer for node {node.node_id} was {response}",
        extra=create_extra_log(node_hotkey=node.hotkey, status=TaskStatus.LOOKING_FOR_NODES.value),
    )
    if response is None:
        response = {}
    return MinerTaskResponse(
        message=response.get("message", "No message given"),
        accepted=response.get("accepted", False),
    )


async def _select_miner_pool_and_add_to_task(task: RawTask, nodes: list[Node], config: Config) -> RawTask:
    if len(nodes) < cst.MINIMUM_MINER_POOL:
        logger.warning(
            f"Not enough nodes available. Need at least {cst.MINIMUM_MINER_POOL}, but only have {len(nodes)}.",
            extra=create_extra_log(status=task.status),
        )
        task = _attempt_delay_task(task)
        return task

    selected_miners: list[str] = []
    ds_size = _get_total_dataset_size(task.ds_id)
    task_request = MinerTaskRequest(
        ds_size=ds_size,
        model=task.model_id,
        hours_to_complete=task.hours_to_complete,
        task_id=str(task.task_id),
    )
    logger.info(
        f"We are offering the following task to the miners: {task_request.model_dump()}",
        extra=create_extra_log(task_status=task.status),
    )
    miners_already_assigned = await tasks_sql.get_miners_for_task(task.task_id, config.psql_db)

    already_assigned_hotkeys = [miner.hotkey for miner in miners_already_assigned]
    logger.info(
        f"There are {len(already_assigned_hotkeys)} miners already assigned to this task",
        extra=create_extra_log(task_status=task.status),
    )

    # Filter out nodes that are already assigned to this task - this will occur if we had to restart a task due to all miners
    # failing
    available_nodes = [node for node in nodes if node.hotkey not in already_assigned_hotkeys]
    if not available_nodes:
        logger.error(
            "No nodes available to assign to the task! Why not?!",
            extra=create_extra_log(status=task.status),
        )
        task = _attempt_delay_task(task)
        await tasks_sql.update_task(task, config.psql_db)
        return task

    num_of_miners_to_try_for = random.randint(cst.MIN_IDEAL_NUM_MINERS_IN_POOL, cst.MAX_IDEAL_NUM_MINERS_IN_POOL)
    random.shuffle(available_nodes)

    # TODO: Improve by selecting high score miners first, then lower score miners, etc
    i = 0
    while len(selected_miners) < num_of_miners_to_try_for and available_nodes:
        node = available_nodes.pop()
        # try:
        # TODO: Batch the boi
        if i > 0 and i % 5 == 0:
            logger.info(
                f"We have made {i} offers so far for task {task.task_id}",
                extra=create_extra_log(status=task.status),
            )
        offer_response = await _make_offer(node, task_request, config)

        if offer_response.accepted is True:
            selected_miners.append(node.hotkey)
            await tasks_sql.assign_node_to_task(str(task.task_id), node, config.psql_db)
            logger.info(
                f"The miner {node.node_id} has officially been assigned the task {task.task_id}!!",
                extra=create_extra_log(node_hotkey=node.hotkey, status=task.status),
            )

    if len(selected_miners) < cst.MINIMUM_MINER_POOL:
        logger.warning(
            f"Not enough miners accepted the task. We only have {len(selected_miners)} but we "
            f"need at least {cst.MINIMUM_MINER_POOL}",
            extra=create_extra_log(status=task.status),
        )
        task = _attempt_delay_task(task)
        return task
    else:
        task.assigned_miners = selected_miners
        logger.info(
            f"We have {len(selected_miners)} miners assigned to the task - which is enough to get going 🚀",
            extra=create_extra_log(status=task.status),
        )
        task.status = TaskStatus.READY
        logger.info("Task status should be READY", extra=create_extra_log(status=task.status))
        return task


async def _let_miners_know_to_start_training(task: RawTask, nodes: list[Node], config: Config):
    dataset_type = CustomDatasetType(
        field_system=task.field_system,
        field_input=task.field_input,
        field_output=task.field_output,
        field_instruction=task.field_instruction,
        format=task.format,
        no_input_format=task.no_input_format,
    )

    dataset = task.training_data if task.training_data else "dataset error"
    task_request_body = TrainRequest(
        dataset=dataset,
        model=task.model_id,
        dataset_type=dataset_type,
        file_format=FileFormat.S3,
        task_id=str(task.task_id),
        hours_to_complete=task.hours_to_complete,
    )

    logger.info(
        f"We are telling miners to start training, there are {len(nodes)}",
        extra=create_extra_log(status=task.status),
    )

    for node in nodes:
        response = await process_non_stream_fiber(cst.START_TRAINING_ENDPOINT, config, node, task_request_body.model_dump())
        logger.info(
            f"The response we got from {node.node_id} was {response}",
            extra=create_extra_log(node_hokey=node.hotkey, status=task.status),
        )


async def _find_and_select_miners_for_task(task: RawTask, config: Config):
    async with TaskContext(str(task.task_id)):
        try:
            nodes = await nodes_sql.get_all_nodes(config.psql_db)
            task = await _select_miner_pool_and_add_to_task(task, nodes, config)
            logger.info(
                f"After assigning miners here is the current task info {task}",
                extra=create_extra_log(status=task.status),
            )
            await tasks_sql.update_task(task, config.psql_db)

        except Exception as e:
            logger.error(
                f"Error assigning miners to task {task.task_id}: {e}",
                exc_info=True,
                extra=create_extra_log(status=task.status),
            )
            task = _attempt_delay_task(task)
            await tasks_sql.update_task(task, config.psql_db)


def _attempt_delay_task(task: RawTask):
    assert (
        task.created_at is not None and task.next_delay_at is not None and task.times_delayed is not None
    ), "We wanted to check delay vs created timestamps but they are missing"

    if task.times_delayed >= cst.MAX_DELAY_TIMES or not task.is_organic:
        if task.is_organic:
            logger.info(
                f"We have already delayed {task.times_delayed}",
                extra=create_extra_log(status=task.status),
            )
        else:
            logger.info(
                "This is a synth task - no need to add a delay when the network is busy",
                extra=create_extra_log(status=task.status),
            )

        task.status = TaskStatus.FAILURE_FINDING_NODES
    else:
        logger.info(
            f"Adding in a delay of {cst.TASK_TIME_DELAY} minutes for now since no miners accepted the task",
            extra=create_extra_log(status=task.status),
        )

        task.next_delay_at = task.next_delay_at + datetime.timedelta(minutes=cst.TASK_TIME_DELAY)
        task.status = TaskStatus.DELAYED
        task.times_delayed += 1
    return task


async def _find_miners_for_task(config: Config):
    pending_tasks = await tasks_sql.get_tasks_with_status(status=TaskStatus.LOOKING_FOR_NODES, psql_db=config.psql_db)
    await asyncio.gather(
        *[_find_and_select_miners_for_task(task, config) for task in pending_tasks[: cst.MAX_CONCURRENT_MINER_ASSIGNMENTS]]
    )


async def _prep_task(task: RawTask, config: Config):
    async with TaskContext(str(task.task_id)):
        try:
            task.status = TaskStatus.PREPARING_DATA
            await tasks_sql.update_task(task, config.psql_db)
            task = await _run_task_prep(task, config.keypair)
            logger.info(f"THE TASK HAS BEEN PREPPED {task}", extra=create_extra_log(status=task.status))
            await tasks_sql.update_task(task, config.psql_db)
        except Exception:
            task.status = TaskStatus.PREP_TASK_FAILURE
            await tasks_sql.update_task(task, config.psql_db)


async def _processing_pending_tasks(config: Config):
    logger.debug("Processing pending tasks")

    pending_tasks = await tasks_sql.get_tasks_with_status(status=TaskStatus.PENDING, psql_db=config.psql_db)
    logger.info(f"Found {len(pending_tasks)} pending tasks! Will prep them all now...")
    await asyncio.gather(*[_prep_task(task, config) for task in pending_tasks[: cst.MAX_CONCURRENT_TASK_PREPS]])


async def _start_training_task(task: RawTask, config: Config) -> None:
    async with TaskContext(str(task.task_id)):
        task.started_at = datetime.datetime.now(datetime.timezone.utc)
        task.termination_at = task.started_at + datetime.timedelta(hours=task.hours_to_complete)
        assigned_miners = await tasks_sql.get_nodes_assigned_to_task(str(task.task_id), config.psql_db)
        logger.info(
            f"Here are the miners that have been assigned {assigned_miners}",
            extra=create_extra_log(status=task.status),
        )
        await _let_miners_know_to_start_training(task, assigned_miners, config)
        task.status = TaskStatus.TRAINING
        await tasks_sql.update_task(task, config.psql_db)
        logger.info("SUCCESS IN STARTING TRAINING", extra=create_extra_log(status=task.status))


async def _process_ready_to_train_tasks(config: Config):
    ready_to_train_tasks = await tasks_sql.get_tasks_with_status(status=TaskStatus.READY, psql_db=config.psql_db)
    if len(ready_to_train_tasks) > 0:
        logger.info(f"There are {len(ready_to_train_tasks)} ready to train")
        await asyncio.gather(
            *[_start_training_task(task, config) for task in ready_to_train_tasks[: cst.MAX_CONCURRENT_TRAININGS]]
        )
    else:
        logger.info("No pending tasks - waiting for 30 seconds")
        await asyncio.sleep(30)


async def _evaluate_task(task: RawTask, gpu_ids: list[int], config: Config):
    try:
        task.status = TaskStatus.EVALUATING
        await tasks_sql.update_task(task, config.psql_db)
        task = await evaluate_and_score(task, gpu_ids, config)
        await tasks_sql.update_task(task, config.psql_db)
    except Exception as e:
        logger.error(
            f"Error evaluating task {task.task_id}: {e}",
            exc_info=True,
            extra=create_extra_log(status=task.status),
        )
        task.status = TaskStatus.FAILURE
        await tasks_sql.update_task(task, config.psql_db)


async def _move_back_to_looking_for_nodes(task: RawTask, config: Config):
    logger.info(
        "Moving back from delay to looking for nodes",
        extra=create_extra_log(task_id=str(task.task_id), status=task.status),
    )
    task.status = TaskStatus.LOOKING_FOR_NODES
    await tasks_sql.update_task(task, config.psql_db)


async def _handle_delayed_tasks(config: Config):
    finished_delay_tasks = await tasks_sql.get_tasks_with_status(TaskStatus.DELAYED, psql_db=config.psql_db)
    logger.info(f"We have {len(finished_delay_tasks)} that we're ready to offer to miners again")
    await asyncio.gather(*[_move_back_to_looking_for_nodes(task, config) for task in finished_delay_tasks])


async def _move_to_preevaluation_status(task, config):
    task.status = TaskStatus.PREEVALUATION
    logger.info(f"Changing status to {task.status}", create_extra_log(task_id=task.task_id))
    await tasks_sql.update_task(task, config.psql_db)


async def _move_any_evaluating_tasks_to_pending_evaluation(config: Config):
    stopped_mid_evaluation = await tasks_sql.get_tasks_with_status(TaskStatus.EVALUATING, psql_db=config.psql_db)
    logger.info(f"WE  ARE MOVING {len(stopped_mid_evaluation)} TASKS TO PREEVALUATION")
    await asyncio.gather(*[_move_to_preevaluation_status(task, config) for task in stopped_mid_evaluation])


async def _move_back_to_pending_status(task, config):
    task.status = TaskStatus.PENDING
    await tasks_sql.update_task(task, config.psql_db)


async def _move_any_prep_data_to_pending(config):
    stopped_in_prep = await tasks_sql.get_tasks_with_status(TaskStatus.PREPARING_DATA, psql_db=config.psql_db)
    await asyncio.gather(*[_move_back_to_pending_status(task, config) for task in stopped_in_prep])


async def _move_to_preevaluation(tasks: list[RawTask], config: Config):
    await asyncio.gather(*[_move_to_preevaluation_status(task, config) for task in tasks])


async def process_pending_tasks(config: Config) -> None:
    await _move_any_prep_data_to_pending(config)
    while True:
        try:
            await _processing_pending_tasks(config)
            await _handle_delayed_tasks(config)
            await _find_miners_for_task(config)
            await _process_ready_to_train_tasks(config)
        except Exception as e:
            logger.info(f"There was a problem in processing: {e}")
            await asyncio.sleep(30)


async def move_tasks_to_preevaluation_loop(config: Config):
<<<<<<< HEAD
    #    await _move_any_evaluating_tasks_to_pending_evaluation(config)
=======
    await _move_any_evaluating_tasks_to_pending_evaluation(config)
>>>>>>> d77545a3
    while True:
        completed_tasks = await tasks_sql.get_tasks_ready_to_evaluate(config.psql_db)
        if completed_tasks:
            await _move_to_preevaluation(completed_tasks, config)
        else:
            logger.info("No tasks to move to preevaluation - waiting 60 seconds")
        await asyncio.sleep(60)


async def evaluate_tasks_loop(config: Config):
    while True:
        tasks_to_evaluate = await tasks_sql.get_tasks_with_status(TaskStatus.PREEVALUATION, psql_db=config.psql_db)
        if tasks_to_evaluate:
            logger.info(f"There are {len(tasks_to_evaluate)} tasks awaiting evaluation")
<<<<<<< HEAD
            for i in range(0, len(tasks_to_evaluate), len(cst.GPU_IDS)):
                batch = [(task, [gpu_id]) for task, gpu_id in zip(
                    tasks_to_evaluate[i:i + len(cst.GPU_IDS)],
                    cst.GPU_IDS
                )]
                await asyncio.gather(
                    *[_evaluate_task(task, gpu_list, config) for task, gpu_list in batch]
                )
=======
            for task in tasks_to_evaluate:
                await _evaluate_task(task, config)
>>>>>>> d77545a3
        else:
            logger.info("No tasks awaiting evaluation - waiting 30 seconds")
            await asyncio.sleep(30)


async def process_completed_tasks(config: Config) -> None:
    await asyncio.gather(move_tasks_to_preevaluation_loop(config), evaluate_tasks_loop(config))<|MERGE_RESOLUTION|>--- conflicted
+++ resolved
@@ -356,11 +356,7 @@
 
 
 async def move_tasks_to_preevaluation_loop(config: Config):
-<<<<<<< HEAD
-    #    await _move_any_evaluating_tasks_to_pending_evaluation(config)
-=======
     await _move_any_evaluating_tasks_to_pending_evaluation(config)
->>>>>>> d77545a3
     while True:
         completed_tasks = await tasks_sql.get_tasks_ready_to_evaluate(config.psql_db)
         if completed_tasks:
@@ -375,7 +371,6 @@
         tasks_to_evaluate = await tasks_sql.get_tasks_with_status(TaskStatus.PREEVALUATION, psql_db=config.psql_db)
         if tasks_to_evaluate:
             logger.info(f"There are {len(tasks_to_evaluate)} tasks awaiting evaluation")
-<<<<<<< HEAD
             for i in range(0, len(tasks_to_evaluate), len(cst.GPU_IDS)):
                 batch = [(task, [gpu_id]) for task, gpu_id in zip(
                     tasks_to_evaluate[i:i + len(cst.GPU_IDS)],
@@ -384,10 +379,7 @@
                 await asyncio.gather(
                     *[_evaluate_task(task, gpu_list, config) for task, gpu_list in batch]
                 )
-=======
-            for task in tasks_to_evaluate:
-                await _evaluate_task(task, config)
->>>>>>> d77545a3
+
         else:
             logger.info("No tasks awaiting evaluation - waiting 30 seconds")
             await asyncio.sleep(30)
