--- conflicted
+++ resolved
@@ -26,8 +26,6 @@
 
 logger = get_logger(__name__)
 
-
-<<<<<<< HEAD
 def _weighted_random_shuffle(nodes: list[Node]):
     top_node_chance = 3  # This is the chance that the top node is picked compared to the bottom node
     nodes.sort(key=lambda x: x.incentive if x.incentive is not None else 0, reverse=True)
@@ -43,36 +41,6 @@
     return shuffled_nodes
 
 
-async def _get_total_dataset_size(repo_name: str, file_format: FileFormat) -> int:
-    if file_format == FileFormat.S3:
-        bucket_name, object_name = async_minio_client.parse_s3_url(repo_name)
-        stats = await async_minio_client.get_stats(bucket_name, object_name)
-        size = stats.size
-    else:
-        loop = asyncio.get_running_loop()
-        dataset_infos = await loop.run_in_executor(None, get_dataset_infos, repo_name)
-        size = sum(info.dataset_size for info in dataset_infos.values() if info.dataset_size)
-    return int(size)
-
-
-async def _run_task_prep(task: RawTask, keypair: Keypair) -> RawTask:
-    columns_to_sample = [
-        i for i in [task.field_system, task.field_instruction, task.field_input, task.field_output] if i is not None
-    ]
-    test_data, synth_data, train_data = await prepare_task(
-        dataset_name=task.ds_id, file_format=task.file_format, columns_to_sample=columns_to_sample, keypair=keypair
-    )
-    task.training_data = train_data
-    task.status = TaskStatus.LOOKING_FOR_NODES
-    add_context_tag("status", task.status.value)
-    task.synthetic_data = synth_data
-    task.test_data = test_data
-    logger.info("Data creation is complete - now time to find some miners")
-    return task
-
-
-=======
->>>>>>> 63d44659
 # TODO: Improve by batching these up
 async def _make_offer(node: Node, request: MinerTaskOffer, config: Config) -> MinerTaskResponse:
     endpoint = cst.TASK_OFFER_IMAGE_ENDPOINT if request.task_type == TaskType.IMAGETASK else cst.TASK_OFFER_ENDPOINT
@@ -186,11 +154,7 @@
             await tasks_sql.update_task(task, config.psql_db)
 
 
-<<<<<<< HEAD
-def _attempt_delay_task(task: RawTask):
-=======
 def _attempt_delay_task(task: TextRawTask | ImageRawTask):
->>>>>>> 63d44659
     assert task.created_at is not None and task.next_delay_at is not None and task.times_delayed is not None, (
         "We wanted to check delay vs created timestamps but they are missing"
     )
