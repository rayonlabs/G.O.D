import asyncio
import datetime
import random

from datasets import get_dataset_infos
from fiber import Keypair
from fiber.chain.models import Node

import validator.core.constants as cst
import validator.db.sql.nodes as nodes_sql
import validator.db.sql.tasks as tasks_sql
from core.models.payload_models import MinerTaskRequest
from core.models.payload_models import MinerTaskResponse
from core.models.payload_models import TrainRequest
from core.models.utility_models import CustomDatasetType
from core.models.utility_models import FileFormat
from core.models.utility_models import TaskStatus
from validator.core.config import Config
from validator.core.models import RawTask
from validator.evaluation.scoring import evaluate_and_score
from validator.tasks.task_prep import prepare_task
from validator.utils.call_endpoint import process_non_stream_fiber
from validator.utils.logging import LogContext
from validator.utils.logging import add_context_tag
from validator.utils.logging import get_logger


logger = get_logger(__name__)


def _get_total_dataset_size(repo_name: str) -> int:
    return int(sum(info.dataset_size for info in get_dataset_infos(repo_name).values() if info.dataset_size))


async def _run_task_prep(task: RawTask, keypair: Keypair) -> RawTask:
    columns_to_sample = [
        i for i in [task.field_system, task.field_instruction, task.field_input, task.field_output] if i is not None
    ]
    test_data, synth_data, train_data = await prepare_task(
        dataset_name=task.ds_id, columns_to_sample=columns_to_sample, keypair=keypair
    )
    task.training_data = train_data
    task.status = TaskStatus.LOOKING_FOR_NODES
    add_context_tag("status", task.status.value)
    task.synthetic_data = synth_data
    task.test_data = test_data
    logger.info("Data creation is complete - now time to find some miners")
    return task


# TODO: Improve by batching these up
async def _make_offer(node: Node, request: MinerTaskRequest, config: Config) -> MinerTaskResponse:
    response = await process_non_stream_fiber(cst.TASK_OFFER_ENDPOINT, config, node, request.model_dump(), timeout=3)
    logger.info(f"The response from make offer for node {node.node_id} was {response}")
    if response is None:
        response = {}
    return MinerTaskResponse(
        message=response.get("message", "No message given"),
        accepted=response.get("accepted", False),
    )


async def _select_miner_pool_and_add_to_task(task: RawTask, nodes: list[Node], config: Config) -> RawTask:
    if len(nodes) < cst.MINIMUM_MINER_POOL:
        logger.warning(f"Not enough nodes available. Need at least {cst.MINIMUM_MINER_POOL}, but only have {len(nodes)}.")
        task = _attempt_delay_task(task)
        return task

    selected_miners: list[str] = []
    ds_size = _get_total_dataset_size(task.ds_id)
    task_request = MinerTaskRequest(
        ds_size=ds_size,
        model=task.model_id,
        hours_to_complete=task.hours_to_complete,
        task_id=str(task.task_id),
    )
    logger.info(f"We are offering the following task to the miners: {task_request.model_dump()}")
    miners_already_assigned = await tasks_sql.get_miners_for_task(task.task_id, config.psql_db)

    already_assigned_hotkeys = [miner.hotkey for miner in miners_already_assigned]
    logger.info(f"There are {len(already_assigned_hotkeys)} miners already assigned to this task")

    # Filter out nodes that are already assigned to this task - this will occur if we had to restart a task due to all miners
    # failing
    available_nodes = [node for node in nodes if node.hotkey not in already_assigned_hotkeys]
    if not available_nodes:
        logger.error("No nodes available to assign to the task! Why not?!")
        task = _attempt_delay_task(task)
        await tasks_sql.update_task(task, config.psql_db)
        return task

    num_of_miners_to_try_for = random.randint(cst.MIN_IDEAL_NUM_MINERS_IN_POOL, cst.MAX_IDEAL_NUM_MINERS_IN_POOL)
    random.shuffle(available_nodes)

    # TODO: Improve by selecting high score miners first, then lower score miners, etc
    i = 0
    while len(selected_miners) < num_of_miners_to_try_for and available_nodes:
        node = available_nodes.pop()
        with LogContext(node_id=node.node_id, miner_hotkey=node.hotkey):
            # try:
            # TODO: Batch the boi
            if i > 0 and i % 5 == 0:
                logger.info(f"We have made {i} offers so far for task {task.task_id}")
            offer_response = await _make_offer(node, task_request, config)

            if offer_response.accepted is True:
                selected_miners.append(node.hotkey)
                await tasks_sql.assign_node_to_task(str(task.task_id), node, config.psql_db)
                logger.info(f"The miner {node.node_id} has officially been assigned the task {task.task_id}!!")

    if len(selected_miners) < cst.MINIMUM_MINER_POOL:
        logger.warning(
            f"Not enough miners accepted the task. We only have {len(selected_miners)} but we "
            f"need at least {cst.MINIMUM_MINER_POOL}"
        )
        task = _attempt_delay_task(task)
        return task
    else:
        task.assigned_miners = selected_miners
        logger.info(f"We have {len(selected_miners)} miners assigned to the task - which is enough to get going 🚀")
        task.status = TaskStatus.READY
        add_context_tag("status", task.status.value)
        logger.info("Task status should be READY")
        return task


async def _let_miners_know_to_start_training(task: RawTask, nodes: list[Node], config: Config):
    dataset_type = CustomDatasetType(
        field_system=task.field_system,
        field_input=task.field_input,
        field_output=task.field_output,
        field_instruction=task.field_instruction,
        format=task.format,
        no_input_format=task.no_input_format,
    )

    dataset = task.training_data if task.training_data else "dataset error"
    task_request_body = TrainRequest(
        dataset=dataset,
        model=task.model_id,
        dataset_type=dataset_type,
        file_format=FileFormat.S3,
        task_id=str(task.task_id),
        hours_to_complete=task.hours_to_complete,
    )

    logger.info(f"We are telling miners to start training, there are {len(nodes)}")

    for node in nodes:
        response = await process_non_stream_fiber(cst.START_TRAINING_ENDPOINT, config, node, task_request_body.model_dump())
        logger.info(f"The response we got from {node.node_id} was {response}")


async def _find_and_select_miners_for_task(task: RawTask, config: Config):
    with LogContext(task_id=str(task.task_id)):
        try:
            nodes = await nodes_sql.get_all_nodes(config.psql_db)
            task = await _select_miner_pool_and_add_to_task(task, nodes, config)
            logger.info(f"After assigning miners here is the current task info {task}")
            await tasks_sql.update_task(task, config.psql_db)

        except Exception as e:
            logger.error(f"Error assigning miners to task {task.task_id}: {e}", exc_info=True)
            task = _attempt_delay_task(task)
            await tasks_sql.update_task(task, config.psql_db)


def _attempt_delay_task(task: RawTask):
    assert (
        task.created_at is not None and task.next_delay_at is not None and task.times_delayed is not None
    ), "We wanted to check delay vs created timestamps but they are missing"

    if task.times_delayed >= cst.MAX_DELAY_TIMES or not task.is_organic:
        if task.is_organic:
            logger.info(f"We have already delayed {task.times_delayed}")
        else:
            logger.info("This is a synth task - no need to add a delay when the network is busy")

        task.status = TaskStatus.FAILURE_FINDING_NODES
        add_context_tag("status", task.status.value)
    else:
        logger.info(f"Adding in a delay of {cst.TASK_TIME_DELAY} minutes for now since no miners accepted the task")
        task.next_delay_at = task.next_delay_at + datetime.timedelta(minutes=cst.TASK_TIME_DELAY)
        task.status = TaskStatus.DELAYED
        add_context_tag("status", task.status.value)
        task.times_delayed += 1
    return task


async def _find_miners_for_task(config: Config):
    pending_tasks = await tasks_sql.get_tasks_with_status(status=TaskStatus.LOOKING_FOR_NODES, psql_db=config.psql_db)
    await asyncio.gather(
        *[_find_and_select_miners_for_task(task, config) for task in pending_tasks[: cst.MAX_CONCURRENT_MINER_ASSIGNMENTS]]
    )


async def _prep_task(task: RawTask, config: Config):
    with LogContext(task_id=str(task.task_id)):
        try:
            task.status = TaskStatus.PREPARING_DATA
            add_context_tag("status", task.status.value)
            await tasks_sql.update_task(task, config.psql_db)
            task = await _run_task_prep(task, config.keypair)
            logger.info(f"THE TASK HAS BEEN PREPPED {task}")
            await tasks_sql.update_task(task, config.psql_db)
        except Exception:
            task.status = TaskStatus.PREP_TASK_FAILURE
            add_context_tag("status", task.status.value)
            await tasks_sql.update_task(task, config.psql_db)


async def _processing_pending_tasks(config: Config):
    logger.debug("Processing pending tasks")

    pending_tasks = await tasks_sql.get_tasks_with_status(status=TaskStatus.PENDING, psql_db=config.psql_db)
    logger.info(f"Found {len(pending_tasks)} pending tasks! Will prep them all now...")
    await asyncio.gather(*[_prep_task(task, config) for task in pending_tasks[: cst.MAX_CONCURRENT_TASK_PREPS]])


async def _start_training_task(task: RawTask, config: Config) -> None:
    with LogContext(task_id=str(task.task_id)):
        task.started_at = datetime.datetime.now(datetime.timezone.utc)
        task.termination_at = task.started_at + datetime.timedelta(hours=task.hours_to_complete)
        assigned_miners = await tasks_sql.get_nodes_assigned_to_task(str(task.task_id), config.psql_db)
        logger.info(f"Here are the miners that have been assigned {assigned_miners}")
        await _let_miners_know_to_start_training(task, assigned_miners, config)
        task.status = TaskStatus.TRAINING
        add_context_tag("status", task.status.value)
        await tasks_sql.update_task(task, config.psql_db)
        logger.info("SUCCESS IN STARTING TRAINING")


async def _process_ready_to_train_tasks(config: Config):
    ready_to_train_tasks = await tasks_sql.get_tasks_with_status(status=TaskStatus.READY, psql_db=config.psql_db)
    if len(ready_to_train_tasks) > 0:
        logger.info(f"There are {len(ready_to_train_tasks)} ready to train")
        await asyncio.gather(
            *[_start_training_task(task, config) for task in ready_to_train_tasks[: cst.MAX_CONCURRENT_TRAININGS]]
        )
    else:
        logger.info("No pending tasks - waiting for 30 seconds")
        await asyncio.sleep(30)


async def _evaluate_task(task: RawTask, gpu_ids: list[int], config: Config):
    try:
        task.status = TaskStatus.EVALUATING
        add_context_tag("status", task.status.value)
        await tasks_sql.update_task(task, config.psql_db)
        task = await evaluate_and_score(task, gpu_ids, config)
        await tasks_sql.update_task(task, config.psql_db)
    except Exception as e:
        logger.error(f"Error evaluating task {task.task_id}: {e}", exc_info=True)
        task.status = TaskStatus.FAILURE
        add_context_tag("status", task.status.value)
        await tasks_sql.update_task(task, config.psql_db)


async def _move_back_to_looking_for_nodes(task: RawTask, config: Config):
    logger.info("Moving back from delay to looking for nodes")
    task.status = TaskStatus.LOOKING_FOR_NODES
    add_context_tag("status", task.status.value)
    await tasks_sql.update_task(task, config.psql_db)


async def _handle_delayed_tasks(config: Config):
    finished_delay_tasks = await tasks_sql.get_tasks_with_status(TaskStatus.DELAYED, psql_db=config.psql_db)
    logger.info(f"We have {len(finished_delay_tasks)} that we're ready to offer to miners again")
    await asyncio.gather(*[_move_back_to_looking_for_nodes(task, config) for task in finished_delay_tasks])


async def _move_to_preevaluation_status(task, config):
    task.status = TaskStatus.PREEVALUATION
    add_context_tag("status", task.status.value)
    logger.info(f"Changing status to {task.status}")
    await tasks_sql.update_task(task, config.psql_db)


async def _move_any_evaluating_tasks_to_pending_evaluation(config: Config):
    stopped_mid_evaluation = await tasks_sql.get_tasks_with_status(TaskStatus.EVALUATING, psql_db=config.psql_db)
    logger.info(f"WE  ARE MOVING {len(stopped_mid_evaluation)} TASKS TO PREEVALUATION")
    await asyncio.gather(*[_move_to_preevaluation_status(task, config) for task in stopped_mid_evaluation])


async def _move_back_to_pending_status(task, config):
    task.status = TaskStatus.PENDING
    add_context_tag("status", task.status.value)
    await tasks_sql.update_task(task, config.psql_db)


async def _move_any_prep_data_to_pending(config):
    stopped_in_prep = await tasks_sql.get_tasks_with_status(TaskStatus.PREPARING_DATA, psql_db=config.psql_db)
    await asyncio.gather(*[_move_back_to_pending_status(task, config) for task in stopped_in_prep])


async def _move_to_preevaluation(tasks: list[RawTask], config: Config):
    await asyncio.gather(*[_move_to_preevaluation_status(task, config) for task in tasks])


async def process_pending_tasks(config: Config) -> None:
    await _move_any_prep_data_to_pending(config)
    while True:
        try:
            await _processing_pending_tasks(config)
            await _handle_delayed_tasks(config)
            await _find_miners_for_task(config)
            await _process_ready_to_train_tasks(config)
        except Exception as e:
            logger.info(f"There was a problem in processing: {e}")
            await asyncio.sleep(30)


async def move_tasks_to_preevaluation_loop(config: Config):
    await _move_any_evaluating_tasks_to_pending_evaluation(config)
    while True:
        completed_tasks = await tasks_sql.get_tasks_ready_to_evaluate(config.psql_db)
        if completed_tasks:
            await _move_to_preevaluation(completed_tasks, config)
        else:
            logger.info("No tasks to move to preevaluation - waiting 60 seconds")
        await asyncio.sleep(60)


async def evaluate_tasks_loop(config: Config):
    while True:
        tasks_to_evaluate = await tasks_sql.get_tasks_with_status(TaskStatus.PREEVALUATION, psql_db=config.psql_db)
        if tasks_to_evaluate:
            logger.info(f"There are {len(tasks_to_evaluate)} tasks awaiting evaluation")
<<<<<<< HEAD
            for task in tasks_to_evaluate:
                with LogContext(task_id=str(task.task_id)):
                    await _evaluate_task(task, config)
=======
            for i in range(0, len(tasks_to_evaluate), len(cst.GPU_IDS)):
                batch = [(task, [gpu_id]) for task, gpu_id in zip(
                    tasks_to_evaluate[i:i + len(cst.GPU_IDS)],
                    cst.GPU_IDS
                )]
                await asyncio.gather(
                    *[_evaluate_task(task, gpu_list, config) for task, gpu_list in batch]
                )

>>>>>>> 8f469de8
        else:
            logger.info("No tasks awaiting evaluation - waiting 30 seconds")
            await asyncio.sleep(30)


async def process_completed_tasks(config: Config) -> None:
    await asyncio.gather(move_tasks_to_preevaluation_loop(config), evaluate_tasks_loop(config))<|MERGE_RESOLUTION|>--- conflicted
+++ resolved
@@ -326,21 +326,10 @@
         tasks_to_evaluate = await tasks_sql.get_tasks_with_status(TaskStatus.PREEVALUATION, psql_db=config.psql_db)
         if tasks_to_evaluate:
             logger.info(f"There are {len(tasks_to_evaluate)} tasks awaiting evaluation")
-<<<<<<< HEAD
-            for task in tasks_to_evaluate:
-                with LogContext(task_id=str(task.task_id)):
-                    await _evaluate_task(task, config)
-=======
             for i in range(0, len(tasks_to_evaluate), len(cst.GPU_IDS)):
-                batch = [(task, [gpu_id]) for task, gpu_id in zip(
-                    tasks_to_evaluate[i:i + len(cst.GPU_IDS)],
-                    cst.GPU_IDS
-                )]
-                await asyncio.gather(
-                    *[_evaluate_task(task, gpu_list, config) for task, gpu_list in batch]
-                )
-
->>>>>>> 8f469de8
+                batch = [(task, [gpu_id]) for task, gpu_id in zip(tasks_to_evaluate[i : i + len(cst.GPU_IDS)], cst.GPU_IDS)]
+                await asyncio.gather(*[_evaluate_task(task, gpu_list, config) for task, gpu_list in batch])
+
         else:
             logger.info("No tasks awaiting evaluation - waiting 30 seconds")
             await asyncio.sleep(30)
