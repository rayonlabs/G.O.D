import asyncio
import re

from datasets import get_dataset_infos
from fiber import Keypair
from huggingface_hub import HfApi

from core.models.payload_models import TrainRequestImage
from core.models.payload_models import TrainRequestText
from core.models.utility_models import DpoDatasetType
from core.models.utility_models import FileFormat
from core.models.utility_models import GrpoDatasetType
from core.models.utility_models import InstructTextDatasetType
from core.models.utility_models import TaskStatus
from validator.core import constants as cst
from validator.core.models import AnyTextTypeRawTask
from validator.core.models import DpoRawTask
from validator.core.models import GrpoRawTask
from validator.core.models import ImageRawTask
from validator.core.models import InstructTextRawTask
from validator.tasks.task_prep import prepare_image_task
from validator.tasks.task_prep import prepare_text_task
from validator.utils.logging import get_logger
from validator.utils.minio import async_minio_client


logger = get_logger(__name__)
hf_api = HfApi()


async def get_fake_text_dataset_size(task: AnyTextTypeRawTask) -> int:
    return 100_000


async def get_total_text_dataset_size(task: AnyTextTypeRawTask) -> int:
    if task.file_format == FileFormat.S3:
        if not task.training_data:
            logger.error(f"Training data is missing from task: {task.task_id}")
            raise ValueError(f"Training data is missing from task: {task.task_id}")
        train_bucket_name, train_object_name = async_minio_client.parse_s3_url(task.training_data)
        train_stats = await async_minio_client.get_stats(train_bucket_name, train_object_name)
        train_ds_size = train_stats.size
        if task.test_data:
            test_bucket_name, test_object_name = async_minio_client.parse_s3_url(task.test_data)
            test_stats = await async_minio_client.get_stats(test_bucket_name, test_object_name)
            test_ds_size = test_stats.size
            return train_ds_size + test_ds_size
        else:
            return train_ds_size

    else:
        loop = asyncio.get_running_loop()
        dataset_infos = await loop.run_in_executor(None, get_dataset_infos, task.ds)
        size = sum(info.dataset_size for info in dataset_infos.values() if info.dataset_size)
    return int(size)


def get_model_num_params(model_id: str) -> int:
    try:
        model_info = hf_api.model_info(model_id)
        size = model_info.safetensors.total
        return size
    except Exception as e:
        logger.warning(f"Error getting model size from safetensors: {e}")
        model_size = re.search(r"(\d+)(?=[bB])", model_id)
        model_size = int(model_size.group(1)) * 1_000_000_000 if model_size else None
        logger.info(f"Model size from regex: {model_size}")
        return model_size


async def get_total_image_dataset_size(task: ImageRawTask) -> int:
    if not task.image_text_pairs:
        return 0
    return len(task.image_text_pairs)


async def run_image_task_prep(task: ImageRawTask, keypair: Keypair) -> ImageRawTask:
    test_url, train_url = await prepare_image_task(task.image_text_pairs)
    task.training_data = train_url
    task.test_data = test_url
    task.status = TaskStatus.LOOKING_FOR_NODES
    logger.info(
        "Data creation is complete - now time to find some miners",
    )
    return task


async def run_text_task_prep(task: AnyTextTypeRawTask, keypair: Keypair) -> AnyTextTypeRawTask:
    # Store original dataset name for processing
    original_ds_name = task.ds
    
    test_data, synth_data, train_data = await prepare_text_task(task, keypair=keypair)
    task.training_data = train_data
    task.status = TaskStatus.LOOKING_FOR_NODES
    task.synthetic_data = synth_data
    task.test_data = test_data
    
<<<<<<< HEAD
    # Update dataset name after processing if multiple datasets were used
    if original_ds_name and ',' in original_ds_name:
        num_datasets = len([ds.strip() for ds in original_ds_name.split(',')])
        task.ds = f"mix of {num_datasets} datasets"
        logger.info(f"Updated dataset name from '{original_ds_name}' to: {task.ds}")
    
=======
>>>>>>> f37d594b
    if isinstance(task, InstructTextRawTask):
        task.field_instruction = cst.STANDARD_INSTRUCT_COLUMN
        task.field_output = cst.STANDARD_OUTPUT_COLUMN
        task.field_input = cst.STANDARD_INPUT_COLUMN if task.field_input else None
        task.field_system = cst.STANDARD_SYSTEM_COLUMN if task.field_system else None
    elif isinstance(task, DpoRawTask):
        task.field_prompt = cst.STANDARD_DPO_PROMPT_COLUMN
        task.field_chosen = cst.STANDARD_DPO_CHOSEN_COLUMN
        task.field_rejected = cst.STANDARD_DPO_REJECTED_COLUMN
        task.field_system = cst.STANDARD_SYSTEM_COLUMN if task.field_system else None
    elif isinstance(task, GrpoRawTask):
        task.field_prompt = cst.STANDARD_GRPO_PROMPT_COLUMN

    logger.info("Data creation is complete - now time to find some miners")
    return task


def prepare_text_task_request(task: AnyTextTypeRawTask) -> TrainRequestText:
    if isinstance(task, InstructTextRawTask):
        dataset_type = InstructTextDatasetType(
            field_system=task.field_system,
            field_input=task.field_input,
            field_output=task.field_output,
            field_instruction=task.field_instruction,
            format=task.format,
            no_input_format=task.no_input_format,
        )
    elif isinstance(task, DpoRawTask):
        dataset_type = DpoDatasetType(
            field_prompt=task.field_prompt,
            field_system=task.field_system,
            field_chosen=task.field_chosen,
            field_rejected=task.field_rejected,
            prompt_format=task.prompt_format,
            chosen_format=task.chosen_format,
            rejected_format=task.rejected_format,
        )
    elif isinstance(task, GrpoRawTask):
        dataset_type = GrpoDatasetType(
            field_prompt=task.field_prompt,
            reward_functions=task.reward_functions,
        )

    dataset = task.training_data if task.training_data else "dataset error"
    task_request_body = TrainRequestText(
        dataset=dataset,
        model=task.model_id,
        dataset_type=dataset_type,
        file_format=FileFormat.S3,
        task_id=str(task.task_id),
        hours_to_complete=task.hours_to_complete,
    )

    return task_request_body


def prepare_image_task_request(task: ImageRawTask) -> TrainRequestImage:
    return TrainRequestImage(
        model=task.model_id,
        task_id=str(task.task_id),
        hours_to_complete=task.hours_to_complete,
        dataset_zip=task.training_data,
        model_type=task.model_type,
    )<|MERGE_RESOLUTION|>--- conflicted
+++ resolved
@@ -95,15 +95,13 @@
     task.synthetic_data = synth_data
     task.test_data = test_data
     
-<<<<<<< HEAD
     # Update dataset name after processing if multiple datasets were used
     if original_ds_name and ',' in original_ds_name:
         num_datasets = len([ds.strip() for ds in original_ds_name.split(',')])
         task.ds = f"mix of {num_datasets} datasets"
         logger.info(f"Updated dataset name from '{original_ds_name}' to: {task.ds}")
     
-=======
->>>>>>> f37d594b
+
     if isinstance(task, InstructTextRawTask):
         task.field_instruction = cst.STANDARD_INSTRUCT_COLUMN
         task.field_output = cst.STANDARD_OUTPUT_COLUMN
