import asyncio
import re

from datasets import get_dataset_infos
from fiber import Keypair
from huggingface_hub import HfApi

from core.models.payload_models import TrainRequestImage
from core.models.payload_models import TrainRequestText
from core.models.utility_models import DpoDatasetType
from core.models.utility_models import FileFormat
from core.models.utility_models import GrpoDatasetType
from core.models.utility_models import InstructTextDatasetType
from core.models.utility_models import TaskStatus
from validator.core import constants as cst
from validator.core.models import AnyTextTypeRawTask
from validator.core.models import DpoRawTask
from validator.core.models import GrpoRawTask
from validator.core.models import ImageRawTask
from validator.core.models import InstructTextRawTask
from validator.tasks.task_prep import prepare_image_task
from validator.tasks.task_prep import prepare_text_task
from validator.utils.logging import get_logger
from validator.utils.minio import async_minio_client


logger = get_logger(__name__)
hf_api = HfApi()


async def get_fake_text_dataset_size(task: AnyTextTypeRawTask) -> int:
    return 100_000


async def get_total_text_dataset_size(task: AnyTextTypeRawTask) -> int:
    if task.file_format == FileFormat.S3:
        if not task.training_data:
            logger.error(f"Training data is missing from task: {task.task_id}")
            raise ValueError(f"Training data is missing from task: {task.task_id}")
        train_bucket_name, train_object_name = async_minio_client.parse_s3_url(task.training_data)
        train_stats = await async_minio_client.get_stats(train_bucket_name, train_object_name)
        train_ds_size = train_stats.size
        if task.test_data:
            test_bucket_name, test_object_name = async_minio_client.parse_s3_url(task.test_data)
            test_stats = await async_minio_client.get_stats(test_bucket_name, test_object_name)
            test_ds_size = test_stats.size
            return train_ds_size + test_ds_size
        else:
            return train_ds_size

    else:
        loop = asyncio.get_running_loop()
        dataset_infos = await loop.run_in_executor(None, get_dataset_infos, task.ds)
        size = sum(info.dataset_size for info in dataset_infos.values() if info.dataset_size)
    return int(size)


def get_model_num_params(model_id: str) -> int:
    try:
        model_info = hf_api.model_info(model_id)
        size = model_info.safetensors.total
        return size
    except Exception as e:
        logger.warning(f"Error getting model size from safetensors: {e}")
        model_size = re.search(r"(\d+)(?=[bB])", model_id)
        model_size = int(model_size.group(1)) * 1_000_000_000 if model_size else None
        logger.info(f"Model size from regex: {model_size}")
        return model_size


async def get_total_image_dataset_size(task: ImageRawTask) -> int:
    if not task.image_text_pairs:
        return 0
    return len(task.image_text_pairs)


async def run_image_task_prep(task: ImageRawTask, keypair: Keypair) -> ImageRawTask:
    test_url, train_url = await prepare_image_task(task.image_text_pairs)
    task.training_data = train_url
    task.test_data = test_url
    task.status = TaskStatus.LOOKING_FOR_NODES
    logger.info(
        "Data creation is complete - now time to find some miners",
    )
    return task


async def run_text_task_prep(task: AnyTextTypeRawTask, keypair: Keypair) -> AnyTextTypeRawTask:
    test_data, synth_data, train_data = await prepare_text_task(task, keypair=keypair)
    task.training_data = train_data
    task.status = TaskStatus.LOOKING_FOR_NODES
    task.synthetic_data = synth_data
    task.test_data = test_data
<<<<<<< HEAD
    
    if isinstance(task, InstructTextRawTask):
        task.field_instruction = cst.STANDARD_INSTRUCT_COLUMN
        task.field_output = cst.STANDARD_OUTPUT_COLUMN
        task.field_input = cst.STANDARD_INPUT_COLUMN if task.field_input else None
        task.field_system = cst.STANDARD_SYSTEM_COLUMN if task.field_system else None
    elif isinstance(task, DpoRawTask):
        task.field_prompt = cst.STANDARD_DPO_PROMPT_COLUMN
        task.field_chosen = cst.STANDARD_DPO_CHOSEN_COLUMN
        task.field_rejected = cst.STANDARD_DPO_REJECTED_COLUMN
        task.field_system = cst.STANDARD_SYSTEM_COLUMN if task.field_system else None
    elif isinstance(task, GrpoRawTask):
        task.field_prompt = cst.STANDARD_GRPO_PROMPT_COLUMN
=======
    # normalize column names. It was already normalized in the data so we update the task object
    if isinstance(task, InstructTextRawTask):
        task.field_instruction = cst.STANDARD_INSTRUCT_COLUMN
        task.field_input = cst.STANDARD_INPUT_COLUMN if task.field_input else None
        task.field_output = cst.STANDARD_OUTPUT_COLUMN
        task.field_system = cst.STANDARD_SYSTEM_COLUMN if task.field_system else None
>>>>>>> 97961dc9
    logger.info("Data creation is complete - now time to find some miners")
    return task


def prepare_text_task_request(task: AnyTextTypeRawTask) -> TrainRequestText:
    if isinstance(task, InstructTextRawTask):
        dataset_type = InstructTextDatasetType(
            field_system=task.field_system,
            field_input=task.field_input,
            field_output=task.field_output,
            field_instruction=task.field_instruction,
            format=task.format,
            no_input_format=task.no_input_format,
        )
    elif isinstance(task, DpoRawTask):
        dataset_type = DpoDatasetType(
            field_prompt=task.field_prompt,
            field_system=task.field_system,
            field_chosen=task.field_chosen,
            field_rejected=task.field_rejected,
            prompt_format=task.prompt_format,
            chosen_format=task.chosen_format,
            rejected_format=task.rejected_format,
        )
    elif isinstance(task, GrpoRawTask):
        dataset_type = GrpoDatasetType(
            field_prompt=task.field_prompt,
            reward_functions=task.reward_functions,
        )

    dataset = task.training_data if task.training_data else "dataset error"
    task_request_body = TrainRequestText(
        dataset=dataset,
        model=task.model_id,
        dataset_type=dataset_type,
        file_format=FileFormat.S3,
        task_id=str(task.task_id),
        hours_to_complete=task.hours_to_complete,
    )

    return task_request_body


def prepare_image_task_request(task: ImageRawTask) -> TrainRequestImage:
    return TrainRequestImage(
        model=task.model_id,
        task_id=str(task.task_id),
        hours_to_complete=task.hours_to_complete,
        dataset_zip=task.training_data,
        model_type=task.model_type,
    )<|MERGE_RESOLUTION|>--- conflicted
+++ resolved
@@ -91,7 +91,6 @@
     task.status = TaskStatus.LOOKING_FOR_NODES
     task.synthetic_data = synth_data
     task.test_data = test_data
-<<<<<<< HEAD
     
     if isinstance(task, InstructTextRawTask):
         task.field_instruction = cst.STANDARD_INSTRUCT_COLUMN
@@ -105,14 +104,7 @@
         task.field_system = cst.STANDARD_SYSTEM_COLUMN if task.field_system else None
     elif isinstance(task, GrpoRawTask):
         task.field_prompt = cst.STANDARD_GRPO_PROMPT_COLUMN
-=======
-    # normalize column names. It was already normalized in the data so we update the task object
-    if isinstance(task, InstructTextRawTask):
-        task.field_instruction = cst.STANDARD_INSTRUCT_COLUMN
-        task.field_input = cst.STANDARD_INPUT_COLUMN if task.field_input else None
-        task.field_output = cst.STANDARD_OUTPUT_COLUMN
-        task.field_system = cst.STANDARD_SYSTEM_COLUMN if task.field_system else None
->>>>>>> 97961dc9
+
     logger.info("Data creation is complete - now time to find some miners")
     return task
 
