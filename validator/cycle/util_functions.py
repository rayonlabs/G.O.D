import asyncio
import re

from datasets import get_dataset_infos
from fiber import Keypair
from huggingface_hub import HfApi

from core.models.payload_models import TrainRequestImage
from core.models.payload_models import TrainRequestText
from core.models.utility_models import DPODatasetType
from core.models.utility_models import FileFormat
from core.models.utility_models import InstructDatasetType
from core.models.utility_models import TaskStatus
from core.models.utility_models import TaskType
from validator.core.models import DpoRawTask
from validator.core.models import ImageRawTask
from validator.core.models import InstructTextRawTask
from validator.tasks.task_prep import prepare_image_task
from validator.tasks.task_prep import prepare_text_task
from validator.utils.logging import get_logger
from validator.utils.minio import async_minio_client


logger = get_logger(__name__)
hf_api = HfApi()


async def get_total_text_dataset_size(task: InstructTextRawTask | DpoRawTask) -> int:
    if task.file_format == FileFormat.S3:
        if not task.training_data:
            logger.error(f"Training data is missing from task: {task.task_id}")
            raise ValueError(f"Training data is missing from task: {task.task_id}")
        train_bucket_name, train_object_name = async_minio_client.parse_s3_url(task.training_data)
        train_stats = await async_minio_client.get_stats(train_bucket_name, train_object_name)
        train_ds_size = train_stats.size
        if task.test_data:
            test_bucket_name, test_object_name = async_minio_client.parse_s3_url(task.test_data)
            test_stats = await async_minio_client.get_stats(test_bucket_name, test_object_name)
            test_ds_size = test_stats.size
            return train_ds_size + test_ds_size
        else:
            return train_ds_size

    else:
        loop = asyncio.get_running_loop()
        dataset_infos = await loop.run_in_executor(None, get_dataset_infos, task.ds)
        size = sum(info.dataset_size for info in dataset_infos.values() if info.dataset_size)
    return int(size)


def get_model_num_params(model_id: str) -> int:
    try:
        model_info = hf_api.model_info(model_id)
        size = model_info.safetensors.total
        return size
    except Exception as e:
        logger.warning(f"Error getting model size from safetensors: {e}")
        model_size = re.search(r"(\d+)(?=[bB])", model_id)
        model_size = int(model_size.group(1)) * 1_000_000_000 if model_size else None
        logger.info(f"Model size from regex: {model_size}")
        return model_size


async def get_total_image_dataset_size(task: ImageRawTask) -> int:
    if not task.image_text_pairs:
        return 0
    return len(task.image_text_pairs)


async def run_image_task_prep(task: ImageRawTask, keypair: Keypair) -> ImageRawTask:
    test_url, train_url = await prepare_image_task(task.image_text_pairs)
    task.training_data = train_url
    task.test_data = test_url
    task.status = TaskStatus.LOOKING_FOR_NODES
    logger.info(
        "Data creation is complete - now time to find some miners",
    )
    return task


<<<<<<< HEAD
async def run_text_task_prep(task: TextRawTask, keypair: Keypair) -> TextRawTask:
    columns_to_sample = [
        i for i in [task.field_system, task.field_instruction, task.field_input, task.field_output] if i is not None
    ]
    dataset = task.training_data if task.training_data else task.ds
    test_dataset = task.test_data if task.test_data else None
    test_data, synth_data, train_data = await prepare_text_task(
        train_dataset=dataset,
        test_dataset=test_dataset,
        file_format=task.file_format,
        columns_to_sample=columns_to_sample,
        keypair=keypair,
    )
=======
async def run_text_task_prep(
    task: InstructTextRawTask | DpoRawTask, keypair: Keypair
    ) -> InstructTextRawTask | DpoRawTask:
    test_data, synth_data, train_data = await prepare_text_task(task, keypair=keypair)
>>>>>>> afa14317
    task.training_data = train_data
    task.status = TaskStatus.LOOKING_FOR_NODES
    task.synthetic_data = synth_data
    task.test_data = test_data
    logger.info("Data creation is complete - now time to find some miners")
    return task


def prepare_text_task_request(task: InstructTextRawTask | DpoRawTask) -> TrainRequestText:
    if task.task_type == TaskType.INSTRUCTTEXTTASK:
        dataset_type = InstructDatasetType(
            field_system=task.field_system,
            field_input=task.field_input,
            field_output=task.field_output,
            field_instruction=task.field_instruction,
            format=task.format,
            no_input_format=task.no_input_format,
    )
    elif task.task_type == TaskType.DPOTASK:
        dataset_type = DPODatasetType(
            field_prompt=task.field_prompt,
            field_system=task.field_system,
            field_chosen=task.field_chosen,
            field_rejected=task.field_rejected,
            prompt_format=task.prompt_format,
            chosen_format=task.chosen_format,
            rejected_format=task.rejected_format,
        )

    dataset = task.training_data if task.training_data else "dataset error"
    task_request_body = TrainRequestText(
        dataset=dataset,
        model=task.model_id,
        dataset_type=dataset_type,
        file_format=FileFormat.S3,
        task_id=str(task.task_id),
        hours_to_complete=task.hours_to_complete,
    )

    return task_request_body


def prepare_image_task_request(task: ImageRawTask) -> TrainRequestImage:
    return TrainRequestImage(
        model=task.model_id, task_id=str(task.task_id), hours_to_complete=task.hours_to_complete, dataset_zip=task.training_data
    )<|MERGE_RESOLUTION|>--- conflicted
+++ resolved
@@ -78,26 +78,8 @@
     return task
 
 
-<<<<<<< HEAD
-async def run_text_task_prep(task: TextRawTask, keypair: Keypair) -> TextRawTask:
-    columns_to_sample = [
-        i for i in [task.field_system, task.field_instruction, task.field_input, task.field_output] if i is not None
-    ]
-    dataset = task.training_data if task.training_data else task.ds
-    test_dataset = task.test_data if task.test_data else None
-    test_data, synth_data, train_data = await prepare_text_task(
-        train_dataset=dataset,
-        test_dataset=test_dataset,
-        file_format=task.file_format,
-        columns_to_sample=columns_to_sample,
-        keypair=keypair,
-    )
-=======
-async def run_text_task_prep(
-    task: InstructTextRawTask | DpoRawTask, keypair: Keypair
-    ) -> InstructTextRawTask | DpoRawTask:
+async def run_text_task_prep(task: InstructTextRawTask | DpoRawTask, keypair: Keypair) -> InstructTextRawTask | DpoRawTask:
     test_data, synth_data, train_data = await prepare_text_task(task, keypair=keypair)
->>>>>>> afa14317
     task.training_data = train_data
     task.status = TaskStatus.LOOKING_FOR_NODES
     task.synthetic_data = synth_data
@@ -115,7 +97,7 @@
             field_instruction=task.field_instruction,
             format=task.format,
             no_input_format=task.no_input_format,
-    )
+        )
     elif task.task_type == TaskType.DPOTASK:
         dataset_type = DPODatasetType(
             field_prompt=task.field_prompt,
