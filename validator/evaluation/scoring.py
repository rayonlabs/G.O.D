--- conflicted
+++ resolved
@@ -688,8 +688,6 @@
     return loss_groups
 
 
-<<<<<<< HEAD
-=======
 
 def get_hf_upload_timestamp(repo_url: str) -> datetime | None:
     try:
@@ -705,7 +703,6 @@
     return None
 
 
->>>>>>> 3bb38548
 async def handle_duplicate_submissions(task_results: list[MinerResultsText | MinerResultsImage]) -> dict[str, bool]:
     keep_submission = {result.hotkey: True for result in task_results}
     loss_groups = group_by_losses(task_results)
@@ -805,24 +802,21 @@
     assert task.task_id is not None, "We should have a task id when processing miners"
 
     is_tournament_task = await is_task_in_tournament(str(task.task_id), config.psql_db)
-
     miner_repos: dict[str, str] = {}
-    miner_submissions: dict[str, MinerSubmission] = {}
     failed_results = []
     
     for miner in miners:
         with LogContext(miner_hotkey=miner.hotkey):
             expected_name = await get_expected_repo_name(task.task_id, miner.hotkey, config.psql_db)
-<<<<<<< HEAD
 
             if is_tournament_task and expected_name:
                 repo = f"{cts.RAYONLABS_HF_USERNAME}/{expected_name}"
                 logger.info(f"Tournament task: constructed repo {repo} for miner {miner.hotkey}")
                 miner_repos[miner.hotkey] = repo
             else:
-                repo = await _get_submission_repo(miner, str(task.task_id), config)
-                if repo is not None:
-                    repo_parts = repo.split("/")
+                submission = await _get_submission_repo(miner, str(task.task_id), config)
+                if submission is not None and submission.repo is not None:
+                    repo_parts = submission.repo.split("/")
                     if len(repo_parts) >= 2:
                         submitted_name = repo_parts[-1]
 
@@ -831,50 +825,31 @@
                                 f"Miner {miner.hotkey} submitted a repo with name {submitted_name} "
                                 f"but expected {expected_name}. Marking as failed."
                             )
-                            continue
-
-                        miner_repos[miner.hotkey] = repo
-                logger.info(f"Found repo {repo} for miner {miner.hotkey}")
-=======
-            submission = await _get_submission_repo(miner, str(task.task_id), config)
-            
-            if submission is not None and submission.repo is not None:
-                repo_parts = submission.repo.split("/")
-                if len(repo_parts) >= 2:
-                    submitted_name = repo_parts[-1]
-
-                    if expected_name and submitted_name != expected_name:
-                        logger.warning(
-                            f"Miner {miner.hotkey} submitted a repo with name {submitted_name} "
-                            f"but expected {expected_name}. Marking as failed."
-                        )
-                        failed_results.append(_create_failed_miner_result(
-                            miner.hotkey, 
-                            score_reason="Repository name mismatch", 
-                            task_type=task.task_type
-                        ))
-                        continue
-
-                    # Hash verification
-                    if submission.model_hash is not None:
-                        if verify_model_hash(submission.repo, submission.model_hash):
-                            logger.info(f"Hash verification passed for miner {miner.hotkey}")
-                        else:
-                            logger.warning(f"Hash verification failed for miner {miner.hotkey}. Marking as failed.")
                             failed_results.append(_create_failed_miner_result(
                                 miner.hotkey, 
-                                score_reason="Hash verification failed", 
+                                score_reason="Repository name mismatch", 
                                 task_type=task.task_type
                             ))
                             continue
-                    else:
-                        logger.info(f"No hash provided by miner {miner.hotkey}, skipping verification")
-
-                    miner_repos[miner.hotkey] = submission.repo
-                    miner_submissions[miner.hotkey] = submission
+
+                        # Hash verification
+                        if submission.model_hash is not None:
+                            if verify_model_hash(submission.repo, submission.model_hash):
+                                logger.info(f"Hash verification passed for miner {miner.hotkey}")
+                            else:
+                                logger.warning(f"Hash verification failed for miner {miner.hotkey}. Marking as failed.")
+                                failed_results.append(_create_failed_miner_result(
+                                    miner.hotkey, 
+                                    score_reason="Hash verification failed", 
+                                    task_type=task.task_type
+                                ))
+                                continue
+                        else:
+                            logger.info(f"No hash provided by miner {miner.hotkey}, skipping verification")
+
+                        miner_repos[miner.hotkey] = submission.repo
                     
             logger.info(f"Found repo {submission.repo if submission else None} for miner {miner.hotkey}")
->>>>>>> 3bb38548
 
     results = failed_results + [
         _create_failed_miner_result(miner.hotkey, score_reason="Invalid/No repo submitted", task_type=task.task_type)
