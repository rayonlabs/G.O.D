--- conflicted
+++ resolved
@@ -327,13 +327,8 @@
             else 0
         )
 
-<<<<<<< HEAD
         weighted_loss = (
-            cts.DIFFUSION_TEXT_GUIDED_EVAL_WEIGHT * text_guided_avg + (1 - cts.DIFFUSION_TEXT_GUIDED_EVAL_WEIGHT) * no_text_avg
-=======
-        weighted_loss = (cts.DIFFUSION_TEXT_GUIDED_EVAL_WEIGHT * text_guided_avg) + (
-            (1 - cts.DIFFUSION_TEXT_GUIDED_EVAL_WEIGHT) * no_text_avg
->>>>>>> 8d2bffe4
+            (cts.DIFFUSION_TEXT_GUIDED_EVAL_WEIGHT * text_guided_avg) + ((1 - cts.DIFFUSION_TEXT_GUIDED_EVAL_WEIGHT) * no_text_avg)
         )
         return weighted_loss
 
