--- conflicted
+++ resolved
@@ -144,15 +144,6 @@
 
 async def get_period_scores_from_results(task_results: list[TaskResults], weight_multiplier: float) -> list[PeriodScore]:
     """Aggregate and normalise scores across all nodes."""
-<<<<<<< HEAD
-    date = datetime.now() - timedelta(days=cts.SCORING_WINDOW)
-    task_results: list[TaskResults] = await get_aggregate_scores_since(date, psql_db)
-    logger.info(f"Got task results {task_results}")
-    if not task_results:
-        logger.info("There were not results to be scored")
-        return [], []
-=======
->>>>>>> a2e6a8ca
 
     node_aggregations: dict[str, NodeAggregationResult] = {}
 
