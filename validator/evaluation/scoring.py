--- conflicted
+++ resolved
@@ -173,7 +173,6 @@
     return cts.TEST_SCORE_WEIGHTING * test_loss + (1 - cts.TEST_SCORE_WEIGHTING) * synth_loss
 
 
-<<<<<<< HEAD
 def _is_synth_loss_valid_for_group(miner_results: list[MinerResults], max_ratio: float = 2.0) -> bool:
     """
     If ANY miner has a valid synth/test ratio, we consider the group valid.
@@ -190,82 +189,6 @@
     """Calculate scores based on either test_loss or weighted_loss.
     Top ranked gets score=2, second gets score=1, others get 0.
     Bottom 25% get a penalty (cts.SCORE_PENALTY) if there are more than cts.MIN_IDEAL_NUM_MINERS_IN_POOL miners."""
-=======
-def calculate_scaled_score(weighted_loss: float, scale_factor: float) -> float:
-    """Calculate score using exponential decay."""
-    assert not np.isnan(weighted_loss), "Weighted loss cannot be NaN"
-    if scale_factor <= 0:
-        scale_factor = 1.0
-    return float(np.exp(-weighted_loss * scale_factor))
-
-
-def compute_adaptive_scale_factor(miner_results: list[MinerResultsImage | MinerResultsText]) -> float:
-    """Compute scale factor based only on finetuned submissions."""
-    finetuned_results = [
-        res for res in miner_results if res.is_finetune and not np.isnan(res.test_loss) and not np.isnan(res.synth_loss)
-    ]
-
-    if not finetuned_results or len(finetuned_results) == 1:
-        logger.info("No finetuned results found for scale factor calculation")
-        return 1.0
-
-    weighted_losses = [calculate_weighted_loss(res.test_loss, res.synth_loss) for res in finetuned_results]
-
-    min_loss, max_loss = min(weighted_losses), max(weighted_losses)
-    logger.info(f"Loss range for finetuned submissions - min: {min_loss:.4f}, max: {max_loss:.4f}")
-
-    if min_loss == max_loss:
-        logger.info("All finetuned submissions have identical losses, using default scale factor")
-        return 2.0
-
-    scale = float(np.log(cts.TARGET_SCORE_RATIO) / (max_loss - min_loss))
-    logger.info(f"Computed scale factor: {scale:.4f}")
-    return scale
-
-
-def adjust_miner_scores_to_be_relative_to_other_comps(
-    miner_results: list[MinerResultsImage | MinerResultsText],
-) -> list[MinerResultsImage | MinerResultsText]:
-    """Adjusts scores to have geometric mean of 1.0 for finetuned submissions only."""
-    valid_scores = [
-        res.score
-        for res in miner_results
-        if res.is_finetune and res.score is not None and not np.isnan(res.score) and res.score > 0
-    ]
-
-    if not valid_scores:
-        logger.warning("No valid finetuned submissions found for score adjustment")
-        return miner_results
-
-    logger.info(f"Adjusting scores for {len(valid_scores)} finetuned submissions")
-    logger.info(f"Pre-adjustment scores: {valid_scores}")
-
-    geometric_mean = float(gmean(np.array(valid_scores)))
-
-    if np.isnan(geometric_mean) or np.isinf(geometric_mean) or geometric_mean <= 0:
-        logger.warning(f"Invalid geometric mean: {geometric_mean}. Scores unchanged.")
-        geometric_mean = 1.0
-
-    logger.info(f"Geometric mean: {geometric_mean:.4f}")
-
-    for res in miner_results:
-        with LogContext(miner_hotkey=res.hotkey):
-            if res.is_finetune and res.score is not None and not np.isnan(res.score):
-                original_score = res.score
-                res.score = min(float(res.score / geometric_mean), cts.MAX_TASK_SCORE)
-                logger.info(f"Miner {res.hotkey}: {original_score:.4f} -> {res.score:.4f}")
-            else:
-                res.score = 0.0
-                logger.info(f"Miner {res.hotkey}: score set to 0.0 (non-finetuned or invalid)")
-
-    return miner_results
-
-
-def add_raw_scores_to_miner_results(
-    miner_results: list[MinerResultsText | MinerResultsImage],
-) -> list[MinerResultsText | MinerResultsImage]:
-    """Calculate scores using only finetuned submissions."""
->>>>>>> 178238d3
     logger.info("Beginning score calculation...")
     for result in miner_results:
         with LogContext(miner_hotkey=result.hotkey):
@@ -360,12 +283,8 @@
 
     return miner_results
 
-<<<<<<< HEAD
-def _get_dataset_type(task: RawTask) -> CustomDatasetType:
-=======
 
 def _get_dataset_type(task: TextRawTask) -> CustomDatasetType:
->>>>>>> 178238d3
     return CustomDatasetType(
         field_system=task.field_system,
         field_instruction=task.field_instruction,
