import math
import os
import re
import requests
from datetime import datetime

import numpy as np
from fiber.chain.models import Node
from huggingface_hub import HfApi

import validator.core.constants as cts
from core.models.payload_models import DiffusionLosses
from core.models.payload_models import EvaluationResultImage
from core.models.payload_models import EvaluationResultText
from core.models.utility_models import ChatTemplateDatasetType
from core.models.utility_models import DpoDatasetType
from core.models.utility_models import TextDatasetType
from core.models.utility_models import ChatTemplateDatasetType
from core.models.utility_models import FileFormat
from core.models.utility_models import GrpoDatasetType
from core.models.utility_models import ChatTemplateDatasetType
from core.models.utility_models import MinerSubmission
from core.models.utility_models import InstructTextDatasetType
<<<<<<< HEAD
from core.models.utility_models import MinerSubmission
=======
from validator.utils.hash_verification import verify_model_hash
>>>>>>> ef208f8d
from core.models.utility_models import TaskStatus
from core.models.utility_models import TaskType
from core.models.utility_models import TextDatasetType
from core.utils import download_s3_file
from validator.core.config import Config
from validator.core.models import AnyTypeRawTask
from validator.core.models import MinerResults
from validator.core.models import MinerResultsImage
from validator.core.models import MinerResultsText
from validator.core.models import MiniTaskWithScoringOnly
from validator.core.models import NodeAggregationResult
from validator.core.models import PeriodScore
from validator.core.models import Submission
from validator.core.models import TaskNode
from validator.core.models import TaskResults
from validator.db.sql.submissions_and_scoring import add_submission
from validator.db.sql.submissions_and_scoring import set_task_node_quality_score
from validator.db.sql.tasks import get_expected_repo_name
from validator.db.sql.tasks import get_nodes_assigned_to_task
from validator.db.sql.tournaments import is_task_in_tournament
from validator.evaluation.docker_evaluation import run_evaluation_docker_image
from validator.evaluation.docker_evaluation import run_evaluation_docker_text
from validator.utils.call_endpoint import process_non_stream_fiber_get
from validator.utils.call_endpoint import process_non_stream_get
from validator.utils.hash_verification import verify_model_hash
from validator.utils.logging import LogContext
from validator.utils.logging import add_context_tag
from validator.utils.logging import get_logger
from validator.utils.minio import async_minio_client


logger = get_logger(__name__)


def get_task_work_score(task: MiniTaskWithScoringOnly) -> float:
    assert task.hours_to_complete > 0, "Hours to complete must be positive"
    assert task.model_id, "Model ID must be present"

    hours = task.hours_to_complete

    if getattr(task, "model_params_count", 0) > 0:
        model_size_billions = min(40, max(1, task.model_params_count // 1_000_000_000))
    else:
        model = task.model_id
        model_size = re.search(r"(\d+)(?=[bB])", model)
        model_size_billions = min(8, int(model_size.group(1)) if model_size else 1)

    if hours * model_size_billions == 0:
        logger.error(
            f"Hours to complete: {hours} and model size in billions: {model_size_billions} for task {task.task_id} "
            f"and model id: {task.model_id}\nReturning 1 regardless as a failsafe, but please look into this"
        )
        return 1
    return max(1, 2 * np.sqrt(float(hours * model_size_billions)))


def calculate_adjusted_task_score(quality_score: float, task_work_score: float) -> float:
    assert not np.isnan(quality_score), "Quality score cannot be NaN"
    assert not np.isnan(task_work_score), "Task work score cannot be NaN"
    return quality_score * task_work_score


def update_node_aggregation(
    node_aggregations: dict[str, NodeAggregationResult], node_score: TaskNode, task_work_score: float
) -> None:
    assert isinstance(node_score.hotkey, str)
    assert not np.isnan(task_work_score), "Task work score cannot be NaN"

    if node_score.hotkey not in node_aggregations:
        node_aggregations[node_score.hotkey] = NodeAggregationResult(hotkey=node_score.hotkey)

    node_result = node_aggregations[node_score.hotkey]
    adjusted_score = calculate_adjusted_task_score(node_score.quality_score, task_work_score)

    node_result.summed_adjusted_task_scores += adjusted_score
    node_result.task_raw_scores.append(node_score.quality_score)
    node_result.task_work_scores.append(task_work_score)


def calculate_node_quality_scores(
    node_aggregations: dict[str, NodeAggregationResult],
    weight_multiplier: float,
) -> list[PeriodScore]:
    assert node_aggregations, "Node aggregations dictionary cannot be empty"

    final_scores: list[PeriodScore] = []

    for hotkey, node_agg in node_aggregations.items():
        assert node_agg.task_raw_scores, f"No raw scores available for node {hotkey}"

        node_agg.average_raw_score = float(np.mean(node_agg.task_raw_scores))
        std_score = float(np.std(node_agg.task_raw_scores))

        if node_agg.average_raw_score < 0:
            score = 0.0
        else:
            score = node_agg.summed_adjusted_task_scores * node_agg.average_raw_score

        node_agg.quality_score = score

        final_scores.append(
            PeriodScore(
                hotkey=hotkey,
                quality_score=score,
                average_score=node_agg.average_raw_score,
                std_score=std_score,
                summed_task_score=node_agg.summed_adjusted_task_scores,
                weight_multiplier=weight_multiplier,
            )
        )

    return final_scores


def _normalise_scores(period_scores: list[PeriodScore]) -> list[PeriodScore]:
    assert period_scores, "Period scores list cannot be empty"
    valid_scores = [ps.quality_score for ps in period_scores if ps.quality_score is not None]
    if not valid_scores:
        raise ValueError("No valid quality scores found in period_scores")
    max_score = max(valid_scores)
    if max_score <= 0:
        for node_period_score in period_scores:
            node_period_score.normalised_score = 0.0
        return period_scores

    for node_period_score in period_scores:
        if node_period_score.quality_score is None or node_period_score.quality_score <= 0:
            node_period_score.normalised_score = 0.0
        else:
            normalised_input = node_period_score.quality_score / max_score
            sigmoid_part = 1 / (1 + np.exp(-cts.SIGMOID_STEEPNESS * (normalised_input - cts.SIGMOID_SHIFT)))
            sigmoid_score = pow(sigmoid_part, cts.SIGMOID_POWER)
            linear_score = normalised_input
            node_period_score.normalised_score = (cts.SIGMOID_WEIGHT * sigmoid_score) + (cts.LINEAR_WEIGHT * linear_score)

    total_score = sum(ps.normalised_score for ps in period_scores)
    if total_score > 0:
        for node_period_score in period_scores:
            node_period_score.normalised_score = node_period_score.normalised_score / total_score

    return period_scores


def get_period_scores_from_results(task_results: list[TaskResults], weight_multiplier: float) -> list[PeriodScore]:
    if not task_results:
        return []

    node_aggregations: dict[str, NodeAggregationResult] = {}

    for task_res in task_results:
        task_work_score = get_task_work_score(task_res.task)
        for node_score in task_res.node_scores:
            update_node_aggregation(node_aggregations, node_score, task_work_score)

    final_scores = calculate_node_quality_scores(node_aggregations, weight_multiplier=weight_multiplier)
    final_scores = _normalise_scores(final_scores)

    return final_scores


def calculate_weighted_loss(test_loss: float, synth_loss: float, use_max_of_synth_test: bool = False) -> float:
    assert not np.isnan(test_loss), "Test loss cannot be NaN"
    assert not np.isnan(synth_loss), "Synthetic loss cannot be NaN"

    if use_max_of_synth_test:
        adjusted_loss = max(test_loss, synth_loss)

        if test_loss >= synth_loss:
            logger.info(f"Using test_loss: test={test_loss:.6f} >= synth={synth_loss:.6f}")
        else:
            logger.info(f"Using synth_loss: test={test_loss:.6f} < synth={synth_loss:.6f}, adjusted={adjusted_loss:.6f}")

        return adjusted_loss
    else:
        return cts.TEST_SCORE_WEIGHTING * test_loss + (1 - cts.TEST_SCORE_WEIGHTING) * synth_loss


def _is_synth_loss_valid_for_group(valid_results: list[MinerResults], max_ratio: float = 1.5, threshold: float = 0.4) -> bool:
    if all(np.isnan(result.synth_loss) for result in valid_results):
        logger.info("All synth losses are NaN, using test_loss only for ranking")
        return False

    if not valid_results:
        return False

    real_synth_miners = [
        result
        for result in valid_results
        if result.is_finetune and not np.isnan(result.test_loss) and not np.isnan(result.synth_loss) and result.synth_loss < 999.0
    ]

    if not real_synth_miners:
        logger.info("No miners with real synthetic loss values")
        return False

    valid_miners = len(real_synth_miners)
    valid_ratios = 0

    miners_with_ratios = [(result, result.synth_loss / result.test_loss) for result in real_synth_miners if result.test_loss > 0]

    valid_ratios = sum(1 for _, ratio in miners_with_ratios if ratio <= max_ratio)
    ratio = valid_ratios / valid_miners if valid_miners > 0 else 0
    logger.info(f"Valid ratios: {valid_ratios}/{valid_miners} = {ratio:.3f}, threshold is {threshold}")
    return ratio >= threshold


def calculate_miner_ranking_and_scores(
    miner_results: list[MinerResultsText | MinerResultsImage],
) -> list[MinerResultsText | MinerResultsImage]:
    logger.info("Beginning score calculation...")

    valid_results = []
    # Initialize all scores to 0.0 and set appropriate reasons
    for result in miner_results:
        with LogContext(miner_hotkey=result.hotkey):
            result.score = 0.0
            # atp, we only set score_reason in these cases (all are invalid and is_finetune == False):
            # "Invalid/No repo submitted", "Evaluation failed", "Duplicated submission"
            if result.score_reason:
                continue
            elif not result.is_finetune:
                result.score_reason = "Non-finetuned submission"
                logger.info(f"Miner {result.hotkey}: Non-finetuned, score initialized to 0.0")
            elif np.isnan(result.test_loss):
                result.score_reason = "Invalid test loss"
                logger.info(f"Miner {result.hotkey}: Invalid test loss, score initialized to 0.0")
            elif result.synth_loss == 1000.0:
                result.score_reason = "Outside of top-4 test doesn't get scored."
                logger.info(f"Miner {result.hotkey}: Outside of top-4")
            else:
                valid_results.append(result)

    if not valid_results:
        logger.warning("No valid finetuned submissions found. All scores set to 0.0")
        return miner_results

    is_dpo_task = False
    is_grpo_task = False
    is_instruct_task = False
    use_max_approach = False

    if valid_results and isinstance(valid_results[0], MinerResultsText):
        is_dpo_task = valid_results[0].task_type == TaskType.DPOTASK
        is_grpo_task = valid_results[0].task_type == TaskType.GRPOTASK
        is_instruct_task = valid_results[0].task_type == TaskType.INSTRUCTTEXTTASK
        is_chat_task = valid_results[0].task_type == TaskType.CHATTASK

        # For both DPO and Instruct Text tasks, use max(synth, test)
        use_max_approach = is_dpo_task or is_instruct_task or is_chat_task

        if use_max_approach:
            logger.info(f"Processing {valid_results[0].task_type} - using max(test, synth) loss for ranking")
        else:
            logger.info("Processing GRPO task - higher loss is better")

    use_weighted_loss = use_max_approach or _is_synth_loss_valid_for_group(valid_results)
    if use_weighted_loss:
        if use_max_approach:
            logger.info(f"Using max loss for ranking {valid_results[0].task_type}")
        else:
            logger.info("Using weighted loss for ranking (at least one miner has valid synth loss)")

        ranked_results = []
        for result in valid_results:
            adjusted_loss = calculate_weighted_loss(result.test_loss, result.synth_loss, use_max_of_synth_test=use_max_approach)
            result.adjusted_loss = adjusted_loss
            ranked_results.append((result, adjusted_loss))
            logger.info(f"Miner {result.hotkey}: calculated ranking loss {adjusted_loss:.6f}")

        if is_grpo_task:
            # For GRPO, sort in reverse order (higher value is better)
            ranked_results.sort(key=lambda x: float("-inf") if math.isnan(x[1]) else -x[1])
            ranking_type = "GRPO score (bigger is better)"
        else:
            # For other tasks, sort normally (lower loss is better)
            ranked_results.sort(key=lambda x: float("inf") if math.isnan(x[1]) else x[1])
            if is_dpo_task:
                ranking_type = "DPO loss (max test, synth + train)"
            elif is_instruct_task:
                ranking_type = "INSTRUCT loss (max test, synth + train)"
            else:
                ranking_type = "weighted_loss"
    else:
        logger.info("Using test loss only for ranking (all synth losses are invalid)")
        ranked_results = []
        for result in valid_results:
            result.adjusted_loss = result.test_loss  # Store the adjusted loss
            ranked_results.append((result, result.test_loss))

        if is_grpo_task:
            # For GRPO, sort in reverse order (higher value is better)
            ranked_results.sort(key=lambda x: float("-inf") if math.isnan(x[1]) else -x[1])
            ranking_type = "GRPO score (bigger is better)"
        else:
            # For other tasks, sort normally (lower loss is better)
            ranked_results.sort(key=lambda x: float("inf") if math.isnan(x[1]) else x[1])
            ranking_type = "test_loss_only"

    if ranked_results:
        top_result, top_metric = ranked_results[0]
        with LogContext(miner_hotkey=top_result.hotkey):
            top_result.score = cts.FIRST_PLACE_SCORE
            top_result.score_reason = f"Ranked 1st by {ranking_type}"
            logger.info(
                f"Miner {top_result.hotkey} (finetuned):"
                f" test_loss={top_result.test_loss:.4f}"
                f" synth_loss={top_result.synth_loss:.4f}"
                f" {ranking_type}={top_metric:.4f}"
                f" score={top_result.score:.4f}"
                f" score_reason={top_result.score_reason}"
            )

    total_valid_miners = len(valid_results)
    if total_valid_miners > cts.MIN_IDEAL_NUM_MINERS_IN_POOL:
        penalty_count = max(1, int(total_valid_miners * 0.25))
        penalty_start_idx = total_valid_miners - penalty_count

        for result, metric in ranked_results[1:penalty_start_idx]:
            with LogContext(miner_hotkey=result.hotkey):
                result.score_reason = f"Ranked below top 1 by {ranking_type}"
                logger.info(
                    f"Miner {result.hotkey} (finetuned):"
                    f" test_loss={result.test_loss:.4f}"
                    f" synth_loss={result.synth_loss:.4f}"
                    f" {ranking_type}={metric:.4f}"
                    f" score=0.0"
                    f" score_reason={result.score_reason}"
                )

        for result, metric in ranked_results[penalty_start_idx:]:
            with LogContext(miner_hotkey=result.hotkey):
                result.score = cts.SCORE_PENALTY
                result.score_reason = f"Bottom 25% ranked by {ranking_type}"
                logger.info(
                    f"Miner {result.hotkey} (finetuned):"
                    f" test_loss={result.test_loss:.4f}"
                    f" synth_loss={result.synth_loss:.4f}"
                    f" {ranking_type}={metric:.4f}"
                    f" score={result.score:.4f}"
                    f" score_reason={result.score_reason}"
                )
    else:
        for result, metric in ranked_results[1:]:
            with LogContext(miner_hotkey=result.hotkey):
                result.score_reason = f"Ranked below top 1 by {ranking_type}"
                logger.info(
                    f"Miner {result.hotkey} (finetuned):"
                    f" test_loss={result.test_loss:.4f}"
                    f" synth_loss={result.synth_loss:.4f}"
                    f" {ranking_type}={metric:.4f}"
                    f" score=0.0"
                    f" score_reason={result.score_reason}"
                )

    # Apply penalty scores to failed submissions when valid submissions exist
    if valid_results:
        for result in miner_results:
            # Find failed submissions that haven't been scored yet
            if (not result.is_finetune or np.isnan(result.test_loss)) and result.score == 0.0:
                result.score = cts.SCORE_PENALTY
                logger.info(
                    f"Miner {result.hotkey}: Failed submission ({result.score_reason}), "
                    f"applying penalty score {cts.SCORE_PENALTY}"
                )

    return miner_results


def _get_dataset_type(task: AnyTypeRawTask) -> TextDatasetType | None:
    if task.task_type == TaskType.INSTRUCTTEXTTASK:
        return InstructTextDatasetType(
            field_system=task.field_system,
            field_instruction=task.field_instruction,
            field_input=task.field_input,
            field_output=task.field_output,
            format=task.format,
            no_input_format=task.no_input_format,
        )
    elif task.task_type == TaskType.IMAGETASK:
        return None
    elif task.task_type == TaskType.DPOTASK:
        return DpoDatasetType(
            field_prompt=task.field_prompt,
            field_system=task.field_system,
            field_chosen=task.field_chosen,
            field_rejected=task.field_rejected,
            prompt_format=task.prompt_format,
            chosen_format=task.chosen_format,
            rejected_format=task.rejected_format,
        )
    elif task.task_type == TaskType.GRPOTASK:
        return GrpoDatasetType(
            field_prompt=task.field_prompt,
            reward_functions=task.reward_functions,
        )
    elif task.task_type == TaskType.CHATTASK:
        return ChatTemplateDatasetType(
            chat_template=task.chat_template,
            chat_column=task.chat_column,
            chat_role_field=task.chat_role_field,
            chat_content_field=task.chat_content_field,
            chat_user_reference=task.chat_user_reference,
            chat_assistant_reference=task.chat_assistant_reference,
        )
    else:
        raise ValueError(f"Unknown task type: {task.task_type}")


def _create_failed_miner_result(hotkey: str, score_reason: str, task_type: TaskType) -> MinerResults:
    """Create a result object for failed miner submissions with initial score of 0.0.
    The score may later be adjusted to a penalty if valid submissions exist."""
    if task_type in [TaskType.INSTRUCTTEXTTASK, TaskType.DPOTASK, TaskType.GRPOTASK]:
        return MinerResultsText(
            hotkey=hotkey,
            test_loss=np.nan,
            synth_loss=np.nan,
            is_finetune=False,
            score=0.0,
            score_reason=score_reason,
            task_type=task_type,
        )
    else:
        return MinerResultsImage(
            hotkey=hotkey, test_loss=np.nan, synth_loss=np.nan, is_finetune=False, score=0.0, score_reason=score_reason
        )


def _calculate_weighted_loss_for_image_eval(eval_result: EvaluationResultImage) -> float:
    if isinstance(eval_result.eval_loss, DiffusionLosses):
        text_guided_avg = (
            sum(eval_result.eval_loss.text_guided_losses) / len(eval_result.eval_loss.text_guided_losses)
            if eval_result.eval_loss.text_guided_losses
            else 0
        )

        no_text_avg = (
            sum(eval_result.eval_loss.no_text_losses) / len(eval_result.eval_loss.no_text_losses)
            if eval_result.eval_loss.no_text_losses
            else 0
        )

        weighted_loss = (
            cts.DIFFUSION_TEXT_GUIDED_EVAL_WEIGHT * text_guided_avg + (1 - cts.DIFFUSION_TEXT_GUIDED_EVAL_WEIGHT) * no_text_avg
        )
        return weighted_loss

    return None


async def _get_submission_repo(miner: Node, task_id: str, config: Config) -> MinerSubmission | None:
    url = f"{cts.SUBMISSION_ENDPOINT}{task_id}"
    try:
        response = await process_non_stream_fiber_get(url, config, miner)
<<<<<<< HEAD

=======
        
>>>>>>> ef208f8d
        if isinstance(response, dict):
            return MinerSubmission(repo=response["repo"], model_hash=response.get("model_hash"))
        else:
            repo = str(response)
            if repo == "None":
                return None
            return MinerSubmission(repo=repo, model_hash=None)
<<<<<<< HEAD

=======
            
>>>>>>> ef208f8d
    except Exception as e:
        logger.error(f"Failed to get submission for miner {miner.hotkey}: {e}")
        return None


async def _evaluate_submissions(
    task: AnyTypeRawTask,
    submission_repos: list[str],
    gpu_ids: list[int],
    dataset_type: TextDatasetType | None = None,
) -> dict[str, tuple[EvaluationResultText, EvaluationResultText] | EvaluationResultImage | Exception]:
    unique_repos = list(set(submission_repos))
    if len(unique_repos) != len(submission_repos):
        logger.warning(f"Found duplicate repos. Deduplicating {len(submission_repos)} repos to {len(unique_repos)} unique repos")

    if task.task_type in [TaskType.INSTRUCTTEXTTASK, TaskType.DPOTASK, TaskType.GRPOTASK, TaskType.CHATTASK]:
        results: dict[str, tuple[EvaluationResultText, EvaluationResultText] | Exception] = {}
        repos_to_evaluate = []
        for repo in unique_repos:
            if repo == task.model_id:
                logger.warning(f"Repository {repo} matches original model ID - marking as non-finetuned")
                results[repo] = (
                    EvaluationResultText(is_finetune=False, eval_loss=0.0),
                    EvaluationResultText(is_finetune=False, eval_loss=0.0),
                )
            else:
                repos_to_evaluate.append(repo)

        if not repos_to_evaluate:
            return results

        is_grpo_task = task.task_type == TaskType.GRPOTASK

        assert task.synthetic_data is not None, "Synthetic data shouldn't be none for text tasks"
        assert task.test_data is not None, "Test data shouldn't be none for text tasks"

        evaluation_params = {
            "file_format": FileFormat.JSON,
            "original_model": task.model_id,
            "models": repos_to_evaluate,
            "dataset_type": dataset_type,
            "gpu_ids": gpu_ids,
        }

        logger.info("Starting test evaluation")
        test_data_filepath = await download_s3_file(task.test_data)
        test_results = await run_evaluation_docker_text(dataset=test_data_filepath, **evaluation_params)

        try:
            os.remove(test_data_filepath)
        except Exception as e:
            logger.warning(f"Failed to remove test data file {test_data_filepath}: {e}")

        test_eval_results = test_results.results
        task.model_params_count = test_results.base_model_params_count

        test_losses = []
        for repo in repos_to_evaluate:
            if isinstance(test_eval_results.get(repo), Exception):
                results[repo] = test_eval_results[repo]
                continue

            test_result = test_eval_results[repo]
            if not test_result.is_finetune:
                results[repo] = (
                    EvaluationResultText(is_finetune=False, eval_loss=0.0),
                    EvaluationResultText(is_finetune=False, eval_loss=0.0),
                )
            else:
                test_losses.append((repo, test_result.eval_loss))

        if is_grpo_task:
            test_losses.sort(key=lambda x: float("-inf") if math.isnan(x[1]) else x[1], reverse=True)
        else:
            test_losses.sort(key=lambda x: float("inf") if math.isnan(x[1]) else x[1])
        top_4_repos = [repo for repo, _ in test_losses[:4]]

        for repo, _ in test_losses[4:]:
            results[repo] = (
                EvaluationResultText(is_finetune=True, eval_loss=1000.0),
                test_eval_results[repo],
            )

        if top_4_repos:
            logger.info(f"Evaluating synthetic data for top {len(top_4_repos)} models")
            synthetic_data_filepath = await download_s3_file(task.synthetic_data)
            synth_results = await run_evaluation_docker_text(
                dataset=synthetic_data_filepath,
                models=top_4_repos,
                **{k: v for k, v in evaluation_params.items() if k != "models"},
            )

            try:
                os.remove(synthetic_data_filepath)
            except Exception as e:
                logger.warning(f"Failed to remove synthetic data file {synthetic_data_filepath}: {e}")

            synth_eval_results = synth_results.results

            for repo in top_4_repos:
                if isinstance(synth_eval_results.get(repo), Exception):
                    results[repo] = synth_eval_results[repo]
                else:
                    results[repo] = (synth_eval_results[repo], test_eval_results[repo])

    elif task.task_type == TaskType.IMAGETASK:
        results: dict[str, EvaluationResultImage | Exception] = {}
        repos_to_evaluate = []
        for repo in unique_repos:
            if repo == task.model_id:
                logger.warning(f"Repository {repo} matches original model ID - marking as non-finetuned")
                results[repo] = EvaluationResultImage(
                    eval_losses=DiffusionLosses(text_guided_losses=[0], no_text_losses=[0]), is_finetune=False
                )
            else:
                repos_to_evaluate.append(repo)

        if not repos_to_evaluate:
            return results

        evaluation_params = {
            "test_split_url": task.test_data,
            "original_model_repo": task.model_id,
            "models": repos_to_evaluate,
            "model_type": task.model_type,
            "gpu_ids": gpu_ids,
        }

        assert task.test_data is not None, "Test data shouldn't be none for image tasks"
        logger.info("Starting image model evaluation")
        image_results = await run_evaluation_docker_image(**evaluation_params)
        image_eval_results = image_results.results
        task.model_params_count = image_results.base_model_params_count
        for repo in repos_to_evaluate:
            results[repo] = image_eval_results[repo]

    for repo in unique_repos:
        if repo not in results:
            results[repo] = Exception("Evaluation failed to complete")

    return results


async def _clear_up_s3(file_paths: list[str]) -> None:
    for file_path in file_paths:
        try:
            logger.info(f"files = {file_paths} and bucket is {cts.BUCKET_NAME}")
            object_name = file_path.split(cts.BUCKET_NAME + "/")[-1]
            logger.info(f"Deleting file {object_name} from MinIO bucket {cts.BUCKET_NAME}")
            await async_minio_client.delete_file(cts.BUCKET_NAME, object_name)
        except Exception as e:
            logger.error(f"Failed to delete file {file_path} from MinIO: {e}")


async def _update_scores(task: AnyTypeRawTask, task_results: list[MinerResultsText | MinerResultsImage], psql_db) -> None:
    assert task.task_id is not None, "task id needs to be set to update scores"
    for result in task_results:
        with LogContext(miner_hotkey=result.hotkey):
            if result.score is None:
                continue

            await set_task_node_quality_score(
                task_id=task.task_id,
                hotkey=result.hotkey,
                quality_score=float(result.score),
                test_loss=result.test_loss,
                synth_loss=result.synth_loss,
                score_reason=result.score_reason,
                psql_db=psql_db,
            )

            if result.submission:
                result.submission.score = result.score
                await add_submission(result.submission, psql_db)


async def get_repo_creation_time(repo_name: str) -> datetime:
    try:
        clean_name = repo_name.replace("https://huggingface.co/", "")
        parts = clean_name.split("/")

        if len(parts) >= 2:
            org, model = parts[-2], parts[-1]
            url = f"https://huggingface.co/api/models/{org}/{model}"

            logger.debug(f"Fetching creation time from: {url}")
            response = await process_non_stream_get(url, None)
            if response:
                return datetime.fromisoformat(response["createdAt"].replace("Z", "+00:00"))
    except Exception as e:
        logger.error(f"Error fetching repo creation time for {repo_name}: {e}")
    return datetime.max


def group_by_losses(task_results: list[MinerResults]) -> dict[tuple[float, float], list[tuple[str, str]]]:
    loss_groups: dict[tuple[float, float], list[tuple[str, str]]] = {}

    for result in task_results:
        if result.submission and not np.isnan(result.test_loss) and not np.isnan(result.synth_loss):
            losses = (float(result.test_loss), float(result.synth_loss))
            if losses not in loss_groups:
                loss_groups[losses] = []
            loss_groups[losses].append((result.hotkey, result.submission.repo))

    return loss_groups


def get_hf_upload_timestamp(repo_url: str) -> datetime | None:
    try:
        repo_path = repo_url.replace("https://huggingface.co/", "").split("/tree/")[0]
        api = HfApi()

        model_info = api.model_info(repo_path, timeout=5.0)
        if model_info and model_info.lastModified:
            return model_info.lastModified

    except Exception as e:
        logger.error(f"Failed to get upload timestamp for {repo_url}: {e}")
    return None


def get_hf_upload_timestamp(repo_url: str) -> datetime | None:
    try:
        repo_path = repo_url.replace("https://huggingface.co/", "").split("/tree/")[0]
        api = HfApi()
        
        model_info = api.model_info(repo_path, timeout=5.0)
        if model_info and model_info.lastModified:
            return model_info.lastModified
            
    except Exception as e:
        logger.error(f"Failed to get upload timestamp for {repo_url}: {e}")
    return None


async def handle_duplicate_submissions(task_results: list[MinerResultsText | MinerResultsImage]) -> dict[str, bool]:
    keep_submission = {result.hotkey: True for result in task_results}
    loss_groups = group_by_losses(task_results)

    for losses, submissions in loss_groups.items():
        if len(submissions) > 1:
            logger.warning(f"Found {len(submissions)} submissions with identical losses {losses}")
<<<<<<< HEAD

            submissions_with_hashes = []
            submissions_without_hashes = []

=======
            
            submissions_with_hashes = []
            submissions_without_hashes = []
            
>>>>>>> ef208f8d
            for hotkey, repo in submissions:
                result = next(r for r in task_results if r.hotkey == hotkey)
                if result.submission and result.submission.model_hash:
                    submissions_with_hashes.append((hotkey, repo, result.submission.model_hash))
                else:
                    submissions_without_hashes.append((hotkey, repo))
<<<<<<< HEAD

            # If we have both hashed and non-hashed submissions, prioritize hashed ones
            if submissions_with_hashes and submissions_without_hashes:
                logger.warning("Mixed hash/no-hash submissions with identical losses - prioritizing hashed submissions")
                for hotkey, repo in submissions_without_hashes:
                    keep_submission[hotkey] = False
                    logger.warning(f"Marking duplicate {hotkey} (no hash provided, hashed submission exists)")

=======
            
            # If we have both hashed and non-hashed submissions, prioritize hashed ones
            if submissions_with_hashes and submissions_without_hashes:
                logger.warning(f"Mixed hash/no-hash submissions with identical losses - prioritizing hashed submissions")
                for hotkey, repo in submissions_without_hashes:
                    keep_submission[hotkey] = False
                    logger.warning(f"Marking duplicate {hotkey} (no hash provided, hashed submission exists)")
            
>>>>>>> ef208f8d
            # Handle multiple submissions with hashes - group by hash
            if len(submissions_with_hashes) > 1:
                hash_groups = {}
                for hotkey, repo, model_hash in submissions_with_hashes:
                    if model_hash not in hash_groups:
                        hash_groups[model_hash] = []
                    hash_groups[model_hash].append((hotkey, repo))
<<<<<<< HEAD

=======
                
>>>>>>> ef208f8d
                for model_hash, hash_submissions in hash_groups.items():
                    if len(hash_submissions) > 1:
                        logger.warning(f"Found {len(hash_submissions)} submissions with identical hash {model_hash[:16]}...")
                        for hotkey, repo in hash_submissions[1:]:
                            keep_submission[hotkey] = False
                            logger.warning(f"Marking duplicate {hotkey} (identical model hash)")
<<<<<<< HEAD

            # Handle multiple submissions without hashes (only if no hashed submissions exist)
            if len(submissions_without_hashes) > 1 and not submissions_with_hashes:
                logger.warning("Multiple submissions without hashes, using timestamp fallback")
                submissions_with_timestamps = [
                    (hotkey, repo, get_hf_upload_timestamp(repo)) for hotkey, repo in submissions_without_hashes
                ]
                valid_timestamps = [(h, r, t) for h, r, t in submissions_with_timestamps if t]

=======
            
            # Handle multiple submissions without hashes (only if no hashed submissions exist)
            if len(submissions_without_hashes) > 1 and not submissions_with_hashes:
                logger.warning(f"Multiple submissions without hashes, using timestamp fallback")
                submissions_with_timestamps = [(hotkey, repo, get_hf_upload_timestamp(repo)) 
                                             for hotkey, repo in submissions_without_hashes]
                valid_timestamps = [(h, r, t) for h, r, t in submissions_with_timestamps if t]
                
>>>>>>> ef208f8d
                if valid_timestamps:
                    earliest_hotkey = min(valid_timestamps, key=lambda x: x[2])[0]
                    for hotkey, repo in submissions_without_hashes:
                        if hotkey != earliest_hotkey:
                            keep_submission[hotkey] = False
                            logger.warning(f"Marking duplicate {hotkey} (later commit)")
                else:
                    for hotkey, repo in submissions_without_hashes:
                        keep_submission[hotkey] = False
                        logger.warning(f"Marking duplicate {hotkey} (no timestamps)")

    return keep_submission


def zero_duplicate_scores(
    task_results: list[MinerResultsText | MinerResultsImage], keep_submission: dict[str, bool]
) -> list[MinerResultsText | MinerResultsImage]:
    # Count remaining valid submissions after filtering duplicates
    remaining_valid_count = sum(
        1
        for result in task_results
        if result.is_finetune and not np.isnan(result.test_loss) and keep_submission.get(result.hotkey, False)
    )

    for result in task_results:
        if not keep_submission[result.hotkey]:
            result.test_loss = np.nan
            result.synth_loss = np.nan
            result.is_finetune = False
            result.score_reason = result.score_reason or "Duplicated submission"

            # Apply penalty only if valid submissions remain
            if remaining_valid_count > 0:
                result.score = cts.SCORE_PENALTY
                logger.info(f"Miner {result.hotkey}: Duplicate submission, applying penalty score {cts.SCORE_PENALTY}")
            else:
                result.score = 0.0
                logger.info(f"Miner {result.hotkey}: Duplicate submission but no valid submissions remain, score set to 0.0")

    return task_results


async def process_miners_pool(
    miners: list[Node],
    task: AnyTypeRawTask,
    config: Config,
    gpu_ids: list[int],
    dataset_type: TextDatasetType | None = None,
) -> list[MinerResultsText | MinerResultsImage]:
    assert task.task_id is not None, "We should have a task id when processing miners"

    is_tournament_task = await is_task_in_tournament(str(task.task_id), config.psql_db)
    miner_repos: dict[str, str] = {}
<<<<<<< HEAD
    failed_results = []

    for miner in miners:
        with LogContext(miner_hotkey=miner.hotkey):
            expected_name = await get_expected_repo_name(task.task_id, miner.hotkey, config.psql_db)

            if is_tournament_task and expected_name:
                repo = f"{cts.RAYONLABS_HF_USERNAME}/{expected_name}"
                logger.info(f"Tournament task: constructed repo {repo} for miner {miner.hotkey}")
                miner_repos[miner.hotkey] = repo
            else:
                submission = await _get_submission_repo(miner, str(task.task_id), config)
                if submission is not None and submission.repo is not None:
                    repo_parts = submission.repo.split("/")
                    if len(repo_parts) >= 2:
                        submitted_name = repo_parts[-1]

                        if expected_name and submitted_name != expected_name:
                            logger.warning(
                                f"Miner {miner.hotkey} submitted a repo with name {submitted_name} "
                                f"but expected {expected_name}. Marking as failed."
                            )
                            failed_results.append(
                                _create_failed_miner_result(
                                    miner.hotkey, score_reason="Repository name mismatch", task_type=task.task_type
                                )
                            )
                            continue

                        # Hash verification
                        if submission.model_hash is not None:
                            if verify_model_hash(submission.repo, submission.model_hash):
                                logger.info(f"Hash verification passed for miner {miner.hotkey}")
                            else:
                                logger.warning(f"Hash verification failed for miner {miner.hotkey}. Marking as failed.")
                                failed_results.append(
                                    _create_failed_miner_result(
                                        miner.hotkey, score_reason="Hash verification failed", task_type=task.task_type
                                    )
                                )
                                continue
                        else:
                            logger.info(f"No hash provided by miner {miner.hotkey}, skipping verification")

                        miner_repos[miner.hotkey] = submission.repo

                logger.info(f"Found repo {submission.repo if submission else None} for miner {miner.hotkey}")
=======
    miner_submissions: dict[str, MinerSubmission] = {}
    failed_results = []
    
    for miner in miners:
        with LogContext(miner_hotkey=miner.hotkey):
            expected_name = await get_expected_repo_name(task.task_id, miner.hotkey, config.psql_db)
            submission = await _get_submission_repo(miner, str(task.task_id), config)
            
            if submission is not None and submission.repo is not None:
                repo_parts = submission.repo.split("/")
                if len(repo_parts) >= 2:
                    submitted_name = repo_parts[-1]

                    if expected_name and submitted_name != expected_name:
                        logger.warning(
                            f"Miner {miner.hotkey} submitted a repo with name {submitted_name} "
                            f"but expected {expected_name}. Marking as failed."
                        )
                        failed_results.append(_create_failed_miner_result(
                            miner.hotkey, 
                            score_reason="Repository name mismatch", 
                            task_type=task.task_type
                        ))
                        continue

                    # Hash verification
                    if submission.model_hash is not None:
                        if verify_model_hash(submission.repo, submission.model_hash):
                            logger.info(f"Hash verification passed for miner {miner.hotkey}")
                        else:
                            logger.warning(f"Hash verification failed for miner {miner.hotkey}. Marking as failed.")
                            failed_results.append(_create_failed_miner_result(
                                miner.hotkey, 
                                score_reason="Hash verification failed", 
                                task_type=task.task_type
                            ))
                            continue
                    else:
                        logger.info(f"No hash provided by miner {miner.hotkey}, skipping verification")

                    miner_repos[miner.hotkey] = submission.repo
                    miner_submissions[miner.hotkey] = submission
                    
            logger.info(f"Found repo {submission.repo if submission else None} for miner {miner.hotkey}")
>>>>>>> ef208f8d

    results = failed_results + [
        _create_failed_miner_result(miner.hotkey, score_reason="Invalid/No repo submitted", task_type=task.task_type)
        for miner in miners
        if miner.hotkey not in miner_repos and miner.hotkey not in [r.hotkey for r in failed_results]
    ]

    if miner_repos:
        try:
            eval_results = await _evaluate_submissions(
                task=task, submission_repos=list(miner_repos.values()), gpu_ids=gpu_ids, dataset_type=dataset_type or None
            )

            for miner in miners:
                with LogContext(miner_hotkey=miner.hotkey):
                    if miner.hotkey not in miner_repos:
                        continue

                    repo = miner_repos[miner.hotkey]
                    eval_result = eval_results.get(repo)

                    if isinstance(eval_result, Exception):
                        logger.error(f"Evaluation failed for miner {miner.hotkey}: {eval_result}")
                        results.append(
                            _create_failed_miner_result(
                                miner.hotkey,
                                score_reason=f"Evaluation failed: {str(eval_result)[:350]}",
                                task_type=task.task_type,
                            )
                        )
                        continue
                    elif task.task_type in [TaskType.INSTRUCTTEXTTASK, TaskType.DPOTASK, TaskType.GRPOTASK, TaskType.CHATTASK]:
                        synth_result, test_result = eval_result
                    elif task.task_type == TaskType.IMAGETASK:
                        test_result = eval_result
                        test_result.eval_loss = _calculate_weighted_loss_for_image_eval(test_result)
                        synth_result = test_result
                    else:
                        raise ValueError(f"Unknown task type: {task.task_type}")

                    submission = Submission(
                        task_id=task.task_id,
                        hotkey=miner.hotkey,
                        repo=repo,
                        created_on=datetime.now(),
                        updated_on=datetime.now(),
                    )

                if task.task_type in [TaskType.INSTRUCTTEXTTASK, TaskType.DPOTASK, TaskType.GRPOTASK, TaskType.CHATTASK]:
                    results.append(
                        MinerResultsText(
                            hotkey=miner.hotkey,
                            test_loss=float(test_result.eval_loss),
                            synth_loss=float(synth_result.eval_loss),
                            is_finetune=test_result.is_finetune,
                            submission=submission,
                            task_type=task.task_type,
                        )
                    )
                elif task.task_type == TaskType.IMAGETASK:
                    results.append(
                        MinerResultsImage(
                            hotkey=miner.hotkey,
                            test_loss=float(test_result.eval_loss),
                            synth_loss=float(synth_result.eval_loss),
                            is_finetune=test_result.is_finetune,
                            submission=submission,
                        )
                    )
                else:
                    raise ValueError(f"Unknown task type: {task.task_type}")

        except Exception as e:
            logger.error(f"Error during batch evaluation: {e}", exc_info=True)
            results.extend(
                [
                    _create_failed_miner_result(
                        miner.hotkey, score_reason=f"Evaluation failed: {str(e)[:350]}", task_type=task.task_type
                    )
                    for miner in miners
                    if miner.hotkey not in [r.hotkey for r in results]
                ]
            )

    return results


async def evaluate_and_score(task: AnyTypeRawTask, gpu_ids: list[int], config: Config) -> AnyTypeRawTask:
    assert task.task_id is not None, "Task ID must be present"
    assert task.test_data is not None, "Test data must be present"

    miner_pool = await get_nodes_assigned_to_task(str(task.task_id), config.psql_db)
    dataset_type = _get_dataset_type(task)

    logger.info(f"Beginning evaluation for task {task.task_id} with {len(miner_pool)} miners")
    task_results = await process_miners_pool(miner_pool, task, config, gpu_ids, dataset_type)

    logger.info("Checking for duplicates ...")
    keep_submission = await handle_duplicate_submissions(task_results)
    task_results = zero_duplicate_scores(task_results, keep_submission)

    logger.info("Calculating final scores...")
    task_results = calculate_miner_ranking_and_scores(task_results)
    await _update_scores(task, task_results, config.psql_db)
    all_scores_zero = all(result.score == 0.0 for result in task_results)

    if cts.DELETE_S3_AFTER_COMPLETE:
        if task.task_type in [TaskType.INSTRUCTTEXTTASK, TaskType.DPOTASK, TaskType.GRPOTASK, TaskType.CHATTASK]:
            files_to_delete = [task.training_data, task.test_data, task.synthetic_data]
        elif task.task_type == TaskType.IMAGETASK:
            files_to_delete = [task.training_data, task.test_data]
        else:
            raise ValueError(f"Unknown task type: {task.task_type}")

    if all_scores_zero:
        if task.n_eval_attempts < cts.MAX_EVAL_ATTEMPTS - 1:
            task.status = TaskStatus.PREEVALUATION
            add_context_tag("status", task.status.value)
            logger.info(f"All scores are zero for task {task.task_id}, setting status to PREEVALUATION to re-evaluate")
        else:
            task.status = TaskStatus.FAILURE
            add_context_tag("status", task.status.value)
            logger.info(f"Task {task.task_id} marked as failure")
            await _clear_up_s3(files_to_delete)
    else:
        await _clear_up_s3(files_to_delete)
        task.status = TaskStatus.SUCCESS
        add_context_tag("status", task.status.value)
        logger.info(f"Task {task.task_id} completed successfully with non-zero scores")
    task.n_eval_attempts = (task.n_eval_attempts or 0) + 1
    return task<|MERGE_RESOLUTION|>--- conflicted
+++ resolved
@@ -21,11 +21,10 @@
 from core.models.utility_models import ChatTemplateDatasetType
 from core.models.utility_models import MinerSubmission
 from core.models.utility_models import InstructTextDatasetType
-<<<<<<< HEAD
 from core.models.utility_models import MinerSubmission
-=======
+
 from validator.utils.hash_verification import verify_model_hash
->>>>>>> ef208f8d
+
 from core.models.utility_models import TaskStatus
 from core.models.utility_models import TaskType
 from core.models.utility_models import TextDatasetType
@@ -479,11 +478,7 @@
     url = f"{cts.SUBMISSION_ENDPOINT}{task_id}"
     try:
         response = await process_non_stream_fiber_get(url, config, miner)
-<<<<<<< HEAD
-
-=======
-        
->>>>>>> ef208f8d
+
         if isinstance(response, dict):
             return MinerSubmission(repo=response["repo"], model_hash=response.get("model_hash"))
         else:
@@ -491,11 +486,7 @@
             if repo == "None":
                 return None
             return MinerSubmission(repo=repo, model_hash=None)
-<<<<<<< HEAD
-
-=======
-            
->>>>>>> ef208f8d
+
     except Exception as e:
         logger.error(f"Failed to get submission for miner {miner.hotkey}: {e}")
         return None
@@ -738,24 +729,18 @@
     for losses, submissions in loss_groups.items():
         if len(submissions) > 1:
             logger.warning(f"Found {len(submissions)} submissions with identical losses {losses}")
-<<<<<<< HEAD
+
 
             submissions_with_hashes = []
             submissions_without_hashes = []
 
-=======
-            
-            submissions_with_hashes = []
-            submissions_without_hashes = []
-            
->>>>>>> ef208f8d
+
             for hotkey, repo in submissions:
                 result = next(r for r in task_results if r.hotkey == hotkey)
                 if result.submission and result.submission.model_hash:
                     submissions_with_hashes.append((hotkey, repo, result.submission.model_hash))
                 else:
                     submissions_without_hashes.append((hotkey, repo))
-<<<<<<< HEAD
 
             # If we have both hashed and non-hashed submissions, prioritize hashed ones
             if submissions_with_hashes and submissions_without_hashes:
@@ -764,16 +749,6 @@
                     keep_submission[hotkey] = False
                     logger.warning(f"Marking duplicate {hotkey} (no hash provided, hashed submission exists)")
 
-=======
-            
-            # If we have both hashed and non-hashed submissions, prioritize hashed ones
-            if submissions_with_hashes and submissions_without_hashes:
-                logger.warning(f"Mixed hash/no-hash submissions with identical losses - prioritizing hashed submissions")
-                for hotkey, repo in submissions_without_hashes:
-                    keep_submission[hotkey] = False
-                    logger.warning(f"Marking duplicate {hotkey} (no hash provided, hashed submission exists)")
-            
->>>>>>> ef208f8d
             # Handle multiple submissions with hashes - group by hash
             if len(submissions_with_hashes) > 1:
                 hash_groups = {}
@@ -781,18 +756,13 @@
                     if model_hash not in hash_groups:
                         hash_groups[model_hash] = []
                     hash_groups[model_hash].append((hotkey, repo))
-<<<<<<< HEAD
-
-=======
-                
->>>>>>> ef208f8d
+
                 for model_hash, hash_submissions in hash_groups.items():
                     if len(hash_submissions) > 1:
                         logger.warning(f"Found {len(hash_submissions)} submissions with identical hash {model_hash[:16]}...")
                         for hotkey, repo in hash_submissions[1:]:
                             keep_submission[hotkey] = False
                             logger.warning(f"Marking duplicate {hotkey} (identical model hash)")
-<<<<<<< HEAD
 
             # Handle multiple submissions without hashes (only if no hashed submissions exist)
             if len(submissions_without_hashes) > 1 and not submissions_with_hashes:
@@ -802,16 +772,6 @@
                 ]
                 valid_timestamps = [(h, r, t) for h, r, t in submissions_with_timestamps if t]
 
-=======
-            
-            # Handle multiple submissions without hashes (only if no hashed submissions exist)
-            if len(submissions_without_hashes) > 1 and not submissions_with_hashes:
-                logger.warning(f"Multiple submissions without hashes, using timestamp fallback")
-                submissions_with_timestamps = [(hotkey, repo, get_hf_upload_timestamp(repo)) 
-                                             for hotkey, repo in submissions_without_hashes]
-                valid_timestamps = [(h, r, t) for h, r, t in submissions_with_timestamps if t]
-                
->>>>>>> ef208f8d
                 if valid_timestamps:
                     earliest_hotkey = min(valid_timestamps, key=lambda x: x[2])[0]
                     for hotkey, repo in submissions_without_hashes:
@@ -865,7 +825,7 @@
 
     is_tournament_task = await is_task_in_tournament(str(task.task_id), config.psql_db)
     miner_repos: dict[str, str] = {}
-<<<<<<< HEAD
+
     failed_results = []
 
     for miner in miners:
@@ -913,52 +873,6 @@
                         miner_repos[miner.hotkey] = submission.repo
 
                 logger.info(f"Found repo {submission.repo if submission else None} for miner {miner.hotkey}")
-=======
-    miner_submissions: dict[str, MinerSubmission] = {}
-    failed_results = []
-    
-    for miner in miners:
-        with LogContext(miner_hotkey=miner.hotkey):
-            expected_name = await get_expected_repo_name(task.task_id, miner.hotkey, config.psql_db)
-            submission = await _get_submission_repo(miner, str(task.task_id), config)
-            
-            if submission is not None and submission.repo is not None:
-                repo_parts = submission.repo.split("/")
-                if len(repo_parts) >= 2:
-                    submitted_name = repo_parts[-1]
-
-                    if expected_name and submitted_name != expected_name:
-                        logger.warning(
-                            f"Miner {miner.hotkey} submitted a repo with name {submitted_name} "
-                            f"but expected {expected_name}. Marking as failed."
-                        )
-                        failed_results.append(_create_failed_miner_result(
-                            miner.hotkey, 
-                            score_reason="Repository name mismatch", 
-                            task_type=task.task_type
-                        ))
-                        continue
-
-                    # Hash verification
-                    if submission.model_hash is not None:
-                        if verify_model_hash(submission.repo, submission.model_hash):
-                            logger.info(f"Hash verification passed for miner {miner.hotkey}")
-                        else:
-                            logger.warning(f"Hash verification failed for miner {miner.hotkey}. Marking as failed.")
-                            failed_results.append(_create_failed_miner_result(
-                                miner.hotkey, 
-                                score_reason="Hash verification failed", 
-                                task_type=task.task_type
-                            ))
-                            continue
-                    else:
-                        logger.info(f"No hash provided by miner {miner.hotkey}, skipping verification")
-
-                    miner_repos[miner.hotkey] = submission.repo
-                    miner_submissions[miner.hotkey] = submission
-                    
-            logger.info(f"Found repo {submission.repo if submission else None} for miner {miner.hotkey}")
->>>>>>> ef208f8d
 
     results = failed_results + [
         _create_failed_miner_result(miner.hotkey, score_reason="Invalid/No repo submitted", task_type=task.task_type)
