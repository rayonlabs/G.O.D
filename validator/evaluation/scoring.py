<<<<<<< HEAD
import os
from typing import Dict
from urllib.parse import urlparse

import aiohttp
=======
from core.models.utility_models import CustomDatasetType, FileFormat
from typing import Dict, Tuple, List
from validator.db.sql import get_miners_assigned_to_task
from validator.evaluation.docker_evaluation import run_evaluation_docker
from validator.core.models import Task
import core.constants as cts
>>>>>>> baa0d79b
import numpy as np
from fiber.logging_utils import get_logger

<<<<<<< HEAD
import core.constants as cts
from core.models.utility_models import CustomDatasetType
from core.models.utility_models import FileFormat
from validator.core.models import Task
from validator.db.sql import get_miners_assigned_to_task
from validator.evaluation.docker_evaluation import run_evaluation_docker
from validator.utils.call_endpoint import process_non_stream
=======
from validator.utils.call_endpoint import process_non_stream, process_non_stream_get
>>>>>>> baa0d79b


logger = get_logger(__name__)

from scipy.stats import gmean


<<<<<<< HEAD
async def download_s3_file(file_url: str) -> str:
    parsed_url = urlparse(file_url)
    file_name = os.path.basename(parsed_url.path)
    local_file_path = os.path.join("/tmp", file_name)

    async with aiohttp.ClientSession() as session:
        async with session.get(file_url) as response:
            if response.status == 200:
                with open(local_file_path, 'wb') as f:
                    f.write(await response.read())
            else:
                raise Exception(f"Failed to download file: {response.status}")

    return local_file_path
=======
def calculate_weighted_loss(test_loss: float, synth_loss: float) -> float:
    """
    Calculate a weighted average of test and synthetic losses.

    This function combines the test loss and synthetic loss into a single metric,
    giving more weight to the test loss as defined by TEST_SCORE_WEIGHTING.
    """
    return cts.TEST_SCORE_WEIGHTING * test_loss + (1 - cts.TEST_SCORE_WEIGHTING) * synth_loss

def calculate_scaled_score(weighted_loss: float, is_finetune: bool, scale_factor: float) -> float:
    """
    Calculate a score for a miner based on their weighted loss, using an exponential decay function.

    This function converts a loss value into a score, where lower losses result in higher scores.
    The relationship between loss and score is not linear, but exponential, meaning small
    differences in low losses can lead to larger differences in scores than the same
    difference in higher losses.

    Parameters:
    weighted_loss : float
        The combined loss for the miner. Lower values indicate better performance.
    is_finetune : bool
        Indicates whether the model is finetuned. Non-finetuned models always receive a score of 0.
    scale_factor : float
        A factor that adjusts the sensitivity of the scoring to differences in loss.
        Higher scale factors amplify the effect of small loss differences on the final score.
        See compute_adaptive_scale_factor for details

    Returns:
    float
        The calculated score, ranging from 0 to 1. Higher scores indicate better performance.

    Behavior:
    1. For non-finetuned models (is_finetune = False), the function always returns 0.
    2. As weighted_loss increases, the score decreases exponentially.
    3. The scale_factor determines how sharply the score drops off as loss increases.

    Note:
    The exponential nature of this scoring system means it's particularly good at
    distinguishing between small differences in low loss values, which is often
    desirable in machine learning contexts where small improvements in already good
    models can be significant.
    """
    base_score = np.exp(-weighted_loss * scale_factor)
    return base_score if is_finetune else 0.0
>>>>>>> baa0d79b

def calculate_relative_scores(task_scores: Dict[str, float]) -> Dict[str, float]:
    """
    Normalise scores relative to their geometric mean.

    This function adjusts all scores so that their geometric mean becomes 1.
    This helps in comparing scores across different tasks.

    By dividing each miner's score by the geometric mean of all scores for that task,
    we're essentially measuring each miner's performance relative to the overall performance on that specific task.

    This normalisation makes the scores scale-independent.
    If Task A is inherently more difficult and results in lower scores overall, dividing by the geometric mean will adjust for this.
    """
    scores = np.array(list(task_scores.values()))
    geometric_mean = gmean(scores)
    relative_scores = np.where(scores > 0, scores / geometric_mean, 0)
    return {miner_id: float(score) for miner_id, score in zip(task_scores.keys(), relative_scores)}

def compute_adaptive_scale_factor(miner_results: List[Tuple[str, float, float, bool]]) -> float:
    """
    Compute an adaptive scale factor based on the range of losses.


    We want to calculate a scaling factor that can be applied to these scores to make them more meaningful, especially
    when the scores are closely clustered.
    For instance, if all scores fall between 0.8 and 0.85, it's difficult to distinguish performance differences.
    The function determines how much to "stretch" this range by computing a scale factor.
    This factor is calculated based on the lowest and highest scores in the set,
    aiming to create a consistent ratio between the best and worst scores (defined by a target ratio, typically 2:1).
    If the scores are tightly grouped, the scaling factor will be larger to amplify small differences.
    Conversely, if the scores are already well spread out, the scaling factor will be smaller.

    Examples:
    1. Closely clustered scores:
       miner_results = [
           ("Miner1", 0.82, 0.81, True),
           ("Miner2", 0.83, 0.82, True),
           ("Miner3", 0.81, 0.80, True),
           ("Miner4", 0.84, 0.83, True)
       ]
       Result: scale_factor ≈ 13.8
       (High scale factor due to tightly clustered scores)

    2. More spread out scores:
       miner_results = [
           ("Miner1", 0.5, 0.5, True),
           ("Miner2", 0.7, 0.7, True),
           ("Miner3", 0.9, 0.9, True),
           ("Miner4", 1.1, 1.1, True)
       ]
       Result: scale_factor ≈ 1.2
       (Lower scale factor due to already spread out scores)

    """
    weighted_losses = [calculate_weighted_loss(test_loss, synth_loss)
                       for _, test_loss, synth_loss, _ in miner_results]
    min_loss, max_loss = min(weighted_losses), max(weighted_losses)

    if min_loss == max_loss:
        return 1.0  # Default to 1 if all losses are the same

    return np.log(cts.TARGET_SCORE_RATIO) / (max_loss - min_loss)


def score_adjustment(miner_results: List[Tuple[str, float, float, bool]]) -> Dict[str, float]:
    scale_factor = compute_adaptive_scale_factor(miner_results) # see function def for details
    task_results = {}
    for miner_id, test_loss, synth_loss, is_finetune in miner_results:
        weighted_loss = calculate_weighted_loss(test_loss, synth_loss)
        task_results[miner_id] = calculate_scaled_score(weighted_loss, is_finetune, scale_factor)
    return task_results

async def evaluate_and_score(task: Task, config) -> Dict[str, float]:
    miner_pool = await get_miners_assigned_to_task(str(task.task_id), config.psql_db)
    task_results = []
    dataset_type = CustomDatasetType(
        field_system=task.system,
        field_instruction=task.instruction,
        field_input=task.input,
        field_output=task.output
    )

    for miner in miner_pool:
        try:
            url = f"{miner.ip}:{miner.port}/get_latest_model_submission/{task.task_id}"
            submission_repo = await process_non_stream_get(url, None)
            evaluation_params = {
                'file_format': FileFormat.JSON,
                'original_model': task.model_id,
                'model': submission_repo,
                'dataset_type': dataset_type
            }
<<<<<<< HEAD

            synthetic_data_filepath = download_s3_file(task.synthetic_data)
            test_data_filepath = download_s3_file(task.test_data)

            synth_loss, is_finetune = await run_evaluation_docker(dataset=synthetic_data_filepath, **evaluation_params)
            test_loss, _ = await run_evaluation_docker(dataset=test_data_filepath, **evaluation_params)

            if is_finetune:
                weighted_loss = cts.TEST_SCORE_WEIGHTING * test_loss + (1 - cts.TEST_SCORE_WEIGHTING) * synth_loss
                task_results[miner.node_id] = 1 / weighted_loss
            else:
                task_results[miner.node_id] = 0.0

=======
            synth_loss, is_finetune = run_evaluation_docker(dataset=task.synthetic_data, **evaluation_params)
            test_loss, _ = run_evaluation_docker(dataset=task.test_data, **evaluation_params)
            task_results.append([miner.node_id, synth_loss, test_loss, is_finetune])
>>>>>>> baa0d79b
        except Exception as e:
            logger.info(f'There was an issue with scoring {e}')

    raw_scores = score_adjustment(task_results)
    relative_scores = calculate_relative_scores(raw_scores)

    return relative_scores<|MERGE_RESOLUTION|>--- conflicted
+++ resolved
@@ -1,31 +1,18 @@
-<<<<<<< HEAD
 import os
 from typing import Dict
 from urllib.parse import urlparse
 
 import aiohttp
-=======
-from core.models.utility_models import CustomDatasetType, FileFormat
 from typing import Dict, Tuple, List
 from validator.db.sql import get_miners_assigned_to_task
 from validator.evaluation.docker_evaluation import run_evaluation_docker
 from validator.core.models import Task
 import core.constants as cts
->>>>>>> baa0d79b
 import numpy as np
 from fiber.logging_utils import get_logger
-
-<<<<<<< HEAD
-import core.constants as cts
 from core.models.utility_models import CustomDatasetType
 from core.models.utility_models import FileFormat
-from validator.core.models import Task
-from validator.db.sql import get_miners_assigned_to_task
-from validator.evaluation.docker_evaluation import run_evaluation_docker
-from validator.utils.call_endpoint import process_non_stream
-=======
 from validator.utils.call_endpoint import process_non_stream, process_non_stream_get
->>>>>>> baa0d79b
 
 
 logger = get_logger(__name__)
@@ -33,7 +20,6 @@
 from scipy.stats import gmean
 
 
-<<<<<<< HEAD
 async def download_s3_file(file_url: str) -> str:
     parsed_url = urlparse(file_url)
     file_name = os.path.basename(parsed_url.path)
@@ -48,7 +34,7 @@
                 raise Exception(f"Failed to download file: {response.status}")
 
     return local_file_path
-=======
+  
 def calculate_weighted_loss(test_loss: float, synth_loss: float) -> float:
     """
     Calculate a weighted average of test and synthetic losses.
@@ -94,7 +80,6 @@
     """
     base_score = np.exp(-weighted_loss * scale_factor)
     return base_score if is_finetune else 0.0
->>>>>>> baa0d79b
 
 def calculate_relative_scores(task_scores: Dict[str, float]) -> Dict[str, float]:
     """
@@ -188,7 +173,6 @@
                 'model': submission_repo,
                 'dataset_type': dataset_type
             }
-<<<<<<< HEAD
 
             synthetic_data_filepath = download_s3_file(task.synthetic_data)
             test_data_filepath = download_s3_file(task.test_data)
@@ -202,11 +186,6 @@
             else:
                 task_results[miner.node_id] = 0.0
 
-=======
-            synth_loss, is_finetune = run_evaluation_docker(dataset=task.synthetic_data, **evaluation_params)
-            test_loss, _ = run_evaluation_docker(dataset=task.test_data, **evaluation_params)
-            task_results.append([miner.node_id, synth_loss, test_loss, is_finetune])
->>>>>>> baa0d79b
         except Exception as e:
             logger.info(f'There was an issue with scoring {e}')
 
