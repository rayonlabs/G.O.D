--- conflicted
+++ resolved
@@ -322,11 +322,7 @@
             logger.error(f"Failed to delete file {file_path} from MinIO: {e}")
 
 
-<<<<<<< HEAD
 async def _evaluate_miner_result(
-=======
-async def _process_miner(
->>>>>>> fe2c618d
     miner: Node, task: RawTask, dataset_type: CustomDatasetType, config: Config, gpu_ids: list[int]
 ) -> MinerResults:
     assert task.task_id is not None, "We should have a task id when processing the miner"
@@ -462,11 +458,7 @@
     results = []
     for batch in batches:
         batch_results = await asyncio.gather(
-<<<<<<< HEAD
             *[_evaluate_miner_result(miner, task, dataset_type, config, gpu_list) for miner, gpu_list in batch]
-=======
-            *[_process_miner(miner, task, dataset_type, config, gpu_list) for miner, gpu_list in batch]
->>>>>>> fe2c618d
         )
         results.extend(batch_results)
 
@@ -483,12 +475,7 @@
     dataset_type = _get_dataset_type(task)
 
     logger.info(f"Beginning evaluation for task {task.task_id} with {len(miner_pool)} miners")
-<<<<<<< HEAD
     task_results = await process_miners_batch(miner_pool, task, dataset_type, config, cts.GPU_IDS)
-=======
-    gpu_ids = [i for i in range(len(cts.GPU_IDS))]
-    task_results = await process_miners_batch(miner_pool, task, dataset_type, config, gpu_ids)
->>>>>>> fe2c618d
     logger.info("Checking for duplicates ...")
     keep_submission = await handle_duplicate_submissions(task_results)
     task_results = zero_duplicate_scores(task_results, keep_submission)
