--- conflicted
+++ resolved
@@ -106,8 +106,6 @@
 ) -> list[PeriodScore]:
     """Normalise scores and update node emission values."""
     assert period_scores, "Period scores list cannot be empty"
-
-<<<<<<< HEAD
     shift = abs(min_score) + 1e-10 if min_score < 0 else 0
     total = sum(node_period_score.quality_score + shift for node_period_score in period_scores)
 
@@ -115,38 +113,7 @@
         normalised_score = (node_period_score.quality_score + shift) / total if total > 0 else 1.0 / len(period_scores)
         node_period_score.normalised_score = normalised_score
     logger.info(f"Here are the node period scores {period_scores}")
-=======
-def normalise_scores(period_scores: list[PeriodScore]) -> list[PeriodScore]:
-    positive_scores = [ps for ps in period_scores if ps.quality_score > 0]
-    negative_scores = [ps for ps in period_scores if ps.quality_score <= 0]
-
-    if positive_scores:
-        pos_total = sum(ps.quality_score for ps in positive_scores)
-        for ps in positive_scores:
-            ps.normalised_score = (
-                ps.quality_score / pos_total) * cts.POSITIVE_WEIGHT_PORTION
-
-    if negative_scores:
-        worst_score = min(ps.quality_score for ps in negative_scores)
-        negative_total = 0
-
-        for ps in negative_scores:
-            score_diff = ps.quality_score - worst_score
-            ps.normalised_score = cts.BASE_WEIGHT + \
-                (score_diff / abs(worst_score)) * \
-                (cts.NEGATIVE_WEIGHT_PORTION / len(negative_scores))
-            negative_total += ps.normalised_score
-
-        for ps in negative_scores:
-            ps.normalised_score = ps.normalised_score * \
-                (cts.NEGATIVE_WEIGHT_PORTION / negative_total)
-
-    total = sum(ps.normalised_score for ps in period_scores)
-    for ps in period_scores:
-        ps.normalised_score /= total
-
-
->>>>>>> 70e70ceb
+
     return period_scores
 
 
