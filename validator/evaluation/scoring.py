import asyncio
import re
from datetime import datetime
from datetime import timedelta

import numpy as np
from fiber.chain.models import Node
from scipy.stats import gmean

import validator.core.constants as cts
from core.models.payload_models import EvaluationResult
from core.models.utility_models import CustomDatasetType
from core.models.utility_models import FileFormat
from core.models.utility_models import TaskStatus
from core.utils import download_s3_file
from validator.core.config import Config
from validator.core.models import MinerResults
from validator.core.models import NodeAggregationResult
from validator.core.models import PeriodScore
from validator.core.models import RawTask
from validator.core.models import Submission
from validator.core.models import TaskNode
from validator.core.models import TaskResults
from validator.db.sql.submissions_and_scoring import add_submission
from validator.db.sql.submissions_and_scoring import get_aggregate_scores_since
from validator.db.sql.submissions_and_scoring import set_task_node_quality_score
from validator.db.sql.tasks import get_nodes_assigned_to_task
from validator.evaluation.docker_evaluation import run_evaluation_docker
from validator.utils.call_endpoint import process_non_stream_fiber_get
from validator.utils.call_endpoint import process_non_stream_get
from validator.utils.logging import LogContext
from validator.utils.logging import add_context_tag
from validator.utils.logging import get_logger
from validator.utils.minio import async_minio_client


logger = get_logger(__name__)


def get_task_work_score(task: RawTask) -> float:
    """Calculate work score for a task based on hours and model size."""
    assert task.hours_to_complete > 0, "Hours to complete must be positive"
    assert task.model_id, "Model ID must be present"

    hours = task.hours_to_complete
    model = task.model_id
    model_size = re.search(r"(\d+)(?=[bB])", model)
    model_size_value = max(8, int(model_size.group(1)) if model_size else 1)

    return max(1, 2 * np.log(float(hours * model_size_value)))


def calculate_adjusted_task_score(quality_score: float, task_work_score: float) -> float:
    """Calculate adjusted task score based on quality score and work score."""
    assert not np.isnan(quality_score), "Quality score cannot be NaN"
    assert not np.isnan(task_work_score), "Task work score cannot be NaN"
    return max(cts.MIN_TASK_SCORE, quality_score - cts.TASK_SCORE_THRESHOLD) * task_work_score


def update_node_aggregation(
    node_aggregations: dict[str, NodeAggregationResult], node_score: TaskNode, task_work_score: float
) -> None:
    """Update node aggregation results with new scores for a particular task."""
    assert isinstance(node_score.hotkey, str), "hotkey is string"
    assert not np.isnan(task_work_score), "Task work score cannot be NaN"

    if node_score.hotkey not in node_aggregations:
        node_aggregations[node_score.hotkey] = NodeAggregationResult(hotkey=node_score.hotkey)

    node_result = node_aggregations[node_score.hotkey]
    adjusted_score = calculate_adjusted_task_score(node_score.quality_score, task_work_score)

    node_result.summed_adjusted_task_scores += adjusted_score
    node_result.task_raw_scores.append(node_score.quality_score)
    node_result.task_work_scores.append(task_work_score)


def calculate_node_quality_scores(
    node_aggregations: dict[str, NodeAggregationResult],
) -> list[PeriodScore]:
    """Calculate quality scores for each node."""
    assert node_aggregations, "Node aggregations dictionary cannot be empty"

    final_scores: list[PeriodScore] = []

    for hotkey, node_agg in node_aggregations.items():
        assert node_agg.task_raw_scores, f"No raw scores available for node {hotkey}"

        node_agg.average_raw_score = float(np.mean(node_agg.task_raw_scores))
        score = node_agg.summed_adjusted_task_scores * node_agg.average_raw_score
        node_agg.quality_score = score

        final_scores.append(
            PeriodScore(
                hotkey=hotkey,
                quality_score=score,
                average_score=node_agg.average_raw_score,
                summed_task_score=node_agg.summed_adjusted_task_scores,
            )
        )

    return final_scores


def normalise_scores(period_scores: list[PeriodScore]) -> list[PeriodScore]:
    """Normalise scores and update node emission values. Now < 0 maps to zero"""
    assert period_scores, "Period scores list cannot be empty"
    valid_scores = [ps.quality_score for ps in period_scores if ps.quality_score is not None]
    if not valid_scores:
        raise ValueError("No valid quality scores found in period_scores")

    max_score = max(valid_scores)
    if max_score <= 0:
        for node_period_score in period_scores:
            node_period_score.normalised_score = 0.0
        return period_scores

    for node_period_score in period_scores:
        if node_period_score.quality_score is None or node_period_score.quality_score <= 0:
            node_period_score.normalised_score = 0.0
        else:
            node_period_score.normalised_score = (node_period_score.quality_score / max_score) ** cts.REWEIGHTING_EXP

    return period_scores


async def scoring_aggregation_from_date(psql_db: str) -> list[PeriodScore]:
    """Aggregate and normalise scores across all nodes."""
    date = datetime.now() - timedelta(days=cts.SCORING_WINDOW)
    task_results: list[TaskResults] = await get_aggregate_scores_since(date, psql_db)
    logger.info(f"Got task results {task_results}")
    if not task_results:
        logger.info("There were not results to be scored")
        return []

    node_aggregations: dict[str, NodeAggregationResult] = {}

    for task_res in task_results:
        task_work_score = get_task_work_score(task_res.task)
        for node_score in task_res.node_scores:
            update_node_aggregation(node_aggregations, node_score, task_work_score)

    final_scores = calculate_node_quality_scores(node_aggregations)
    final_scores = normalise_scores(final_scores)
    return final_scores


def calculate_weighted_loss(test_loss: float, synth_loss: float) -> float:
    """Calculate weighted average of losses with more weight on test loss."""
    assert not np.isnan(test_loss), "Test loss cannot be NaN"
    assert not np.isnan(synth_loss), "Synthetic loss cannot be NaN"
    return cts.TEST_SCORE_WEIGHTING * test_loss + (1 - cts.TEST_SCORE_WEIGHTING) * synth_loss


def calculate_scaled_score(weighted_loss: float, scale_factor: float) -> float:
    """Calculate score using exponential decay."""
    assert not np.isnan(weighted_loss), "Weighted loss cannot be NaN"
    if scale_factor <= 0:
        scale_factor = 1.0
    return float(np.exp(-weighted_loss * scale_factor))


def compute_adaptive_scale_factor(miner_results: list[MinerResults]) -> float:
    """Compute scale factor based only on finetuned submissions."""
    finetuned_results = [
        res for res in miner_results if res.is_finetune and not np.isnan(res.test_loss) and not np.isnan(res.synth_loss)
    ]

    if not finetuned_results or len(finetuned_results) == 1:
        logger.info("No finetuned results found for scale factor calculation")
        return 1.0

    weighted_losses = [calculate_weighted_loss(res.test_loss, res.synth_loss) for res in finetuned_results]

    min_loss, max_loss = min(weighted_losses), max(weighted_losses)
    logger.info(f"Loss range for finetuned submissions - min: {min_loss:.4f}, max: {max_loss:.4f}")

    if min_loss == max_loss:
        logger.info("All finetuned submissions have identical losses, using default scale factor")
        return 2.0

    scale = float(np.log(cts.TARGET_SCORE_RATIO) / (max_loss - min_loss))
    logger.info(f"Computed scale factor: {scale:.4f}")
    return scale


def adjust_miner_scores_to_be_relative_to_other_comps(miner_results: list[MinerResults]) -> list[MinerResults]:
    """Adjusts scores to have geometric mean of 1.0 for finetuned submissions only."""
    valid_scores = [
        res.score
        for res in miner_results
        if res.is_finetune and res.score is not None and not np.isnan(res.score) and res.score > 0
    ]

    if not valid_scores:
        logger.warning("No valid finetuned submissions found for score adjustment")
        return miner_results

    logger.info(f"Adjusting scores for {len(valid_scores)} finetuned submissions")
    logger.info(f"Pre-adjustment scores: {valid_scores}")

    geometric_mean = float(gmean(np.array(valid_scores)))

    if np.isnan(geometric_mean) or np.isinf(geometric_mean) or geometric_mean <= 0:
        logger.warning(f"Invalid geometric mean: {geometric_mean}. Scores unchanged.")
        geometric_mean = 1.0

    logger.info(f"Geometric mean: {geometric_mean:.4f}")

    for res in miner_results:
        if res.is_finetune and res.score is not None and not np.isnan(res.score):
            original_score = res.score
            res.score = min(float(res.score / geometric_mean), cts.MAX_TASK_SCORE)
            logger.info(f"Miner {res.hotkey}: {original_score:.4f} -> {res.score:.4f}")
        else:
            res.score = 0.0
            logger.info(f"Miner {res.hotkey}: score set to 0.0 (non-finetuned or invalid)")

    return miner_results


def add_raw_scores_to_miner_results(miner_results: list[MinerResults]) -> list[MinerResults]:
    """Calculate scores using only finetuned submissions."""
    logger.info("Beginning score calculation...")

    for result in miner_results:
        if not result.is_finetune:
            result.score = 0.0
            logger.info(f"Miner {result.hotkey}: Non-finetuned, score set to 0.0")

    finetuned_results = [
        res for res in miner_results if res.is_finetune and not np.isnan(res.test_loss) and not np.isnan(res.synth_loss)
    ]

    if not finetuned_results:
        logger.warning("No valid finetuned submissions found. All scores set to 0.0")
        for result in miner_results:
            result.score = 0.0
        return miner_results

    scale_factor = compute_adaptive_scale_factor(finetuned_results)
    logger.info(f"Using scale factor: {scale_factor} (calculated from {len(finetuned_results)} finetuned submissions)")

    for result in miner_results:
        if result.is_finetune and not np.isnan(result.test_loss) and not np.isnan(result.synth_loss):
            weighted_loss = calculate_weighted_loss(result.test_loss, result.synth_loss)
            result.score = calculate_scaled_score(weighted_loss, scale_factor)
            logger.info(
                f"Miner {result.hotkey} (finetuned):"
                f" test_loss={result.test_loss:.4f}"
                f" synth_loss={result.synth_loss:.4f}"
                f" weighted_loss={weighted_loss:.4f}"
                f" score={result.score:.4f}"
            )
        else:
            result.score = 0.0
            logger.info(f"Miner {result.hotkey}: score=0.0 (non-finetuned or invalid losses)")

    return miner_results


def _get_dataset_type(task: RawTask) -> CustomDatasetType:
    return CustomDatasetType(
        field_system=task.field_system,
        field_instruction=task.field_instruction,
        field_input=task.field_input,
        field_output=task.field_output,
        format=task.format,
        no_input_format=task.no_input_format,
    )


def _create_failed_miner_result(hotkey: str) -> MinerResults:
    return MinerResults(hotkey=hotkey, test_loss=np.nan, synth_loss=np.nan, is_finetune=False, submission=None)


async def _get_submission_repo(miner: Node, task_id: str, config: Config) -> str | None:
    url = f"{cts.SUBMISSION_ENDPOINT}{task_id}"
    try:
        repo = str(await process_non_stream_fiber_get(url, config, miner))
        return None if repo == "None" else repo
    except Exception as e:
        logger.error(f"Failed to get submission for miner {miner.hotkey}: {e}")
        return None


async def _evaluate_submissions(
    task: RawTask, submission_repos: list[str], dataset_type: CustomDatasetType, gpu_ids: list[int]
) -> dict[str, tuple[EvaluationResult, EvaluationResult] | Exception]:
    """Evaluate same task submissions within same docker container.
    Docker evaluations with an exception will return the Exception for the repo."""
    evaluation_params = {
        "file_format": FileFormat.JSON,
        "original_model": task.model_id,
        "models": submission_repos,
        "dataset_type": dataset_type,
        "gpu_ids": gpu_ids,
    }

    assert task.synthetic_data is not None, "Synthetic data shouldn't be none"
    assert task.test_data is not None, "Test data shouldn't be none"

    logger.info("Starting synth evaluation")
    synthetic_data_filepath = await download_s3_file(task.synthetic_data)
    synth_eval_results = await run_evaluation_docker(dataset=synthetic_data_filepath, **evaluation_params)

    results: dict[str, tuple[EvaluationResult, EvaluationResult] | Exception] = {}

    finetuned_repos = []
    for repo in submission_repos:
        if isinstance(synth_eval_results.get(repo), Exception):
            results[repo] = synth_eval_results[repo]
            continue

        synth_result = synth_eval_results[repo]
        if not synth_result.is_finetune:
            results[repo] = (
                EvaluationResult(is_finetune=False, eval_loss=0.0, perplexity=0.0),
                EvaluationResult(is_finetune=False, eval_loss=0.0, perplexity=0.0)
            )
        else:
            finetuned_repos.append(repo)

    if finetuned_repos:
        test_data_filepath = await download_s3_file(task.test_data)
        test_eval_results = await run_evaluation_docker(
            dataset=test_data_filepath,
            models=finetuned_repos,
            **{k: v for k, v in evaluation_params.items() if k != 'models'}
        )

        for repo in finetuned_repos:
            if isinstance(test_eval_results.get(repo), Exception):
                results[repo] = test_eval_results[repo]
            else:
                results[repo] = (synth_eval_results[repo], test_eval_results[repo])

    for repo in submission_repos:
        if repo not in results:
            results[repo] = Exception("Evaluation failed to complete")

    return results


async def _clear_up_s3(file_paths: list[str]) -> None:
    for file_path in file_paths:
        try:
            logger.info(f"files = {file_paths} and bucket is {cts.BUCKET_NAME}")
            #  assert cts.BUCKET_NAME is not None 'bucket name needs setting to delete'
            object_name = file_path.split(cts.BUCKET_NAME + "/")[-1]
            logger.info(f"Deleting file {object_name} from MinIO bucket {cts.BUCKET_NAME}")
            await async_minio_client.delete_file(cts.BUCKET_NAME, object_name)
        except Exception as e:
            logger.error(f"Failed to delete file {file_path} from MinIO: {e}")


<<<<<<< HEAD
async def _evaluate_miner_result(
    miner: Node, task: RawTask, dataset_type: CustomDatasetType, config: Config, gpu_ids: list[int]
) -> MinerResults:
    assert task.task_id is not None, "We should have a task id when processing the miner"
    with LogContext(task_id=str(task.task_id), miner_hotkey=miner.hotkey, gpu_ids=gpu_ids):
        submission_repo = await _get_submission_repo(miner, str(task.task_id), config)
        logger.info(f"Found repo {submission_repo}")
        if not submission_repo:
            return _create_failed_miner_result(miner.hotkey)

        try:
            submission = Submission(
                task_id=task.task_id,
                hotkey=miner.hotkey,
                repo=submission_repo,
                created_on=datetime.now(),
                updated_on=datetime.now(),
            )

            synth_result, test_result = await _evaluate_submission(task, submission_repo, dataset_type, gpu_ids)

            return MinerResults(
                hotkey=miner.hotkey,
                test_loss=float(test_result.eval_loss),
                synth_loss=float(synth_result.eval_loss),
                is_finetune=test_result.is_finetune,
                submission=submission,
            )
        except Exception as e:
            logger.error(f"Error evaluating miner {miner.hotkey}: {e}")
            return _create_failed_miner_result(miner.hotkey)


=======
>>>>>>> 8f469de8
async def _update_scores(task: RawTask, task_results: list[MinerResults], psql_db) -> None:
    assert task.task_id is not None, "task id needs to be seet to update scores"
    for result in task_results:
        if result.score is None:
            continue

        await set_task_node_quality_score(
            task_id=task.task_id, hotkey=result.hotkey, quality_score=float(result.score), psql_db=psql_db
        )

        if result.submission:
            result.submission.score = result.score
            await add_submission(result.submission, psql_db)


async def get_repo_creation_time(repo_name: str) -> datetime:
    """Get the creation timestamp of a Hugging Face repository."""
    try:
        clean_name = repo_name.replace("https://huggingface.co/", "")
        parts = clean_name.split("/")

        if len(parts) >= 2:
            org, model = parts[-2], parts[-1]
            url = f"https://huggingface.co/api/models/{org}/{model}"

            logger.debug(f"Fetching creation time from: {url}")
            response = await process_non_stream_get(url, None)
            if response:
                return datetime.fromisoformat(response["createdAt"].replace("Z", "+00:00"))
    except Exception as e:
        logger.error(f"Error fetching repo creation time for {repo_name}: {e}")
    return datetime.max


def group_by_losses(task_results: list[MinerResults]) -> dict[tuple[float, float], list[tuple[str, str]]]:
    """Group submissions by their loss values."""
    loss_groups: dict[tuple[float, float], list[tuple[str, str]]] = {}

    for result in task_results:
        if result.submission and not np.isnan(result.test_loss) and not np.isnan(result.synth_loss):
            losses = (float(result.test_loss), float(result.synth_loss))
            if losses not in loss_groups:
                loss_groups[losses] = []
            loss_groups[losses].append((result.hotkey, result.submission.repo))

    return loss_groups


async def get_earliest_submission(submissions: list[tuple[str, str]]) -> tuple[str, str, list[tuple[str, str]]]:
    """Determine earliest submission and list of duplicates."""
    timestamps = []
    for hotkey, repo in submissions:
        creation_time = await get_repo_creation_time(repo)
        timestamps.append((hotkey, repo, creation_time))

    timestamps.sort(key=lambda x: x[2])
    earliest_hotkey, earliest_repo, _ = timestamps[0]
    duplicates = [(hotkey, repo) for hotkey, repo, _ in timestamps[1:]]

    return earliest_hotkey, earliest_repo, duplicates


async def handle_duplicate_submissions(task_results: list[MinerResults]) -> dict[str, bool]:
    """Process submissions and identify duplicates."""
    keep_submission = {result.hotkey: True for result in task_results}
    loss_groups = group_by_losses(task_results)

    for losses, submissions in loss_groups.items():
        if len(submissions) > 1:
            logger.warning(f"Found {len(submissions)} submissions with identical losses {losses}")
            earliest_hotkey, earliest_repo, duplicates = await get_earliest_submission(submissions)

            for hotkey, repo in duplicates:
                keep_submission[hotkey] = False
                logger.warning(
                    f"Setting score to 0 for node {hotkey} (repo: {repo}) "
                    f"as it has identical losses to earlier submission "
                    f"from node {earliest_hotkey} (repo: {earliest_repo})"
                )

    return keep_submission


def zero_duplicate_scores(task_results: list[MinerResults], keep_submission: dict[str, bool]) -> list[MinerResults]:
    """Zero out scores for duplicate submissions."""
    for result in task_results:
        if not keep_submission[result.hotkey]:
            result.test_loss = np.nan
            result.synth_loss = np.nan
            result.is_finetune = False
    return task_results



async def process_miners_pool(
    miners: list[Node],
    task: RawTask,
    dataset_type: CustomDatasetType,
    config: Config,
    gpu_ids: list[int]
) -> list[MinerResults]:
    """Process same task miners"""
    assert task.task_id is not None, "We should have a task id when processing miners"

    miner_repos: dict[str, str] = {}
    for miner in miners:
        repo = await _get_submission_repo(miner, str(task.task_id), config)
        if repo is not None:
            miner_repos[miner.hotkey] = repo
        logger.info(f"Found repo {repo} for miner {miner.hotkey}")

    results = [
        _create_failed_miner_result(miner.hotkey)
        for miner in miners
        if miner.hotkey not in miner_repos
    ]

    if miner_repos:
        try:
            eval_results = await _evaluate_submissions(
                task=task,
                submission_repos=list(miner_repos.values()),
                dataset_type=dataset_type,
                gpu_ids=gpu_ids
            )

            for miner in miners:
                if miner.hotkey not in miner_repos:
                    continue

                repo = miner_repos[miner.hotkey]
                eval_result = eval_results.get(repo)

                if isinstance(eval_result, Exception):
                    logger.error(f"Evaluation failed for miner {miner.hotkey}: {eval_result}")
                    results.append(_create_failed_miner_result(miner.hotkey))
                    continue

                synth_result, test_result = eval_result
                submission = Submission(
                    task_id=task.task_id,
                    hotkey=miner.hotkey,
                    repo=repo,
                    created_on=datetime.now(),
                    updated_on=datetime.now(),
                )

                results.append(MinerResults(
                    hotkey=miner.hotkey,
                    test_loss=float(test_result.eval_loss),
                    synth_loss=float(synth_result.eval_loss),
                    is_finetune=test_result.is_finetune,
                    submission=submission,
                ))

        except Exception as e:
            logger.error(f"Error during batch evaluation: {e}")
            results.extend([
                _create_failed_miner_result(miner.hotkey)
                for miner in miners
                if miner.hotkey not in [r.hotkey for r in results]
            ])


    return results


async def evaluate_and_score(task: RawTask, gpu_ids: list[int], config: Config) -> RawTask:
    """Main function to evaluate and score task submissions."""
    assert task.task_id is not None, "Task ID must be present"
    assert task.synthetic_data is not None, "Synthetic data must be present"
    assert task.test_data is not None, "Test data must be present"

    miner_pool = await get_nodes_assigned_to_task(str(task.task_id), config.psql_db)
    dataset_type = _get_dataset_type(task)

    logger.info(f"Beginning evaluation for task {task.task_id} with {len(miner_pool)} miners")
    task_results = await process_miners_pool(miner_pool, task, dataset_type, config, gpu_ids)

    logger.info("Checking for duplicates ...")
    keep_submission = await handle_duplicate_submissions(task_results)
    task_results = zero_duplicate_scores(task_results, keep_submission)

    logger.info("Calculating final scores...")
    task_results = add_raw_scores_to_miner_results(task_results)
    task_results = adjust_miner_scores_to_be_relative_to_other_comps(task_results)
    await _update_scores(task, task_results, config.psql_db)
    # all_scores_zero = all(result.score == 0.0 for result in task_results)
    # for now we just let them fail, need to come back to decide whether we wanna restart the job
    all_scores_zero = False
    if all_scores_zero:
        task.status = TaskStatus.NODE_TRAINING_FAILURE
        add_context_tag(status=task.status.value)
        logger.info(
            f"All scores are zero for task {task.task_id}, setting status to LOOKING FOR NODES to find new miner since"
            "we are going to try again."
        )
    else:
        if cts.DELETE_S3_AFTER_COMPLETE:
            await _clear_up_s3([task.training_data, task.test_data, task.synthetic_data])
        task.status = TaskStatus.SUCCESS
        add_context_tag(status=task.status.value)
        logger.info(f"Task {task.task_id} completed successfully with non-zero scores")
    return task<|MERGE_RESOLUTION|>--- conflicted
+++ resolved
@@ -1,4 +1,3 @@
-import asyncio
 import re
 from datetime import datetime
 from datetime import timedelta
@@ -28,7 +27,6 @@
 from validator.evaluation.docker_evaluation import run_evaluation_docker
 from validator.utils.call_endpoint import process_non_stream_fiber_get
 from validator.utils.call_endpoint import process_non_stream_get
-from validator.utils.logging import LogContext
 from validator.utils.logging import add_context_tag
 from validator.utils.logging import get_logger
 from validator.utils.minio import async_minio_client
@@ -316,7 +314,7 @@
         if not synth_result.is_finetune:
             results[repo] = (
                 EvaluationResult(is_finetune=False, eval_loss=0.0, perplexity=0.0),
-                EvaluationResult(is_finetune=False, eval_loss=0.0, perplexity=0.0)
+                EvaluationResult(is_finetune=False, eval_loss=0.0, perplexity=0.0),
             )
         else:
             finetuned_repos.append(repo)
@@ -324,9 +322,7 @@
     if finetuned_repos:
         test_data_filepath = await download_s3_file(task.test_data)
         test_eval_results = await run_evaluation_docker(
-            dataset=test_data_filepath,
-            models=finetuned_repos,
-            **{k: v for k, v in evaluation_params.items() if k != 'models'}
+            dataset=test_data_filepath, models=finetuned_repos, **{k: v for k, v in evaluation_params.items() if k != "models"}
         )
 
         for repo in finetuned_repos:
@@ -354,42 +350,6 @@
             logger.error(f"Failed to delete file {file_path} from MinIO: {e}")
 
 
-<<<<<<< HEAD
-async def _evaluate_miner_result(
-    miner: Node, task: RawTask, dataset_type: CustomDatasetType, config: Config, gpu_ids: list[int]
-) -> MinerResults:
-    assert task.task_id is not None, "We should have a task id when processing the miner"
-    with LogContext(task_id=str(task.task_id), miner_hotkey=miner.hotkey, gpu_ids=gpu_ids):
-        submission_repo = await _get_submission_repo(miner, str(task.task_id), config)
-        logger.info(f"Found repo {submission_repo}")
-        if not submission_repo:
-            return _create_failed_miner_result(miner.hotkey)
-
-        try:
-            submission = Submission(
-                task_id=task.task_id,
-                hotkey=miner.hotkey,
-                repo=submission_repo,
-                created_on=datetime.now(),
-                updated_on=datetime.now(),
-            )
-
-            synth_result, test_result = await _evaluate_submission(task, submission_repo, dataset_type, gpu_ids)
-
-            return MinerResults(
-                hotkey=miner.hotkey,
-                test_loss=float(test_result.eval_loss),
-                synth_loss=float(synth_result.eval_loss),
-                is_finetune=test_result.is_finetune,
-                submission=submission,
-            )
-        except Exception as e:
-            logger.error(f"Error evaluating miner {miner.hotkey}: {e}")
-            return _create_failed_miner_result(miner.hotkey)
-
-
-=======
->>>>>>> 8f469de8
 async def _update_scores(task: RawTask, task_results: list[MinerResults], psql_db) -> None:
     assert task.task_id is not None, "task id needs to be seet to update scores"
     for result in task_results:
@@ -483,13 +443,8 @@
     return task_results
 
 
-
 async def process_miners_pool(
-    miners: list[Node],
-    task: RawTask,
-    dataset_type: CustomDatasetType,
-    config: Config,
-    gpu_ids: list[int]
+    miners: list[Node], task: RawTask, dataset_type: CustomDatasetType, config: Config, gpu_ids: list[int]
 ) -> list[MinerResults]:
     """Process same task miners"""
     assert task.task_id is not None, "We should have a task id when processing miners"
@@ -501,19 +456,12 @@
             miner_repos[miner.hotkey] = repo
         logger.info(f"Found repo {repo} for miner {miner.hotkey}")
 
-    results = [
-        _create_failed_miner_result(miner.hotkey)
-        for miner in miners
-        if miner.hotkey not in miner_repos
-    ]
+    results = [_create_failed_miner_result(miner.hotkey) for miner in miners if miner.hotkey not in miner_repos]
 
     if miner_repos:
         try:
             eval_results = await _evaluate_submissions(
-                task=task,
-                submission_repos=list(miner_repos.values()),
-                dataset_type=dataset_type,
-                gpu_ids=gpu_ids
+                task=task, submission_repos=list(miner_repos.values()), dataset_type=dataset_type, gpu_ids=gpu_ids
             )
 
             for miner in miners:
@@ -537,22 +485,21 @@
                     updated_on=datetime.now(),
                 )
 
-                results.append(MinerResults(
-                    hotkey=miner.hotkey,
-                    test_loss=float(test_result.eval_loss),
-                    synth_loss=float(synth_result.eval_loss),
-                    is_finetune=test_result.is_finetune,
-                    submission=submission,
-                ))
+                results.append(
+                    MinerResults(
+                        hotkey=miner.hotkey,
+                        test_loss=float(test_result.eval_loss),
+                        synth_loss=float(synth_result.eval_loss),
+                        is_finetune=test_result.is_finetune,
+                        submission=submission,
+                    )
+                )
 
         except Exception as e:
             logger.error(f"Error during batch evaluation: {e}")
-            results.extend([
-                _create_failed_miner_result(miner.hotkey)
-                for miner in miners
-                if miner.hotkey not in [r.hotkey for r in results]
-            ])
-
+            results.extend(
+                [_create_failed_miner_result(miner.hotkey) for miner in miners if miner.hotkey not in [r.hotkey for r in results]]
+            )
 
     return results
 
