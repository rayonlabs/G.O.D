--- conflicted
+++ resolved
@@ -106,7 +106,6 @@
         )
 
     return final_scores
-<<<<<<< HEAD
 
 
 def normalise_scores(period_scores: list[PeriodScore]) -> list[PeriodScore]:
@@ -138,39 +137,7 @@
     for ps in period_scores:
         ps.normalised_score /= total
 
-=======
-
-
-def normalise_scores(period_scores: list[PeriodScore]) -> list[PeriodScore]:
-
-    positive_scores = [ps for ps in period_scores if ps.quality_score > 0]
-    negative_scores = [ps for ps in period_scores if ps.quality_score <= 0]
-
-    if positive_scores:
-        pos_total = sum(ps.quality_score for ps in positive_scores)
-        for ps in positive_scores:
-            ps.normalised_score = (
-                ps.quality_score / pos_total) * cts.POSITIVE_WEIGHT_PORTION
-
-    if negative_scores:
-        worst_score = min(ps.quality_score for ps in negative_scores)
-        for ps in negative_scores:
-            if worst_score == 0:
-                relative_score = 1.0
-            else:
-                relative_score = 1 - (ps.quality_score / worst_score)
-            weight = cts.BASE_WEIGHT + \
-                (relative_score * (cts.NEGATIVE_WEIGHT_PORTION - cts.BASE_WEIGHT)) / \
-                len(negative_scores)
-            ps.normalised_score = weight
-
-    total_weight = sum(
-        ps.normalised_score for ps in period_scores if ps.normalised_score)
-    if total_weight > 0:
-        for ps in period_scores:
-            if ps.normalised_score:
-                ps.normalised_score /= total_weight
->>>>>>> 4c38158f
+
     return period_scores
 
 
