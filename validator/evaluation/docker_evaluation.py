--- conflicted
+++ resolved
@@ -52,11 +52,8 @@
     dataset_type: Union[DatasetType, CustomDatasetType],
     file_format: FileFormat,
     gpu_ids: list[int],
-<<<<<<< HEAD
 ) -> dict[str, Union[EvaluationResult, Exception]]:
-=======
-) -> EvaluationResult:
->>>>>>> d77545a3
+
     client = docker.from_env()
 
     if isinstance(dataset_type, DatasetType):
@@ -107,11 +104,9 @@
 
         if result["StatusCode"] != 0:
             raise Exception(f"Container exited with status {result['StatusCode']}")
-<<<<<<< HEAD
 
         eval_results_dict = await get_evaluation_results(container)
-=======
->>>>>>> d77545a3
+
 
         processed_results = {}
         for repo, result in eval_results_dict.items():
