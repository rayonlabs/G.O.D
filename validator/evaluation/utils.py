--- conflicted
+++ resolved
@@ -54,8 +54,6 @@
         f"Architecture same: {architecture_same}, Architecture classes match: {architecture_classes_match}"
     )
     return architecture_same and architecture_classes_match
-<<<<<<< HEAD
-
 
 def check_for_lora(model_id: str) -> bool:
     """
@@ -72,8 +70,7 @@
     except Exception as e:
         logger.error(f"Error checking for LoRA adapters: {e}")
         return False
-=======
->>>>>>> 64caf1d0
+
 
 
 def get_default_dataset_config(dataset_name: str) -> str | None:
