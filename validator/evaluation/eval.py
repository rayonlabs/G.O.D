--- conflicted
+++ resolved
@@ -204,7 +204,6 @@
     )
 
 
-<<<<<<< HEAD
 def create_finetuned_cache_dir():
     """Create and return a dedicated cache directory for finetuned models."""
     finetuned_cache_dir = os.path.join(cst.DOCKER_EVAL_HF_CACHE_DIR, "finetuned_repos")
@@ -212,8 +211,6 @@
     return finetuned_cache_dir
 
 
-=======
->>>>>>> d41c5ad4
 @retry_on_5xx()
 def load_model(model_name_or_path: str, is_base_model: bool = False) -> AutoModelForCausalLM:
     device = "cuda" if torch.cuda.is_available() else "cpu"
@@ -222,31 +219,23 @@
         cache_dir = None if is_base_model else create_finetuned_cache_dir()
 
         return AutoModelForCausalLM.from_pretrained(
-<<<<<<< HEAD
             model_name_or_path,
             token=os.environ.get("HUGGINGFACE_TOKEN"),
             device_map=device,
             cache_dir=cache_dir
-=======
-            model_name_or_path, token=os.environ.get("HUGGINGFACE_TOKEN"), device_map=device
->>>>>>> d41c5ad4
         )
     except RuntimeError as e:
         error_msg = str(e)
         if "size mismatch for" in error_msg and ("lm_head.weight" in error_msg or "model.embed_tokens.weight" in error_msg):
-            pattern = re.search(r"shape torch\.Size\(\[(\d+), (\d+)\]\).*shape.*torch\.Size\(\[(\d+), \2\]\)", error_msg)
+            pattern = re.search(r'shape torch\.Size\(\[(\d+), (\d+)\]\).*shape.*torch\.Size\(\[(\d+), \2\]\)', error_msg)
             if pattern and abs(int(pattern.group(1)) - int(pattern.group(3))) == 1:
                 logger.info("Detected vocabulary size off-by-one error, attempting to load with ignore_mismatched_sizes=True")
                 return AutoModelForCausalLM.from_pretrained(
-<<<<<<< HEAD
                     model_name_or_path,
                     token=os.environ.get("HUGGINGFACE_TOKEN"),
                     ignore_mismatched_sizes=True,
                     device_map=device,
                     cache_dir=cache_dir
-=======
-                    model_name_or_path, token=os.environ.get("HUGGINGFACE_TOKEN"), ignore_mismatched_sizes=True, device_map=device
->>>>>>> d41c5ad4
                 )
         logger.error(f"Exception type: {type(e)}, message: {str(e)}")
         raise
@@ -268,7 +257,6 @@
 def load_finetuned_model(base_model, repo: str) -> PeftModel:
     device = "cuda" if torch.cuda.is_available() else "cpu"
     try:
-<<<<<<< HEAD
         cache_dir = create_finetuned_cache_dir()
         return PeftModel.from_pretrained(
             base_model,
@@ -277,27 +265,19 @@
             device_map=device,
             cache_dir=cache_dir
         )
-=======
-        model = PeftModel.from_pretrained(base_model, repo, is_trainable=False, device_map=device)
-        return model
->>>>>>> d41c5ad4
     except RuntimeError as e:
         error_msg = str(e)
         if "size mismatch for" in error_msg and ("lm_head.weight" in error_msg or "model.embed_tokens.weight" in error_msg):
-            pattern = re.search(r"shape torch\.Size\(\[(\d+), (\d+)\]\).*shape.*torch\.Size\(\[(\d+), \2\]\)", error_msg)
+            pattern = re.search(r'shape torch\.Size\(\[(\d+), (\d+)\]\).*shape.*torch\.Size\(\[(\d+), \2\]\)', error_msg)
             if pattern and abs(int(pattern.group(1)) - int(pattern.group(3))) == 1:
                 logger.info("Detected vocabulary size off-by-one error, attempting to load with ignore_mismatched_sizes=True")
                 return PeftModel.from_pretrained(
-<<<<<<< HEAD
                     base_model,
                     repo,
                     is_trainable=False,
                     ignore_mismatched_sizes=True,
                     device_map=device,
                     cache_dir=cache_dir
-=======
-                    base_model, repo, is_trainable=False, ignore_mismatched_sizes=True, device_map=device
->>>>>>> d41c5ad4
                 )
 
         logger.error(f"Exception type: {type(e)}, message: {str(e)}")
@@ -400,19 +380,16 @@
     for repo in lora_repos:
         try:
             # Launching subprocess to purge memory: https://github.com/huggingface/transformers/issues/26571
-            subprocess.run(
-                [
-                    "python",
-                    "-m",
-                    "validator.evaluation.single_eval",
-                    repo,
-                    dataset,
-                    original_model,
-                    dataset_type_str,
-                    file_format_str,
-                ],
-                check=True,
-            )
+            subprocess.run([
+                "python",
+                "-m",
+                "validator.evaluation.single_eval",
+                repo,
+                dataset,
+                original_model,
+                dataset_type_str,
+                file_format_str
+            ], check=True)
             logger.info(f"Subprocess completed for {repo}")
             log_memory_stats()
         except subprocess.CalledProcessError as e:
