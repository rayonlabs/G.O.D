--- conflicted
+++ resolved
@@ -59,13 +59,6 @@
 from validator.db.sql.transfers import get_coldkey_balance_by_address
 from validator.tournament import constants as t_cst
 from validator.tournament.benchmark_utils import create_benchmark_tasks_for_tournament_winner
-<<<<<<< HEAD
-from validator.tournament.boss_round_sync import copy_tournament_task_into_general_miner_pool
-from validator.tournament.boss_round_sync import get_synced_task_id
-from validator.tournament.boss_round_sync import get_synced_task_ids
-from validator.tournament.boss_round_sync import sync_boss_round_tasks_to_general
-=======
->>>>>>> 8f165488
 from validator.tournament.repo_uploader import upload_tournament_participant_repository
 from validator.tournament.task_creator import create_image_tournament_tasks
 from validator.tournament.task_creator import create_text_tournament_tasks
@@ -332,11 +325,7 @@
                 f"Skipping advance (tournament completed, awaiting manual status update)."
             )
             return
-<<<<<<< HEAD
-        
-=======
-
->>>>>>> 8f165488
+
         logger.info(f"Advancing tournament {tournament.tournament_id} from round {completed_round.round_id}")
 
         winners = await get_round_winners(completed_round, psql_db, config)
@@ -401,56 +390,6 @@
                 tournament.tournament_id, tournament.tournament_type.value, winner, config.discord_url
             )
 
-<<<<<<< HEAD
-                    if task.status == TaskStatus.SUCCESS.value or task.status == TaskStatus.FAILURE.value:
-                        logger.info(f"Task {synced_task_id} finished with status {task.status}")
-                    else:
-                        logger.info(f"Tournament not completed yet. Synced task {synced_task_id} has status: {task.status}.")
-                        all_tasks_complete = False
-                        break
-
-                if not all_tasks_complete:
-                    logger.info("Not all synced tasks are complete, tournament remains active")
-                    return
-                await update_tournament_winner_hotkey(tournament.tournament_id, winner, psql_db)
-                # await update_tournament_status(tournament.tournament_id, TournamentStatus.COMPLETED, psql_db)
-                logger.info(f"Tournament {tournament.tournament_id} completed with winner: {winner}. Please update DB manually.")
-
-                await notify_tournament_completed(
-                    tournament.tournament_id, tournament.tournament_type.value, winner, config.discord_url
-                )
-
-                try:
-                    participant1, participant2 = await get_final_round_participants(completed_round, psql_db)
-                    logger.info(f"Final round participants from DB: {participant1}, {participant2}")
-                    logger.info(f"Winner determined by get_round_winners: {winner}")
-                    logger.info(f"Tournament base_winner_hotkey (previous champion): {tournament.base_winner_hotkey}")
-
-                    # Simple logic: EMISSION_BURN_HOTKEY is the defending champion
-                    if winner == cst.EMISSION_BURN_HOTKEY:
-                        # Defending champion won - upload EMISSION_BURN_HOTKEY to position 1
-                        logger.info("Defending champion (EMISSION_BURN_HOTKEY) won")
-                        position_1_upload = cst.EMISSION_BURN_HOTKEY
-                        position_2_upload = participant1  # The challenger who lost
-                    else:
-                        # Challenger won - upload winner to position 1, EMISSION_BURN_HOTKEY to position 2
-                        logger.info(f"Challenger {winner} won")
-                        position_1_upload = winner
-                        position_2_upload = cst.EMISSION_BURN_HOTKEY
-                        try:
-                            logger.info(f"Creating benchmark tasks for tournament winner {winner}")
-                            benchmark_task_ids = await create_benchmark_tasks_for_tournament_winner(
-                                tournament.tournament_id, winner, config
-                            )
-                            logger.info(f"Created {len(benchmark_task_ids)} benchmark tasks for tournament winner {winner}")
-                        except Exception as e:
-                            logger.error(f"Error creating benchmark tasks for tournament winner {winner}: {str(e)}")
-
-                    logger.info(f"Uploading position 1 repository for hotkey: {position_1_upload}")
-                    await upload_participant_repository(
-                        tournament.tournament_id, tournament.tournament_type, position_1_upload, 1, config, psql_db
-                    )
-=======
             try:
                 participant1, participant2 = await get_final_round_participants(completed_round, psql_db)
                 logger.info(f"Final round participants from DB: {participant1}, {participant2}")
@@ -459,7 +398,6 @@
 
                 loser = participant2 if participant1 == winner else participant1
                 logger.info(f"Loser determined: {loser}")
->>>>>>> 8f165488
 
                 position_1_upload = winner
                 position_2_upload = loser
@@ -641,7 +579,7 @@
                 )
 
         logger.info(
-            f"Validation complete: {len(validated_nodes)} participants selected " f"from {len(responding_nodes)} responding nodes"
+            f"Validation complete: {len(validated_nodes)} participants selected from {len(responding_nodes)} responding nodes"
         )
 
         miners_that_accept_and_give_repos = 0
