import asyncio
import math
import random
from datetime import datetime
from datetime import timezone

from fiber.chain.models import Node

import validator.core.constants as cst
from core.models.payload_models import TrainingRepoResponse
from core.models.tournament_models import Group
from core.models.tournament_models import GroupRound
from core.models.tournament_models import KnockoutRound
from core.models.tournament_models import RespondingNode
from core.models.tournament_models import Round
from core.models.tournament_models import RoundStatus
from core.models.tournament_models import RoundType
from core.models.tournament_models import TournamentData
from core.models.tournament_models import TournamentParticipant
from core.models.tournament_models import TournamentRoundData
from core.models.tournament_models import TournamentStatus
from core.models.tournament_models import TournamentType
from core.models.tournament_models import generate_round_id
from core.models.tournament_models import generate_tournament_id
from core.models.utility_models import TaskStatus
from validator.core.config import Config
from validator.db.database import PSQLDB
from validator.db.sql import tasks as task_sql
from validator.db.sql.nodes import get_all_nodes
from validator.db.sql.nodes import get_node_by_hotkey
from validator.db.sql.tournaments import add_tournament_participants
from validator.db.sql.tournaments import calculate_boosted_stake
from validator.db.sql.tournaments import count_completed_tournament_entries
from validator.db.sql.tournaments import create_tournament
from validator.db.sql.tournaments import eliminate_tournament_participants
from validator.db.sql.tournaments import get_active_tournament
from validator.db.sql.tournaments import get_latest_tournament_with_created_at
from validator.db.sql.tournaments import get_participants_with_insufficient_stake
from validator.db.sql.tournaments import get_tournament
from validator.db.sql.tournaments import get_tournament_group_members
from validator.db.sql.tournaments import get_tournament_groups
from validator.db.sql.tournaments import get_tournament_pairs
from validator.db.sql.tournaments import get_tournament_participant
from validator.db.sql.tournaments import get_tournament_participants
from validator.db.sql.tournaments import get_tournament_rounds
from validator.db.sql.tournaments import get_tournament_rounds_with_status
from validator.db.sql.tournaments import get_tournament_tasks
from validator.db.sql.tournaments import get_tournaments_with_status
from validator.db.sql.tournaments import insert_tournament_groups_with_members
from validator.db.sql.tournaments import insert_tournament_pairs
from validator.db.sql.tournaments import insert_tournament_round
from validator.db.sql.tournaments import update_round_status
from validator.db.sql.tournaments import update_tournament_participant_backup_repo
from validator.db.sql.tournaments import update_tournament_participant_training_repo
from validator.db.sql.tournaments import update_tournament_status
from validator.db.sql.tournaments import update_tournament_winner_hotkey
from validator.tournament import constants as t_cst
from validator.tournament.boss_round_sync import _copy_task_to_general
from validator.tournament.boss_round_sync import get_synced_task_id
from validator.tournament.boss_round_sync import get_synced_task_ids
from validator.tournament.boss_round_sync import sync_boss_round_tasks_to_general
from validator.tournament.repo_uploader import upload_tournament_participant_repository
from validator.tournament.task_creator import create_image_tournament_tasks
from validator.tournament.task_creator import create_text_tournament_tasks
from validator.tournament.utils import get_base_contestant
from validator.tournament.utils import get_round_winners
from validator.tournament.utils import get_tournament_tasks
from validator.tournament.utils import replace_tournament_task
from validator.utils.call_endpoint import process_non_stream_fiber_get
from validator.utils.logging import LogContext
from validator.utils.logging import get_logger


logger = get_logger(__name__)


def organise_tournament_round(nodes: list[Node], config: Config) -> Round:
    nodes_copy = nodes.copy()
    random.shuffle(nodes_copy)

    if len(nodes_copy) <= t_cst.MAX_NUMBER_OF_MINERS_FOR_KNOCKOUT_ROUND:
        hotkeys = [node.hotkey for node in nodes_copy]

        if len(hotkeys) % 2 == 1:
            if cst.EMISSION_BURN_HOTKEY not in hotkeys:
                hotkeys.append(cst.EMISSION_BURN_HOTKEY)
            else:
                hotkeys.remove(cst.EMISSION_BURN_HOTKEY)

        random.shuffle(hotkeys)
        pairs = []
        for i in range(0, len(hotkeys), 2):
            pairs.append((hotkeys[i], hotkeys[i + 1]))
        random.shuffle(pairs)
        return KnockoutRound(pairs=pairs)
    else:
        num_groups = math.ceil(len(nodes_copy) / t_cst.EXPECTED_GROUP_SIZE)
        if len(nodes_copy) / num_groups < t_cst.MIN_GROUP_SIZE:
            num_groups = math.ceil(len(nodes_copy) / t_cst.EXPECTED_GROUP_SIZE - 1)

        groups = [[] for _ in range(num_groups)]
        base_size = len(nodes_copy) // num_groups
        remainder = len(nodes_copy) % num_groups
        group_sizes = [base_size + (1 if i < remainder else 0) for i in range(num_groups)]

        random.shuffle(nodes_copy)
        idx = 0
        for g in range(num_groups):
            group_nodes = nodes_copy[idx : idx + group_sizes[g]]
            group_hotkeys = [node.hotkey for node in group_nodes]
            groups[g] = Group(member_ids=group_hotkeys, task_ids=[])
            idx += group_sizes[g]

        random.shuffle(groups)
        return GroupRound(groups=groups)


async def _create_first_round(
    tournament_id: str, tournament_type: TournamentType, nodes: list[Node], psql_db: PSQLDB, config: Config
):
    round_id = generate_round_id(tournament_id, 1)
    with LogContext(round_id=round_id):
        round_structure = organise_tournament_round(nodes, config)

        round_type = RoundType.KNOCKOUT if isinstance(round_structure, KnockoutRound) else RoundType.GROUP

        round_data = TournamentRoundData(
            round_id=round_id,
            tournament_id=tournament_id,
            round_number=1,
            round_type=round_type,
            is_final_round=False,
            status=RoundStatus.PENDING,
        )

        await insert_tournament_round(round_data, psql_db)

        if isinstance(round_structure, GroupRound):
            await insert_tournament_groups_with_members(round_id, round_structure, psql_db)
        else:
            await insert_tournament_pairs(round_id, round_structure.pairs, psql_db)

        logger.info(f"Created first round {round_id}")


async def _create_tournament_tasks(
    tournament_id: str, round_id: str, round_structure: Round, tournament_type: TournamentType, is_final: bool, config: Config
) -> list[str]:
    if tournament_type == TournamentType.TEXT:
        tasks = await create_text_tournament_tasks(round_structure, tournament_id, round_id, config, is_final)
    else:
        tasks = await create_image_tournament_tasks(round_structure, tournament_id, round_id, config, is_final)

    return tasks


async def assign_nodes_to_tournament_tasks(tournament_id: str, round_id: str, round_structure: Round, psql_db: PSQLDB) -> None:
    """Assign nodes to tournament tasks for the given round."""

    if isinstance(round_structure, GroupRound):
        for i, group in enumerate(round_structure.groups):
            group_id = f"{round_id}_group_{i + 1:03d}"

            group_tasks = await get_tournament_tasks(round_id, psql_db)
            group_tasks = [task for task in group_tasks if task.group_id == group_id]

            for task in group_tasks:
                for hotkey in group.member_ids:
                    node = await get_node_by_hotkey(hotkey, psql_db)
                    if node:
                        await task_sql.assign_node_to_task(task.task_id, node, psql_db)

                        expected_repo_name = f"tournament-{tournament_id}-{task.task_id}-{hotkey[:8]}"
                        await task_sql.set_expected_repo_name(task.task_id, node, psql_db, expected_repo_name)

                        logger.info(
                            f"Assigned {hotkey} to group task {task.task_id} with expected_repo_name: {expected_repo_name}"
                        )
    else:
        logger.info("Processing KNOCKOUT round assignment")
        round_tasks = await get_tournament_tasks(round_id, psql_db)
        logger.info(f"Found {len(round_tasks)} tasks for round {round_id}")

        for i, pair in enumerate(round_structure.pairs):
            pair_id = f"{round_id}_pair_{i + 1:03d}"
<<<<<<< HEAD
            logger.info(f"Processing pair {i + 1}/{len(round_structure.pairs)}: {pair} -> {pair_id}")
=======
            logger.info(f"Processing pair {i+1}/{len(round_structure.pairs)}: {pair} -> {pair_id}")
>>>>>>> 8351d160

            pair_tasks = [task for task in round_tasks if task.pair_id == pair_id]
            logger.info(f"Found {len(pair_tasks)} tasks for pair {pair_id}")

            for pair_task in pair_tasks:
                logger.info(f"Assigning nodes to task {pair_task.task_id}")
                for hotkey in pair:
                    node = await get_node_by_hotkey(hotkey, psql_db)
                    if node:
                        await task_sql.assign_node_to_task(pair_task.task_id, node, psql_db)

                        expected_repo_name = f"tournament-{tournament_id}-{pair_task.task_id}-{hotkey[:8]}"
                        await task_sql.set_expected_repo_name(pair_task.task_id, node, psql_db, expected_repo_name)

                        logger.info(
                            f"Assigned {hotkey} to pair task {pair_task.task_id} with expected_repo_name: {expected_repo_name}"
                        )
                    else:
                        logger.warning(f"Could not find node for hotkey {hotkey} during task assignment")


async def create_next_round(
    tournament: TournamentData, completed_round: TournamentRoundData, winners: list[str], config, psql_db: PSQLDB
):
    """Create the next round of the tournament."""
    next_round_number = completed_round.round_number + 1
    next_round_id = generate_round_id(tournament.tournament_id, next_round_number)

    with LogContext(tournament_id=tournament.tournament_id, round_id=next_round_id):
        logger.info(f"Creating next round with {len(winners)} winners: {winners}")
        next_round_is_final = len(winners) == 1

        if len(winners) == 2:
            if cst.EMISSION_BURN_HOTKEY in winners:
                next_round_is_final = True
        elif len(winners) % 2 == 1:
            if cst.EMISSION_BURN_HOTKEY not in winners:
                winners.append(cst.EMISSION_BURN_HOTKEY)
                logger.info("Added burn hotkey to make even number of participants")
            else:
                if len(winners) == 1:
                    next_round_is_final = True
                else:
                    winners = [w for w in winners if w != cst.EMISSION_BURN_HOTKEY]
                    logger.info("Removed burn hotkey to make even number of participants")

        winner_nodes = []
        for hotkey in winners:
            node = await get_node_by_hotkey(hotkey, psql_db)
            if node:
                winner_nodes.append(node)
                logger.info(f"Found node for winner {hotkey}")
            else:
<<<<<<< HEAD
                logger.warning(
                    f"CRITICAL: Could not find node for winner {hotkey} - this winner will be excluded from next round!"
                )
=======
                logger.warning(f"CRITICAL: Could not find node for winner {hotkey} - this winner will be excluded from next round!")
>>>>>>> 8351d160

        if not winner_nodes:
            logger.error("No winner nodes found, cannot create next round")
            return

        logger.info(f"Successfully found {len(winner_nodes)} nodes out of {len(winners)} winners")

        round_structure = organise_tournament_round(winner_nodes, config)

        round_type = RoundType.KNOCKOUT if isinstance(round_structure, KnockoutRound) else RoundType.GROUP

        round_data = TournamentRoundData(
            round_id=next_round_id,
            tournament_id=tournament.tournament_id,
            round_number=next_round_number,
            round_type=round_type,
            is_final_round=next_round_is_final,
            status=RoundStatus.PENDING,
        )

        await insert_tournament_round(round_data, psql_db)

        if isinstance(round_structure, GroupRound):
            await insert_tournament_groups_with_members(next_round_id, round_structure, psql_db)
        else:
            await insert_tournament_pairs(next_round_id, round_structure.pairs, psql_db)

        logger.info(f"Created next round {next_round_id}")


async def advance_tournament(tournament: TournamentData, completed_round: TournamentRoundData, config: Config, psql_db: PSQLDB):
    with LogContext(tournament_id=tournament.tournament_id, round_id=completed_round.round_id):
        logger.info(f"Advancing tournament {tournament.tournament_id} from round {completed_round.round_id}")

        winners = await get_round_winners(completed_round, psql_db, config)
        logger.info(f"Round winners: {winners}")

        # Get all active participants and handle eliminations
        all_participants = await get_tournament_participants(tournament.tournament_id, psql_db)
        active_participants = [p.hotkey for p in all_participants if p.eliminated_in_round_id is None]
        logger.info(f"Active participants before elimination: {len(active_participants)} - {active_participants}")

        # Eliminate losers (those who didn't win)
        losers = [p for p in active_participants if p not in winners]
        logger.info(f"Losers to be eliminated: {len(losers)} - {losers}")

        # Check stake requirements for winners
        insufficient_stake_hotkeys = await get_participants_with_insufficient_stake(tournament.tournament_id, psql_db)
        logger.info(f"Participants with insufficient stake: {len(insufficient_stake_hotkeys)} - {insufficient_stake_hotkeys}")
        winners_with_insufficient_stake = [w for w in winners if w in insufficient_stake_hotkeys]

        # Combine all eliminations
        all_eliminated = losers + winners_with_insufficient_stake
        if all_eliminated:
            await eliminate_tournament_participants(tournament.tournament_id, completed_round.round_id, all_eliminated, psql_db)
            if winners_with_insufficient_stake:
                logger.info(
                    f"Eliminated {len(winners_with_insufficient_stake)} winners for insufficient stake: {winners_with_insufficient_stake}"
                )

        # Update winners list to remove those with insufficient stake
        winners = [w for w in winners if w not in winners_with_insufficient_stake]
        logger.info(f"Final winners after stake check: {len(winners)} - {winners}")

        if len(winners) == 0:
            logger.warning(
                f"No winners found for round {completed_round.round_id}. Setting base contestant as winner of the tournament."
            )
            winner = cst.EMISSION_BURN_HOTKEY
            await update_tournament_winner_hotkey(tournament.tournament_id, winner, psql_db)
            await update_tournament_status(tournament.tournament_id, TournamentStatus.COMPLETED, psql_db)
            logger.info(f"Tournament {tournament.tournament_id} completed with winner: {winner}.")

            await upload_participant_repository(tournament.tournament_id, tournament.tournament_type, winner, 1, config, psql_db)
            return

        if len(winners) == 1 and completed_round.is_final_round:
<<<<<<< HEAD
            winner = winners[0]
            round_tasks = await get_tournament_tasks(completed_round.round_id, psql_db)
            snyced_task_ids = await get_synced_task_ids([task.task_id for task in round_tasks], psql_db)
            if len(snyced_task_ids) == 0:
                await sync_boss_round_tasks_to_general(tournament.tournament_id, completed_round, psql_db, config)
            elif len(snyced_task_ids) >= len(round_tasks):
=======
            round_tasks = await get_tournament_tasks(completed_round.round_id, psql_db)
            task_ids = [task.task_id for task in round_tasks]
            snyced_task_ids = await get_synced_task_ids(task_ids, psql_db)
            if len(snyced_task_ids) == 0:
                await sync_boss_round_tasks_to_general(tournament.tournament_id, completed_round, psql_db, config)
            elif len(snyced_task_ids) == len(task_ids):
>>>>>>> 8351d160
                for synced_task_id in snyced_task_ids:
                    task = await task_sql.get_task(synced_task_id, psql_db)
                    if task.status == TaskStatus.SUCCESS or task.status == TaskStatus.FAILURE:
                        logger.info(f"Task {synced_task_id} finished with status {task.status}")
                    else:
                        logger.info(f"Tournament not completed yet. Synced task {synced_task_id} has status: {task.status}.")
                        return
                await update_tournament_winner_hotkey(tournament.tournament_id, winner, psql_db)
                await update_tournament_status(tournament.tournament_id, TournamentStatus.COMPLETED, psql_db)
                logger.info(f"Tournament {tournament.tournament_id} completed with winner: {winner}.")

                try:
                    participant1, participant2 = await get_final_round_participants(completed_round, psql_db)
                    runner_up = participant2 if participant1 == winner else participant1

                    await upload_participant_repository(
                        tournament.tournament_id, tournament.tournament_type, winner, 1, config, psql_db
                    )
                    if runner_up:
                        await upload_participant_repository(
                            tournament.tournament_id, tournament.tournament_type, runner_up, 2, config, psql_db
                        )
                except Exception as e:
                    logger.error(f"Error determining final round participants: {e}")
                    await upload_participant_repository(
                        tournament.tournament_id, tournament.tournament_type, winner, 1, config, psql_db
                    )
                return
            else:
<<<<<<< HEAD
                logger.info(f"Tournament not completed yet. Synced {len(snyced_task_ids)} tasks out of {len(round_tasks)}.")
=======
                logger.info(
                    f"Tournament not completed yet. Synced {len(snyced_task_ids)} tasks out of {len(task_ids)}."
                )
>>>>>>> 8351d160
        else:
            await create_next_round(tournament, completed_round, winners, config, psql_db)


async def start_tournament(tournament_id: str, psql_db: PSQLDB):
    await update_tournament_status(tournament_id, TournamentStatus.ACTIVE, psql_db)
    logger.info(f"Started tournament {tournament_id}")


async def complete_tournament(tournament_id: str, psql_db: PSQLDB):
    await update_tournament_status(tournament_id, TournamentStatus.COMPLETED, psql_db)
    logger.info(f"Completed tournament {tournament_id}")


async def create_basic_tournament(tournament_type: TournamentType, psql_db: PSQLDB, config: Config) -> str:
    """Create a basic tournament in the database without participants or rounds."""
    tournament_id = generate_tournament_id()

    base_contestant = await get_base_contestant(psql_db, tournament_type, config)
    base_winner_hotkey = base_contestant.hotkey if base_contestant else None

    logger.info(f"Base winner hotkey: {base_winner_hotkey}")

    tournament_data = TournamentData(
        tournament_id=tournament_id,
        tournament_type=tournament_type,
        status=TournamentStatus.PENDING,
        base_winner_hotkey=base_winner_hotkey,
    )

    await create_tournament(tournament_data, psql_db)

    if base_winner_hotkey:
        base_participant = TournamentParticipant(
            tournament_id=tournament_id,
            hotkey=cst.EMISSION_BURN_HOTKEY,
            training_repo=base_contestant.training_repo,
            training_commit_hash=base_contestant.training_commit_hash,
            stake_required=0,
        )
        await add_tournament_participants([base_participant], psql_db)

    logger.info(f"Created basic tournament {tournament_id} with type {tournament_type.value}")

    return tournament_id


async def populate_tournament_participants(tournament_id: str, config: Config, psql_db: PSQLDB) -> int:
    logger.info(
        f"Populating participants for tournament {tournament_id} with minimum requirement of {cst.MIN_MINERS_FOR_TOURN} miners"
    )

    tournament = await get_tournament(tournament_id, psql_db)
    if not tournament:
        logger.error(f"Tournament {tournament_id} not found")
        return 0

    while True:
        all_nodes = await get_all_nodes(psql_db)

        # Get all nodes except base contestant
        eligible_nodes = [node for node in all_nodes if node.hotkey != cst.EMISSION_BURN_HOTKEY]

        if not eligible_nodes:
            logger.warning("No eligible nodes found for tournament")
            return 0

        logger.info(f"Found {len(eligible_nodes)} eligible nodes in database")

        # Ping all nodes to get responders
        responding_nodes = []
        batch_size = t_cst.TOURNAMENT_PARTICIPANT_PING_BATCH_SIZE

        for i in range(0, len(eligible_nodes), batch_size):
            batch = eligible_nodes[i : i + batch_size]
            logger.info(
                f"Processing batch {i // batch_size + 1}/{(len(eligible_nodes) + batch_size - 1) // batch_size} with {len(batch)} nodes"
            )

            batch_results = await asyncio.gather(
                *[_get_miner_training_repo(node, config, tournament.tournament_type) for node in batch],
                return_exceptions=True,
            )

            for node, result in zip(batch, batch_results):
                with LogContext(node_hotkey=node.hotkey):
                    if isinstance(result, Exception):
                        logger.warning(f"Exception pinging {node.hotkey}: {result}")
                    elif result:
                        completed_entries = await count_completed_tournament_entries(node.hotkey, psql_db)
                        boosted_stake = calculate_boosted_stake(node.alpha_stake, completed_entries)

                        responding_node = RespondingNode(
                            node=node, training_repo_response=result, boosted_stake=boosted_stake, actual_stake=node.alpha_stake
                        )
                        responding_nodes.append(responding_node)
                        logger.info(
                            f"Node responded with training repo {result.github_repo}@{result.commit_hash}, "
                            f"stake: {node.alpha_stake:.2f}, boosted: {boosted_stake:.2f}"
                        )

        logger.info(f"Got {len(responding_nodes)} responding nodes")

        # Sort by boosted stake (descending) and take top N
        responding_nodes.sort(key=lambda x: x.boosted_stake, reverse=True)
        selected_nodes = responding_nodes[: cst.TOURNAMENT_TOP_N_BY_STAKE]

        logger.info(f"Selected top {len(selected_nodes)} responders by boosted stake")

        # Add selected participants to tournament
        miners_that_accept_and_give_repos = 0
        for responding_node in selected_nodes:
            participant = TournamentParticipant(
                tournament_id=tournament_id, hotkey=responding_node.node.hotkey, stake_required=responding_node.actual_stake
            )
            await add_tournament_participants([participant], psql_db)

            await update_tournament_participant_training_repo(
                tournament_id,
                responding_node.node.hotkey,
                responding_node.training_repo_response.github_repo,
                responding_node.training_repo_response.commit_hash,
                psql_db,
            )

            miners_that_accept_and_give_repos += 1

        logger.info(f"Successfully populated {miners_that_accept_and_give_repos} participants for tournament {tournament_id}")

        if miners_that_accept_and_give_repos >= cst.MIN_MINERS_FOR_TOURN:
            logger.info(
                f"Tournament {tournament_id} has sufficient miners ({miners_that_accept_and_give_repos} >= {cst.MIN_MINERS_FOR_TOURN})"
            )
            return miners_that_accept_and_give_repos

        logger.warning(
            f"Tournament {tournament_id} only has {miners_that_accept_and_give_repos} miners that accept and give repos, need at least {cst.MIN_MINERS_FOR_TOURN}. Waiting 30 minutes and retrying..."
        )
        await asyncio.sleep(30 * 60)


async def _get_miner_training_repo(node: Node, config: Config, tournament_type: TournamentType) -> TrainingRepoResponse | None:
    """Get training repo from a miner, similar to how submissions are fetched in the main validator cycle."""
    try:
        url = f"{cst.TRAINING_REPO_ENDPOINT}/{tournament_type.value}"
        response = await process_non_stream_fiber_get(url, config, node)

        if response and isinstance(response, dict):
            return TrainingRepoResponse(**response)
        else:
            logger.warning(f"Invalid response format from {node.hotkey}: {response}")
            return None

    except Exception as e:
        logger.error(f"Failed to get training repo from {node.hotkey}: {e}")
        return None


async def create_first_round_for_active_tournament(tournament_id: str, config: Config, psql_db: PSQLDB) -> bool:
    logger.info(f"Checking if tournament {tournament_id} needs first round creation")

    existing_rounds = await get_tournament_rounds(tournament_id, psql_db)
    if existing_rounds:
        logger.info(f"Tournament {tournament_id} already has {len(existing_rounds)} rounds")
        return False

    tournament = await get_tournament(tournament_id, psql_db)
    if not tournament:
        logger.error(f"Tournament {tournament_id} not found")
        return False

    participants = await get_tournament_participants(tournament_id, psql_db)
    if not participants:
        logger.error(f"No participants found for tournament {tournament_id}")
        return False

    participant_nodes = []
    for participant in participants:
        if participant.hotkey == cst.EMISSION_BURN_HOTKEY:
            continue

        node = await get_node_by_hotkey(participant.hotkey, psql_db)
        if node:
            participant_nodes.append(node)

    if not participant_nodes:
        logger.error(f"No valid nodes found for tournament {tournament_id} participants")
        return False

    logger.info(f"Creating first round for tournament {tournament_id} with {len(participant_nodes)} participants")

    await _create_first_round(tournament_id, tournament.tournament_type, participant_nodes, psql_db, config)

    logger.info(f"Successfully created first round for tournament {tournament_id}")
    return True


async def process_pending_tournaments(config: Config) -> list[str]:
    """
    Process all pending tournaments by populating participants and activating them.
    """
    while True:
        logger.info("Processing pending tournaments...")

        try:
            pending_tournaments = await get_tournaments_with_status(TournamentStatus.PENDING, config.psql_db)

            logger.info(f"Found {len(pending_tournaments)} pending tournaments")

            activated_tournaments = []

            for tournament in pending_tournaments:
                with LogContext(tournament_id=tournament.tournament_id):
                    logger.info(f"Processing pending tournament {tournament.tournament_id}")

                    num_participants = await populate_tournament_participants(tournament.tournament_id, config, config.psql_db)

                    if num_participants > 0:
                        await update_tournament_status(tournament.tournament_id, TournamentStatus.ACTIVE, config.psql_db)
                        activated_tournaments.append(tournament.tournament_id)
                        logger.info(f"Activated tournament {tournament.tournament_id} with {num_participants} participants")
                    else:
                        logger.warning(f"Tournament {tournament.tournament_id} has no participants, skipping activation")

            logger.info(f"Activated tournaments: {activated_tournaments}")
        except Exception as e:
            logger.error(f"Error processing pending tournaments: {e}")
        finally:
            await asyncio.sleep(t_cst.TOURNAMENT_PENDING_CYCLE_INTERVAL)


async def process_pending_rounds(config: Config):
    """
    Process all pending rounds by creating tasks and assigning nodes to them.
    """
    logger.info("Processing pending rounds...")

    while True:
        try:
            pending_rounds = await get_tournament_rounds_with_status(RoundStatus.PENDING, config.psql_db)

            logger.info(f"Found {len(pending_rounds)} pending rounds")

            for round_data in pending_rounds:
                with LogContext(tournament_id=round_data.tournament_id, round_id=round_data.round_id):
                    logger.info(f"Processing pending round {round_data.round_id} (type: {round_data.round_type})")

                    try:
                        tournament = await get_tournament(round_data.tournament_id, config.psql_db)
                        logger.info(f"Found tournament {tournament.tournament_id} with status {tournament.status}")

                        if round_data.round_type == RoundType.GROUP:
                            logger.info("Processing GROUP round")
                            groups_data = await get_tournament_groups(round_data.round_id, config.psql_db)
                            logger.info(f"Found {len(groups_data)} groups")
                            groups = []
                            for group_data in groups_data:
                                members = await get_tournament_group_members(group_data.group_id, config.psql_db)
                                member_ids = [member.hotkey for member in members]
                                groups.append(Group(member_ids=member_ids))
                                logger.info(f"Group {group_data.group_id}: {len(member_ids)} members")
                            round_structure = GroupRound(groups=groups)
                        else:
                            logger.info("Processing KNOCKOUT round")
                            pairs = await get_tournament_pairs(round_data.round_id, config.psql_db)
                            logger.info(f"Found {len(pairs)} pairs: {[(p.hotkey1, p.hotkey2) for p in pairs]}")
                            round_structure = KnockoutRound(pairs=[(pair.hotkey1, pair.hotkey2) for pair in pairs])

                        logger.info(f"About to create tournament tasks for round {round_data.round_id}")
                        tasks = await _create_tournament_tasks(
                            round_data.tournament_id,
                            round_data.round_id,
                            round_structure,
                            tournament.tournament_type,
                            round_data.is_final_round,
                            config,
                        )
                        logger.info(f"Created {len(tasks)} tasks for round {round_data.round_id}")

                        logger.info("About to assign nodes to tournament tasks")
                        await assign_nodes_to_tournament_tasks(
                            round_data.tournament_id, round_data.round_id, round_structure, config.psql_db
                        )
                        logger.info("Finished assigning nodes to tournament tasks")

                        logger.info(f"Setting round {round_data.round_id} to ACTIVE status")
                        await update_round_status(round_data.round_id, RoundStatus.ACTIVE, config.psql_db)

                        logger.info(f"Successfully processed pending round {round_data.round_id} with {len(tasks)} tasks")

                    except Exception as e:
                        logger.error(f"Error processing pending round {round_data.round_id}: {e}")

        except Exception as e:
            logger.error(f"Error processing pending rounds: {e}")
        finally:
            await asyncio.sleep(t_cst.TOURNAMENT_PENDING_ROUND_CYCLE_INTERVAL)


async def process_active_tournaments(config: Config):
    """
    Process all active tournaments by advancing them if needed.
    """
    logger.info("Processing active tournaments...")

    while True:
        try:
            active_tournaments = await get_tournaments_with_status(TournamentStatus.ACTIVE, config.psql_db)
            for tournament in active_tournaments:
                with LogContext(tournament_id=tournament.tournament_id):
                    logger.info(f"Processing active tournament {tournament.tournament_id}")
                    rounds = await get_tournament_rounds(tournament.tournament_id, config.psql_db)
                    if not rounds:
                        logger.info(f"Tournament {tournament.tournament_id} has no rounds, creating first round...")
                        await create_first_round_for_active_tournament(tournament.tournament_id, config, config.psql_db)
                    else:
                        current_round = rounds[-1]

                        if current_round.status == RoundStatus.ACTIVE:
                            if await check_if_round_is_completed(current_round, config):
                                await update_round_status(current_round.round_id, RoundStatus.COMPLETED, config.psql_db)
                                logger.info(
                                    f"Tournament {tournament.tournament_id} round {current_round.round_id} is completed, advancing..."
                                )
                                await advance_tournament(tournament, current_round, config, config.psql_db)
        except Exception as e:
            logger.error(f"Error processing active tournaments: {e}", exc_info=True)
        finally:
            await asyncio.sleep(t_cst.TOURNAMENT_ACTIVE_CYCLE_INTERVAL)


async def check_if_round_is_completed(round_data: TournamentRoundData, config: Config) -> bool:
    """Check if a round should be marked as completed based on task completion."""
    logger.info(f"Checking if round {round_data.round_id} should be completed...")

    round_tasks = await get_tournament_tasks(round_data.round_id, config.psql_db)

    if not round_tasks:
        logger.info(f"No tasks found for round {round_data.round_id}")
        return False

    all_tasks_completed = True
    for task in round_tasks:
        task_obj = await task_sql.get_task(task.task_id, config.psql_db)
        if task_obj and task_obj.status not in [TaskStatus.SUCCESS.value, TaskStatus.FAILURE.value]:
            all_tasks_completed = False
            logger.info(f"Task {task.task_id} not completed yet (status: {task_obj.status})")
            break

    waiting_for_synced_tasks = False
    if not all_tasks_completed:
        logger.info(f"Round {round_data.round_id} not ready for completion yet")
        return False
    else:
        # For final rounds, we need to check ALL synced tasks, not just failed ones
        if round_data.is_final_round:
            task_ids = [task.task_id for task in round_tasks]
            synced_task_ids = await get_synced_task_ids(task_ids, config.psql_db)
            
            if synced_task_ids:
                logger.info(f"Final round has {len(synced_task_ids)} synced tasks, checking their status...")
                for synced_task_id in synced_task_ids:
                    synced_task_obj = await task_sql.get_task(synced_task_id, config.psql_db)
                    if synced_task_obj:
                        if synced_task_obj.status not in [TaskStatus.SUCCESS.value, TaskStatus.FAILURE.value]:
                            logger.info(f"Synced task {synced_task_id} not completed yet (status: {synced_task_obj.status})")
                            waiting_for_synced_tasks = True
                            break
                        else:
                            logger.info(f"Synced task {synced_task_id} completed with status: {synced_task_obj.status}")
                
                if not waiting_for_synced_tasks:
                    logger.info(f"All synced tasks for final round {round_data.round_id} are completed")
                else:
                    logger.info(f"Final round {round_data.round_id} waiting for synced tasks to complete")
                    return False
        
        # Check for failed tasks that need syncing (for all rounds)
        for task in round_tasks:
            synced_task_id = await get_synced_task_id(task.task_id, config.psql_db)
            if synced_task_id:
                synced_task_obj = await task_sql.get_task(synced_task_id, config.psql_db)
                if synced_task_obj:
                    if synced_task_obj.status == TaskStatus.SUCCESS.value:
                        logger.info(f"Synced task {synced_task_id} completed successfully")
                        continue
                    elif synced_task_obj.status == TaskStatus.FAILURE.value:
                        original_task_obj = await task_sql.get_task(task.task_id, config.psql_db)
                        if original_task_obj.status == TaskStatus.SUCCESS.value:
                            logger.info(f"Synced task {synced_task_id} failed. Original task was successful. Ignoring...")
                            continue
                        else:
                            logger.info(f"Synced task {synced_task_id} failed. Original task  also failed. Replacing...")

                        new_task_id = await replace_tournament_task(
                            original_task_id=task.task_id,
                            tournament_id=round_data.tournament_id,
                            round_id=round_data.round_id,
                            group_id=task.group_id,
                            pair_id=task.pair_id,
                            config=config,
                        )
                        logger.info(f"Successfully replaced task {task.task_id} with {new_task_id}")
                        waiting_for_synced_tasks = True
                    else:
                        logger.info(f"Synced task {synced_task_id} not completed yet (status: {synced_task_obj.status})")
                        waiting_for_synced_tasks = True
            else:
                task_obj = await task_sql.get_task(task.task_id, config.psql_db)
                if task_obj and task_obj.status == TaskStatus.FAILURE.value:
                    logger.info(f"Task {task.task_id} failed, copying to main cycle to check.")
                    await _copy_task_to_general(task.task_id, config.psql_db)
                    waiting_for_synced_tasks = True

    if waiting_for_synced_tasks:
        logger.info(f"Waiting for synced tasks to complete in round {round_data.round_id}")
        return False
    else:
        logger.info(f"All tasks in round {round_data.round_id} are completed, marking round as completed")
        return True


async def process_tournament_scheduling(config: Config):
    """
    Process tournament scheduling to automatically start new tournaments when the previous ones finish.
    Checks both text and image tournaments independently.
    """
    logger.info("Processing tournament scheduling...")

    while True:
        try:
            # Check both tournament types
            for tournament_type in [TournamentType.TEXT, TournamentType.IMAGE]:
                await check_and_start_tournament(tournament_type, config.psql_db, config)

        except Exception as e:
            logger.error(f"Error processing tournament scheduling: {e}")
        finally:
            await asyncio.sleep(t_cst.TOURNAMENT_ACTIVE_CYCLE_INTERVAL)


async def check_and_start_tournament(tournament_type: TournamentType, psql_db: PSQLDB, config: Config):
    """
    Check if we should start a new tournament of the given type.
    """
    with LogContext(tournament_type=tournament_type.value):
        # Check if there's already an active tournament of this type
        active_tournament = await get_active_tournament(psql_db, tournament_type)
        if active_tournament:
            logger.info(f"Active {tournament_type.value} tournament exists: {active_tournament.tournament_id}")
            return

        # Check if there's a pending tournament of this type
        pending_tournaments = await get_tournaments_with_status(TournamentStatus.PENDING, psql_db)
        pending_of_type = [t for t in pending_tournaments if t.tournament_type == tournament_type]
        if pending_of_type:
            logger.info(f"Pending {tournament_type.value} tournament exists: {pending_of_type[0].tournament_id}")
            return

        # Get the latest completed tournament and check if enough time has passed
        latest_tournament, created_at = await get_latest_tournament_with_created_at(psql_db, tournament_type)

        if latest_tournament and latest_tournament.status == TournamentStatus.COMPLETED:
            if await should_start_new_tournament_after_interval(created_at):
                logger.info(
                    f"Starting new {tournament_type.value} tournament after {cst.TOURNAMENT_INTERVAL_HOURS} hours since {latest_tournament.tournament_id}"
                )

                # Create new tournament of the same type
                new_tournament_id = await create_basic_tournament(tournament_type, psql_db, config)
                logger.info(f"Created new {tournament_type.value} tournament: {new_tournament_id}")
            else:
                logger.info(f"Not enough time has passed since last {tournament_type.value} tournament completion")
        elif not latest_tournament:
            # No tournaments of this type exist, create the first one
            logger.info(f"No {tournament_type.value} tournaments found, creating first one")
            new_tournament_id = await create_basic_tournament(tournament_type, psql_db, config)
            logger.info(f"Created first {tournament_type.value} tournament: {new_tournament_id}")


async def should_start_new_tournament_after_interval(last_created_at) -> bool:
    """
    Check if enough time has passed since the last tournament was created based on TOURNAMENT_INTERVAL_HOURS.
    """
    if not last_created_at:
        return True

    now = datetime.now(timezone.utc)

    if last_created_at.tzinfo is None:
        last_created_at = last_created_at.replace(tzinfo=timezone.utc)

    time_diff = now - last_created_at
    hours_passed = time_diff.total_seconds() / 3600

    logger.info(f"Hours since last tournament: {hours_passed:.2f}, required: {cst.TOURNAMENT_INTERVAL_HOURS}")

    return hours_passed >= cst.TOURNAMENT_INTERVAL_HOURS


async def get_final_round_participants(completed_round: TournamentRoundData, psql_db: PSQLDB) -> tuple[str, str]:
    if completed_round.round_type == RoundType.KNOCKOUT:
        pairs = await get_tournament_pairs(completed_round.round_id, psql_db)
        if not pairs:
            raise ValueError(f"No pairs found for final round {completed_round.round_id}")

        pair = pairs[0]

        return pair.hotkey1, pair.hotkey2
    else:
        raise ValueError(f"Expected a knockout round, got {completed_round.round_type}")


async def upload_participant_repository(
    tournament_id: str, tournament_type: str, hotkey: str, position: int, config: Config, psql_db: PSQLDB
):
    logger.info(f"Uploading repository for tournament participant: {hotkey} (position: {position})")

    participant = await get_tournament_participant(tournament_id, hotkey, psql_db)

    if not participant or not participant.training_repo:
        logger.warning(f"No training repository found for participant {hotkey}")
        return None

    backup_repo_url = await upload_tournament_participant_repository(
        tournament_id=tournament_id,
        tournament_type=tournament_type,
        participant_hotkey=hotkey,
        training_repo=participant.training_repo,
        commit_hash=participant.training_commit_hash or "",
        config=config,
        position=position,
    )

    if backup_repo_url:
        await update_tournament_participant_backup_repo(tournament_id, hotkey, backup_repo_url, psql_db)
        logger.info(f"Successfully stored backup repository URL for {hotkey}: {backup_repo_url}")
    else:
        logger.warning(f"Repository upload failed for participant {hotkey}")

    return backup_repo_url<|MERGE_RESOLUTION|>--- conflicted
+++ resolved
@@ -64,7 +64,6 @@
 from validator.tournament.task_creator import create_text_tournament_tasks
 from validator.tournament.utils import get_base_contestant
 from validator.tournament.utils import get_round_winners
-from validator.tournament.utils import get_tournament_tasks
 from validator.tournament.utils import replace_tournament_task
 from validator.utils.call_endpoint import process_non_stream_fiber_get
 from validator.utils.logging import LogContext
@@ -183,11 +182,7 @@
 
         for i, pair in enumerate(round_structure.pairs):
             pair_id = f"{round_id}_pair_{i + 1:03d}"
-<<<<<<< HEAD
             logger.info(f"Processing pair {i + 1}/{len(round_structure.pairs)}: {pair} -> {pair_id}")
-=======
-            logger.info(f"Processing pair {i+1}/{len(round_structure.pairs)}: {pair} -> {pair_id}")
->>>>>>> 8351d160
 
             pair_tasks = [task for task in round_tasks if task.pair_id == pair_id]
             logger.info(f"Found {len(pair_tasks)} tasks for pair {pair_id}")
@@ -241,13 +236,9 @@
                 winner_nodes.append(node)
                 logger.info(f"Found node for winner {hotkey}")
             else:
-<<<<<<< HEAD
                 logger.warning(
                     f"CRITICAL: Could not find node for winner {hotkey} - this winner will be excluded from next round!"
                 )
-=======
-                logger.warning(f"CRITICAL: Could not find node for winner {hotkey} - this winner will be excluded from next round!")
->>>>>>> 8351d160
 
         if not winner_nodes:
             logger.error("No winner nodes found, cannot create next round")
@@ -325,21 +316,12 @@
             return
 
         if len(winners) == 1 and completed_round.is_final_round:
-<<<<<<< HEAD
             winner = winners[0]
             round_tasks = await get_tournament_tasks(completed_round.round_id, psql_db)
             snyced_task_ids = await get_synced_task_ids([task.task_id for task in round_tasks], psql_db)
             if len(snyced_task_ids) == 0:
                 await sync_boss_round_tasks_to_general(tournament.tournament_id, completed_round, psql_db, config)
             elif len(snyced_task_ids) >= len(round_tasks):
-=======
-            round_tasks = await get_tournament_tasks(completed_round.round_id, psql_db)
-            task_ids = [task.task_id for task in round_tasks]
-            snyced_task_ids = await get_synced_task_ids(task_ids, psql_db)
-            if len(snyced_task_ids) == 0:
-                await sync_boss_round_tasks_to_general(tournament.tournament_id, completed_round, psql_db, config)
-            elif len(snyced_task_ids) == len(task_ids):
->>>>>>> 8351d160
                 for synced_task_id in snyced_task_ids:
                     task = await task_sql.get_task(synced_task_id, psql_db)
                     if task.status == TaskStatus.SUCCESS or task.status == TaskStatus.FAILURE:
@@ -369,13 +351,7 @@
                     )
                 return
             else:
-<<<<<<< HEAD
                 logger.info(f"Tournament not completed yet. Synced {len(snyced_task_ids)} tasks out of {len(round_tasks)}.")
-=======
-                logger.info(
-                    f"Tournament not completed yet. Synced {len(snyced_task_ids)} tasks out of {len(task_ids)}."
-                )
->>>>>>> 8351d160
         else:
             await create_next_round(tournament, completed_round, winners, config, psql_db)
 
@@ -734,7 +710,7 @@
         if round_data.is_final_round:
             task_ids = [task.task_id for task in round_tasks]
             synced_task_ids = await get_synced_task_ids(task_ids, config.psql_db)
-            
+
             if synced_task_ids:
                 logger.info(f"Final round has {len(synced_task_ids)} synced tasks, checking their status...")
                 for synced_task_id in synced_task_ids:
@@ -746,13 +722,13 @@
                             break
                         else:
                             logger.info(f"Synced task {synced_task_id} completed with status: {synced_task_obj.status}")
-                
+
                 if not waiting_for_synced_tasks:
                     logger.info(f"All synced tasks for final round {round_data.round_id} are completed")
                 else:
                     logger.info(f"Final round {round_data.round_id} waiting for synced tasks to complete")
                     return False
-        
+
         # Check for failed tasks that need syncing (for all rounds)
         for task in round_tasks:
             synced_task_id = await get_synced_task_id(task.task_id, config.psql_db)
