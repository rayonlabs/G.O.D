--- conflicted
+++ resolved
@@ -83,7 +83,9 @@
 
         instruct_task = await create_synthetic_instruct_text_task(config, models, instruct_datasets)
         gpu_req = get_tournament_gpu_requirement(instruct_task.task_type, instruct_task.model_params_count)
-        logger.info(f"    Instruct: {instruct_task.task_id} - Model: {instruct_task.model_id} - Dataset: {instruct_task.ds} - GPU: {gpu_req}")
+        logger.info(
+            f"    Instruct: {instruct_task.task_id} - Model: {instruct_task.model_id} - Dataset: {instruct_task.ds} - GPU: {gpu_req}"
+        )
         tasks.append(instruct_task)
 
         dpo_task = await create_synthetic_dpo_task(config, models, dpo_datasets)
@@ -106,16 +108,13 @@
 
     tasks = []
 
-<<<<<<< HEAD
     instruct_task = await create_synthetic_instruct_text_task(
         config, big_models if use_big_model else small_models, instruct_datasets
     )
-    logger.info(f"  Instruct (BIG): {instruct_task.task_id} - Model: {instruct_task.model_id} - Dataset: {instruct_task.ds}")
-=======
-    instruct_task = await create_synthetic_instruct_text_task(config, big_models if use_big_model else small_models, instruct_datasets)
     gpu_req = get_tournament_gpu_requirement(instruct_task.task_type, instruct_task.model_params_count)
-    logger.info(f"  Instruct (BIG): {instruct_task.task_id} - Model: {instruct_task.model_id} - Dataset: {instruct_task.ds} - GPU: {gpu_req}")
->>>>>>> 404a7ea7
+    logger.info(
+        f"  Instruct (BIG): {instruct_task.task_id} - Model: {instruct_task.model_id} - Dataset: {instruct_task.ds} - GPU: {gpu_req}"
+    )
     tasks.append(instruct_task)
 
     dpo_task = await create_synthetic_dpo_task(config, small_models, dpo_datasets)
