--- conflicted
+++ resolved
@@ -119,65 +119,6 @@
 # is_champion_winner has been moved to validator.db.sql.tournaments to avoid circular imports
 
 
-<<<<<<< HEAD
-async def replace_tournament_task(
-    original_task_id: str, tournament_id: str, round_id: str, group_id: str | None, pair_id: str | None, config: Config
-) -> str:
-    logger.info(f"Starting task replacement for task {original_task_id}")
-    logger.info(f"Tournament: {tournament_id}, Round: {round_id}, Group: {group_id}, Pair: {pair_id}")
-
-    original_task_obj = await task_sql.get_task(original_task_id, config.psql_db)
-    if not original_task_obj:
-        logger.error(f"Could not find original task {original_task_id}")
-        raise ValueError(f"Original task {original_task_id} not found")
-
-    logger.info(f"Found original task - Type: {original_task_obj.task_type}, Status: {original_task_obj.status}")
-    logger.info(f"Original task model params: {original_task_obj.model_params_count}")
-
-    try:
-        new_task = await create_new_task_of_same_type(original_task_obj, config)
-        logger.info(f"Successfully created new task {new_task.task_id} of type {new_task.task_type}")
-    except Exception as e:
-        logger.error(f"Failed to create new task of type {original_task_obj.task_type}: {str(e)}", exc_info=True)
-        raise
-
-    new_tournament_task = TournamentTask(
-        tournament_id=tournament_id,
-        round_id=round_id,
-        task_id=new_task.task_id,
-        group_id=group_id,
-        pair_id=pair_id,
-    )
-
-    try:
-        await add_tournament_tasks([new_tournament_task], config.psql_db)
-        logger.info(f"Created replacement task {new_task.task_id} for round {round_id}")
-    except Exception as e:
-        logger.error(f"Failed to add tournament task to database: {str(e)}", exc_info=True)
-        raise
-
-    original_assigned_nodes = await task_sql.get_nodes_assigned_to_task(original_task_id, config.psql_db)
-    for node in original_assigned_nodes:
-        await task_sql.assign_node_to_task(new_task.task_id, node, config.psql_db)
-
-        original_expected_repo_name = await task_sql.get_expected_repo_name(original_task_id, node.hotkey, config.psql_db)
-        if original_expected_repo_name:
-            await task_sql.set_expected_repo_name(new_task.task_id, node, config.psql_db, original_expected_repo_name)
-            logger.info(
-                f"Copied node {node.hotkey} with expected_repo_name {original_expected_repo_name} "
-                f"to replacement task {new_task.task_id}"
-            )
-        else:
-            logger.warning(f"No expected repo name found for node {node.hotkey} in original task {original_task_id}")
-
-    await task_sql.delete_task(original_task_id, config.psql_db)
-    logger.info(f"Deleted original task {original_task_id} from db.")
-
-    return new_task.task_id
-
-
-=======
->>>>>>> 941daa2a
 async def get_task_results_for_ranking(task_id: str, psql_db: PSQLDB) -> list[MinerResultsText | MinerResultsImage]:
     """
     Fetch task results from database and convert to MinerResults objects for ranking.
@@ -609,13 +550,8 @@
                 if boss_loss * boss_multiplier > opponent_loss:
                     task_winners.append(boss_hotkey)
                     logger.info(
-<<<<<<< HEAD
-                        f"GRPO task: Boss wins (higher is better): {boss_loss:.6f} * {boss_multiplier:.3f} = "
-                        f"{boss_loss * boss_multiplier:.6f} > {opponent_loss:.6f}"
-=======
                         f"GRPO task: Boss wins (higher is better): {boss_loss:.6f} * "
                         f"{boss_multiplier:.3f} = {boss_loss * boss_multiplier:.6f} > {opponent_loss:.6f}"
->>>>>>> 941daa2a
                     )
                 else:
                     task_winners.append(opponent_hotkey)
@@ -628,13 +564,8 @@
                 if boss_loss * boss_divisor < opponent_loss:
                     task_winners.append(boss_hotkey)
                     logger.info(
-<<<<<<< HEAD
                         f"{task_object.task_type} task: Boss wins (lower is better): "
                         f"{boss_loss:.6f} * {boss_divisor:.3f} = {boss_loss * boss_divisor:.6f} < {opponent_loss:.6f}"
-=======
-                        f"{task_object.task_type} task: Boss wins (lower is better): {boss_loss:.6f} * "
-                        f"{boss_divisor:.3f} = {boss_loss * boss_divisor:.6f} < {opponent_loss:.6f}"
->>>>>>> 941daa2a
                     )
                 else:
                     task_winners.append(opponent_hotkey)
@@ -692,19 +623,11 @@
             logger.warning(f"Group {group_id} has no valid scores - proceeding with no winners")
             continue
 
-<<<<<<< HEAD
         sorted_participants = sorted(participant_scores.items(), key=lambda x: x[1])
         logger.info(
             f"Group {group_id} participants sorted by adjusted loss: "
             f"{[(hotkey, f'{loss:.6f}') for hotkey, loss in sorted_participants]}"
         )
-=======
-    sorted_participants = sorted(participant_scores.items(), key=lambda x: x[1])
-    logger.info(
-        f"Group {group_id} participants sorted by adjusted loss: "
-        f"{[(hotkey, f'{loss:.6f}') for hotkey, loss in sorted_participants]}"
-    )
->>>>>>> 941daa2a
 
         num_to_advance = min(TOP_WINNERS_TO_ADVANCE, len(sorted_participants))
         group_winners = [hotkey for hotkey, _ in sorted_participants[:num_to_advance]]
