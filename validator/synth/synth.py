--- conflicted
+++ resolved
@@ -105,11 +105,7 @@
                 else:
                     consecutive_errors += 1
             except json.JSONDecodeError:
-<<<<<<< HEAD
-=======
-                logger.debug(
-                    f"Error decoding synthetic data point :(  - point: {synthetic_data_point}")
->>>>>>> 7c0c7934
+
                 json_errors += 1
                 consecutive_errors += 1
                 return None
@@ -126,11 +122,9 @@
 
         if consecutive_errors >= max_consecutive_errors:
             logger.error(
-<<<<<<< HEAD
+
                 f"Stopping process due to {consecutive_errors} consecutive errors with the synth production")
-=======
-                f"Stopping process due to {consecutive_errors} consecutive errors")
->>>>>>> 7c0c7934
+
             raise RuntimeError(
                 f"Process stopped after {consecutive_errors} consecutive errors")
 
@@ -143,26 +137,21 @@
             results = await asyncio.gather(*tasks, return_exceptions=True)
             for result in results:
                 if isinstance(result, RuntimeError):
-<<<<<<< HEAD
+
                     logger.error(
                         "Maximum consecutive errors reached. Stopping synth dataset process.")
-=======
 
-                    logger.error(
-                        "Maximum consecutive errors reached. Stopping process.")
->>>>>>> 7c0c7934
                     return None
             valid_results = [
                 r for r in results if r is not None and not isinstance(r, Exception)]
             synthetic_dataset.extend(valid_results)
 
-<<<<<<< HEAD
-=======
+
         logger.info(
             f"Generated {len(synthetic_dataset)} synthetic data points"
         )
 
->>>>>>> 7c0c7934
+
         return synthetic_dataset
     except RuntimeError:
         return None