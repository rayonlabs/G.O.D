from typing import Dict
from typing import List
from typing import Optional
from uuid import UUID

from asyncpg.connection import Connection
from fiber.chain.models import Node
from fiber.logging_utils import get_logger

import validator.db.constants as cst
from core.constants import NETUID
from core.models.utility_models import TaskStatus
<<<<<<< HEAD
from validator.core.models import RawTask, TrainingTaskStatus
=======
from validator.core.models import NetworkStats
from validator.core.models import RawTask
>>>>>>> d77545a3
from validator.core.models import Task
from validator.db.database import PSQLDB


logger = get_logger(__name__)


async def add_task(task: RawTask, psql_db: PSQLDB) -> RawTask:
    """Add a new task"""
    async with await psql_db.connection() as connection:
        connection: Connection
        query = f"""
            INSERT INTO {cst.TASKS_TABLE}
            ({cst.ACCOUNT_ID}, {cst.MODEL_ID}, {cst.DS_ID}, {cst.FIELD_SYSTEM},
            {cst.FIELD_INSTRUCTION}, {cst.FIELD_INPUT}, {cst.STATUS},
             {cst.HOURS_TO_COMPLETE}, {cst.FIELD_OUTPUT}, {cst.FORMAT},
             {cst.NO_INPUT_FORMAT}, {cst.IS_ORGANIC}, {cst.CREATED_AT})
            VALUES ($1, $2, $3, $4, $5, $6, $7, $8, $9, $10, $11, $12, $13)
            RETURNING *
        """
        task = await connection.fetchrow(
            query,
            task.account_id,
            task.model_id,
            task.ds_id,
            task.field_system,
            task.field_instruction,
            task.field_input,
            task.status,
            task.hours_to_complete,
            task.field_output,
            task.format,
            task.no_input_format,
            task.is_organic,
            task.created_at,
        )
    return RawTask(**task)


async def get_nodes_assigned_to_task(task_id: str, psql_db: PSQLDB) -> List[Node]:
    """Get all nodes assigned to a task for the current NETUID"""
    async with await psql_db.connection() as connection:
        connection: Connection
        rows = await connection.fetch(
            f"""
            SELECT nodes.* FROM {cst.NODES_TABLE} nodes
            JOIN {cst.TASK_NODES_TABLE} ON nodes.hotkey = task_nodes.hotkey
            WHERE task_nodes.task_id = $1
            AND nodes.netuid = $2
            AND task_nodes.netuid = $2
            """,
            task_id,
            NETUID,
        )
        return [Node(**dict(row)) for row in rows]


async def get_tasks_with_status(status: TaskStatus, psql_db: PSQLDB, include_not_ready_tasks=False) -> List[RawTask]:
    """Get all tasks with a specific status and delay_timestamp before current time if even_not_ready is False"""

    delay_timestamp_clause = (
        "" if include_not_ready_tasks else f"AND ({cst.NEXT_DELAY_AT} IS NULL OR {cst.NEXT_DELAY_AT} <= NOW())"
    )

    async with await psql_db.connection() as connection:
        connection: Connection
        query = f"""
            SELECT * FROM {cst.TASKS_TABLE}
            WHERE {cst.STATUS} = $1
            {delay_timestamp_clause}
        """
        rows = await connection.fetch(query, status.value)
    logger.info(f"We got {len(rows)} tasks which are current in status {status.value}")
    return [RawTask(**dict(row)) for row in rows]


async def assign_node_to_task(task_id: str, node: Node, psql_db: PSQLDB) -> None:
    """Assign a node to a task"""
    async with await psql_db.connection() as connection:
        connection: Connection
        query = f"""
            INSERT INTO {cst.TASK_NODES_TABLE} ({cst.TASK_ID}, {cst.HOTKEY}, {cst.NETUID})
            VALUES ($1, $2, $3)
        """
        await connection.execute(query, task_id, node.hotkey, NETUID)


async def update_task(updated_task: RawTask, psql_db: PSQLDB) -> RawTask:
    existing_task = await get_task(updated_task.task_id, psql_db)
    if not existing_task:
        raise ValueError(f"Task {updated_task.task_id} not found in the database?")

    updates = {}
    for field, value in updated_task.dict(exclude_unset=True, exclude={cst.ASSIGNED_MINERS, cst.UPDATED_AT}).items():
        if getattr(existing_task, field) != value:
            updates[field] = value

    async with await psql_db.connection() as connection:
        connection: Connection
        async with connection.transaction():
            if updates:
                set_clause = ", ".join([f"{column} = ${i+2}" for i, column in enumerate(updates.keys())])
                values = list(updates.values())
                query = f"""
                    UPDATE {cst.TASKS_TABLE}
                    SET {set_clause}, {cst.UPDATED_AT} = CURRENT_TIMESTAMP
                    WHERE {cst.TASK_ID} = $1
                """
                await connection.execute(query, updated_task.task_id, *values)
            else:
                query = f"""
                    UPDATE {cst.TASKS_TABLE}
                    SET {cst.UPDATED_AT} = CURRENT_TIMESTAMP
                    WHERE {cst.TASK_ID} = $1
                """
                await connection.execute(query, updated_task.task_id)

            if updated_task.assigned_miners is not None:
                await connection.execute(
                    f"DELETE FROM {cst.TASK_NODES_TABLE} WHERE {cst.TASK_ID} = $1 AND {cst.NETUID} = $2",
                    updated_task.task_id,
                    NETUID,
                )
                if updated_task.assigned_miners:
                    query = f"""
                        INSERT INTO {cst.TASK_NODES_TABLE} ({cst.TASK_ID}, {cst.HOTKEY}, {cst.NETUID})
                        SELECT $1, nodes.{cst.HOTKEY}, $3
                        FROM {cst.NODES_TABLE} nodes
                        WHERE nodes.{cst.HOTKEY} = ANY($2)
                        AND nodes.{cst.NETUID} = $3
                    """
                    await connection.execute(query, updated_task.task_id, updated_task.assigned_miners, NETUID)

    return await get_task(updated_task.task_id, psql_db)


async def get_test_set_for_task(task_id: str, psql_db: PSQLDB):
    """Get test data for a task"""
    async with await psql_db.connection() as connection:
        connection: Connection
        query = f"""
            SELECT {cst.TEST_DATA} FROM {cst.TASKS_TABLE}
            WHERE {cst.TASK_ID} = $1
        """
        return await connection.fetchval(query, task_id)


async def get_synthetic_set_for_task(task_id: str, psql_db: PSQLDB):
    """Get synthetic data for a task"""
    async with await psql_db.connection() as connection:
        connection: Connection
        query = f"""
            SELECT {cst.SYNTHETIC_DATA} FROM {cst.TASKS_TABLE}
            WHERE {cst.TASK_ID} = $1
        """
        return await connection.fetchval(query, task_id)


<<<<<<< HEAD
async def get_training_tasks_stats(psql_db: PSQLDB) -> TrainingTaskStatus:
=======
async def get_current_task_stats(psql_db: PSQLDB) -> NetworkStats:
>>>>>>> d77545a3
    async with await psql_db.connection() as connection:
        connection: Connection
        query = f"""
            SELECT
<<<<<<< HEAD
                COUNT(*) as number_of_jobs_training,
                MIN(termination_at) as next_training_end
            FROM {cst.TASKS_TABLE}
            WHERE {cst.STATUS} = $1
        """
        row = await connection.fetchrow(query, TaskStatus.TRAINING.value)
        return TrainingTaskStatus(
            number_of_jobs_training=row["number_of_jobs_training"], next_training_end=row["next_training_end"]
=======
                COUNT(*) FILTER (WHERE {cst.STATUS} = $1) as number_of_jobs_training,
                COUNT(*) FILTER (WHERE {cst.STATUS} = $2) as number_of_jobs_preevaluation,
                COUNT(*) FILTER (WHERE {cst.STATUS} = $3) as number_of_jobs_evaluating,
                COUNT(*) FILTER (WHERE {cst.STATUS} = $4) as number_of_jobs_success,
                MIN(termination_at) FILTER (WHERE {cst.STATUS} = $1) as next_training_end
            FROM {cst.TASKS_TABLE}
        """
        row = await connection.fetchrow(
            query,
            TaskStatus.TRAINING.value,
            TaskStatus.PREEVALUATION.value,
            TaskStatus.EVALUATING.value,
            TaskStatus.SUCCESS.value,
        )
        return NetworkStats(
            number_of_jobs_training=row["number_of_jobs_training"],
            number_of_jobs_preevaluation=row["number_of_jobs_preevaluation"],
            number_of_jobs_evaluating=row["number_of_jobs_evaluating"],
            number_of_jobs_success=row["number_of_jobs_success"],
            next_training_end=row["next_training_end"],
>>>>>>> d77545a3
        )


async def get_tasks_ready_to_evaluate(psql_db: PSQLDB) -> List[RawTask]:
    async with await psql_db.connection() as connection:
        connection: Connection
        query = """
            SELECT * FROM tasks t
            WHERE status IN ($1, $2)
            AND NOW() > termination_at
            AND EXISTS (
                SELECT 1 FROM task_nodes tn
                WHERE tn.task_id = t.task_id
                AND tn.netuid = $3
            )
            ORDER BY termination_at ASC
        """
        rows = await connection.fetch(query, TaskStatus.TRAINING.value, TaskStatus.PREEVALUATION.value, NETUID)
        return [RawTask(**dict(row)) for row in rows]


async def delete_task(task_id: UUID, psql_db: PSQLDB) -> None:
    """Delete a task and its associated node assignments"""
    async with await psql_db.connection() as connection:
        async with connection.transaction():
            # First delete task_nodes entries for this netuid
            await connection.execute(
                f"""
                DELETE FROM {cst.TASK_NODES_TABLE}
                WHERE {cst.TASK_ID} = $1 AND {cst.NETUID} = $2
                """,
                task_id,
                NETUID,
            )

            # Then delete the task if it has no more node assignments
            await connection.execute(
                f"""
                DELETE FROM {cst.TASKS_TABLE}
                WHERE {cst.TASK_ID} = $1
                AND NOT EXISTS (
                    SELECT 1 FROM {cst.TASK_NODES_TABLE}
                    WHERE {cst.TASK_ID} = $1
                    AND {cst.NETUID} = $2
                )
                """,
                task_id,
                NETUID,
            )


async def get_miners_for_task(task_id: UUID, psql_db: PSQLDB) -> List[Node]:
    """Retrieve all miners assigned to a specific task."""
    async with await psql_db.connection() as connection:
        query = f"""
            SELECT nodes.* FROM {cst.NODES_TABLE} nodes
            JOIN {cst.TASK_NODES_TABLE} task_nodes
            ON nodes.hotkey = task_nodes.hotkey AND nodes.netuid = task_nodes.netuid
            WHERE task_nodes.task_id = $1
        """
        rows = await connection.fetch(query, task_id)
        return [Node(**dict(row)) for row in rows]


async def get_task(task_id: UUID, psql_db: PSQLDB) -> Optional[RawTask]:
    """Get a task by ID"""
    async with await psql_db.connection() as connection:
        connection: Connection
        query = f"""
            SELECT * FROM {cst.TASKS_TABLE} WHERE {cst.TASK_ID} = $1
        """
        row = await connection.fetchrow(query, task_id)
        if row:
            return RawTask(**dict(row))
        return None


async def get_winning_submissions_for_task(task_id: UUID, psql_db: PSQLDB) -> List[Dict]:
    """Retrieve the winning submission for a task based on the highest quality score in task_nodes."""
    async with await psql_db.connection() as connection:
        query = f"""
            SELECT submissions.repo
            FROM {cst.SUBMISSIONS_TABLE} submissions
            JOIN {cst.TASK_NODES_TABLE} task_nodes
            ON submissions.task_id = task_nodes.task_id
            AND submissions.hotkey = task_nodes.hotkey
            AND submissions.netuid = task_nodes.netuid
            WHERE submissions.task_id = $1
            ORDER BY task_nodes.quality_score DESC
            LIMIT 1
        """
        rows = await connection.fetch(query, task_id)
        return [dict(row) for row in rows]


async def get_task_by_id(task_id: UUID, psql_db: PSQLDB) -> Task:
    """Get a task by ID along with its winning submissions"""
    async with await psql_db.connection() as connection:
        connection: Connection
        query = f"""
            WITH victorious_repo AS (
                SELECT submissions.task_id, submissions.repo
                FROM {cst.SUBMISSIONS_TABLE} submissions
                JOIN {cst.TASK_NODES_TABLE} task_nodes
                ON submissions.task_id = task_nodes.task_id
                AND submissions.hotkey = task_nodes.hotkey
                AND submissions.netuid = task_nodes.netuid
                WHERE submissions.task_id = $1
                AND task_nodes.quality_score IS NOT NULL
                ORDER BY task_nodes.quality_score DESC
                LIMIT 1
            )
            SELECT
                tasks.*,
                victorious_repo.repo as trained_model_repository
            FROM {cst.TASKS_TABLE} tasks
            LEFT JOIN victorious_repo ON tasks.task_id = victorious_repo.task_id
            WHERE tasks.{cst.TASK_ID} = $1
        """
        row = await connection.fetchrow(query, task_id)
        if not row:
            return None

        return Task(**dict(row))


async def get_tasks(psql_db: PSQLDB, limit: int = 100, offset: int = 0) -> List[Task]:
    async with await psql_db.connection() as connection:
        connection: Connection
        query = f"""
            WITH victorious_repo AS (
                SELECT submissions.{cst.TASK_ID}, submissions.{cst.REPO}
                FROM {cst.SUBMISSIONS_TABLE} submissions
                JOIN {cst.TASK_NODES_TABLE} task_nodes
                ON submissions.{cst.TASK_ID} = task_nodes.{cst.TASK_ID}
                AND submissions.{cst.HOTKEY} = task_nodes.{cst.HOTKEY}
                AND submissions.{cst.NETUID} = task_nodes.{cst.NETUID}
                AND task_nodes.{cst.QUALITY_SCORE} IS NOT NULL
                ORDER BY task_nodes.{cst.QUALITY_SCORE} DESC
                LIMIT 1
            )
            SELECT
                tasks.*,
                victorious_repo.{cst.REPO} as trained_model_repository
            FROM {cst.TASKS_TABLE} tasks
            LEFT JOIN victorious_repo ON tasks.{cst.TASK_ID} = victorious_repo.{cst.TASK_ID}
            ORDER BY tasks.{cst.CREATED_AT} DESC
            LIMIT $1 OFFSET $2
        """

        rows = await connection.fetch(query, limit, offset)
        return [Task(**dict(row)) for row in rows]


async def get_tasks_by_account_id(psql_db: PSQLDB, account_id: UUID, limit: int = 100, offset: int = 0) -> List[Task]:
    async with await psql_db.connection() as connection:
        connection: Connection
        query = f"""
            WITH victorious_repo AS (
                SELECT
                    submissions.{cst.TASK_ID},
                    submissions.{cst.REPO},
                    ROW_NUMBER() OVER (
                        PARTITION BY submissions.{cst.TASK_ID}
                        ORDER BY task_nodes.{cst.QUALITY_SCORE} DESC
                    ) AS rn
                FROM {cst.SUBMISSIONS_TABLE} submissions
                JOIN {cst.TASK_NODES_TABLE} task_nodes
                    ON submissions.{cst.TASK_ID} = task_nodes.{cst.TASK_ID}
                   AND submissions.{cst.HOTKEY} = task_nodes.{cst.HOTKEY}
                   AND submissions.{cst.NETUID} = task_nodes.{cst.NETUID}
                WHERE task_nodes.{cst.QUALITY_SCORE} IS NOT NULL
            )
            SELECT
                tasks.*,
                victorious_repo.{cst.REPO} AS trained_model_repository
            FROM {cst.TASKS_TABLE} tasks
            LEFT JOIN victorious_repo
                ON tasks.{cst.TASK_ID} = victorious_repo.{cst.TASK_ID}
               AND victorious_repo.rn = 1
            WHERE tasks.{cst.ACCOUNT_ID} = $1
            ORDER BY tasks.{cst.CREATED_AT} DESC
            LIMIT $2 OFFSET $3
        """

        rows = await connection.fetch(query, account_id, limit, offset)
        return [Task(**dict(row)) for row in rows]


async def get_completed_organic_tasks(psql_db: PSQLDB, hours: int = 5) -> List[Task]:
    """Get completed organic tasks from the specified timeframe

    Args:
        psql_db: Database connection
        hours: Number of hours to look back (default: 5)
    """
    async with await psql_db.connection() as connection:
        connection: Connection
        query = f"""
            WITH victorious_repo AS (
                SELECT
                    submissions.{cst.TASK_ID},
                    submissions.{cst.REPO},
                    ROW_NUMBER() OVER (
                        PARTITION BY submissions.{cst.TASK_ID}
                        ORDER BY task_nodes.{cst.QUALITY_SCORE} DESC
                    ) AS rn
                FROM {cst.SUBMISSIONS_TABLE} submissions
                JOIN {cst.TASK_NODES_TABLE} task_nodes
                    ON submissions.{cst.TASK_ID} = task_nodes.{cst.TASK_ID}
                    AND submissions.{cst.HOTKEY} = task_nodes.{cst.HOTKEY}
                    AND submissions.{cst.NETUID} = task_nodes.{cst.NETUID}
                WHERE task_nodes.{cst.QUALITY_SCORE} IS NOT NULL
                ORDER BY task_nodes.{cst.QUALITY_SCORE} DESC
            )
            SELECT
                tasks.*,
                victorious_repo.{cst.REPO} as trained_model_repository
            FROM {cst.TASKS_TABLE} tasks
            LEFT JOIN victorious_repo
                ON tasks.{cst.TASK_ID} = victorious_repo.{cst.TASK_ID}
                AND victorious_repo.rn = 1
            WHERE tasks.{cst.STATUS} = $1
            AND tasks.{cst.IS_ORGANIC} = true
            AND tasks.{cst.TERMINATION_AT} >= NOW() - $2 * INTERVAL '1 hour'
            ORDER BY tasks.{cst.TERMINATION_AT} DESC
        """

        rows = await connection.fetch(query, TaskStatus.SUCCESS.value, hours)
        return [Task(**dict(row)) for row in rows]<|MERGE_RESOLUTION|>--- conflicted
+++ resolved
@@ -10,12 +10,10 @@
 import validator.db.constants as cst
 from core.constants import NETUID
 from core.models.utility_models import TaskStatus
-<<<<<<< HEAD
-from validator.core.models import RawTask, TrainingTaskStatus
-=======
+
 from validator.core.models import NetworkStats
 from validator.core.models import RawTask
->>>>>>> d77545a3
+
 from validator.core.models import Task
 from validator.db.database import PSQLDB
 
@@ -174,25 +172,14 @@
         return await connection.fetchval(query, task_id)
 
 
-<<<<<<< HEAD
-async def get_training_tasks_stats(psql_db: PSQLDB) -> TrainingTaskStatus:
-=======
+
 async def get_current_task_stats(psql_db: PSQLDB) -> NetworkStats:
->>>>>>> d77545a3
+
     async with await psql_db.connection() as connection:
         connection: Connection
         query = f"""
             SELECT
-<<<<<<< HEAD
-                COUNT(*) as number_of_jobs_training,
-                MIN(termination_at) as next_training_end
-            FROM {cst.TASKS_TABLE}
-            WHERE {cst.STATUS} = $1
-        """
-        row = await connection.fetchrow(query, TaskStatus.TRAINING.value)
-        return TrainingTaskStatus(
-            number_of_jobs_training=row["number_of_jobs_training"], next_training_end=row["next_training_end"]
-=======
+
                 COUNT(*) FILTER (WHERE {cst.STATUS} = $1) as number_of_jobs_training,
                 COUNT(*) FILTER (WHERE {cst.STATUS} = $2) as number_of_jobs_preevaluation,
                 COUNT(*) FILTER (WHERE {cst.STATUS} = $3) as number_of_jobs_evaluating,
@@ -213,7 +200,6 @@
             number_of_jobs_evaluating=row["number_of_jobs_evaluating"],
             number_of_jobs_success=row["number_of_jobs_success"],
             next_training_end=row["next_training_end"],
->>>>>>> d77545a3
         )
 
 
