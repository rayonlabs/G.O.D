from typing import Literal
from uuid import UUID

from asyncpg.connection import Connection
from fiber.chain.models import Node

import validator.db.constants as cst
from core.constants import NETUID
from core.models.utility_models import ImageTextPair
from core.models.utility_models import TaskStatus
from core.models.utility_models import TaskType
from validator.core.models import AnyTypeRawTask
from validator.core.models import AnyTypeTask
from validator.core.models import DetailedNetworkStats
from validator.core.models import DpoRawTask
from validator.core.models import DpoTask
from validator.core.models import GrpoRawTask
from validator.core.models import GrpoTask
from validator.core.models import ImageRawTask
from validator.core.models import ImageTask
from validator.core.models import InstructTextRawTask
from validator.core.models import InstructTextTask
from validator.core.models import ChatRawTask
from validator.core.models import ChatTask
from validator.core.models import NetworkStats
from validator.core.models import RawTask
from validator.core.models import RewardFunction
from validator.core.models import Task
from validator.db.database import PSQLDB
from validator.utils.logging import get_logger


logger = get_logger(__name__)


async def add_task(task: AnyTypeRawTask, psql_db: PSQLDB) -> AnyTypeRawTask:
    """Add a new task"""
    async with await psql_db.connection() as connection:
        async with connection.transaction():
            task_record = await _insert_base_task(connection, task)
            await _insert_task_specific_data(connection, task, task_record)
            task.task_id = task_record[cst.TASK_ID]
            return task


async def _insert_base_task(connection: Connection, task: AnyTypeRawTask) -> dict:
    """Insert the base task record and return it"""
    query_tasks = f"""
        INSERT INTO {cst.TASKS_TABLE}
        ({cst.ACCOUNT_ID},
        {cst.MODEL_ID},
        {cst.DS},
        {cst.STATUS},
        {cst.IS_ORGANIC},
        {cst.HOURS_TO_COMPLETE},
        {cst.TEST_DATA},
        {cst.TRAINING_DATA},
        {cst.CREATED_AT},
        {cst.TASK_TYPE},
        {cst.RESULT_MODEL_NAME},
        {cst.TRAINING_REPO_BACKUP},
        {cst.STARTED_AT},
        {cst.TERMINATION_AT})
        VALUES ($1, $2, $3, $4, $5, $6, $7, $8, $9, $10, $11, $12, $13, $14)
        RETURNING *
    """
    return await connection.fetchrow(
        query_tasks,
        task.account_id,
        task.model_id,
        task.ds,
        task.status,
        task.is_organic,
        task.hours_to_complete,
        task.test_data,
        task.training_data,
        task.created_at,
        task.task_type.value,
        task.result_model_name,
        task.training_repo_backup,
        task.started_at,
        task.termination_at,
    )


async def _insert_task_specific_data(connection: Connection, task: AnyTypeRawTask, task_record: dict) -> None:
    """Insert task type specific data based on the task type"""
    if isinstance(task, InstructTextRawTask):
        await _insert_instruct_text_task(connection, task, task_record)
    elif isinstance(task, ImageRawTask):
        await _insert_image_task(connection, task, task_record)
    elif isinstance(task, DpoRawTask):
        await _insert_dpo_task(connection, task, task_record)
    elif isinstance(task, GrpoRawTask):
        await _insert_grpo_task(connection, task, task_record)
    elif isinstance(task, ChatRawTask):
        await _insert_chat_task(connection, task, task_record)
<<<<<<< HEAD

=======
>>>>>>> ef208f8d

async def _insert_instruct_text_task(connection: Connection, task: InstructTextRawTask, task_record: dict) -> None:
    query = f"""
        INSERT INTO {cst.INSTRUCT_TEXT_TASKS_TABLE}
        ({cst.TASK_ID}, {cst.FIELD_SYSTEM}, {cst.FIELD_INSTRUCTION},
        {cst.FIELD_INPUT}, {cst.FIELD_OUTPUT}, {cst.FORMAT},
        {cst.NO_INPUT_FORMAT}, {cst.SYNTHETIC_DATA}, {cst.FILE_FORMAT})
        VALUES ($1, $2, $3, $4, $5, $6, $7, $8, $9)
    """
    await connection.execute(
        query,
        task_record[cst.TASK_ID],
        task.field_system,
        task.field_instruction,
        task.field_input,
        task.field_output,
        task.format,
        task.no_input_format,
        task.synthetic_data,
        task.file_format,
    )


async def _insert_chat_task(connection: Connection, task: ChatRawTask, task_record: dict) -> None:
    query = f"""
        INSERT INTO {cst.CHAT_TASKS_TABLE}
        ({cst.TASK_ID}, {cst.CHAT_TEMPLATE}, {cst.CHAT_COLUMN},
        {cst.CHAT_ROLE_FIELD}, {cst.CHAT_CONTENT_FIELD}, {cst.CHAT_USER_REFERENCE},
        {cst.CHAT_ASSISTANT_REFERENCE}, {cst.FILE_FORMAT})
        VALUES ($1, $2, $3, $4, $5, $6, $7, $8)
    """
    await connection.execute(
        query,
        task_record[cst.TASK_ID],
        task.chat_template,
        task.chat_column,
        task.chat_role_field,
        task.chat_content_field,
        task.chat_user_reference,
        task.chat_assistant_reference,
        task.file_format
    )


async def _insert_image_task(connection: Connection, task: ImageRawTask, task_record: dict) -> None:
    query = f"""
        INSERT INTO {cst.IMAGE_TASKS_TABLE}
        ({cst.TASK_ID}, {cst.MODEL_TYPE})
        VALUES ($1, $2)
    """
    await connection.execute(query, task_record[cst.TASK_ID], task.model_type.value)

    if task.image_text_pairs:
        query_pairs = f"""
            INSERT INTO {cst.IMAGE_TEXT_PAIRS_TABLE}
            ({cst.TASK_ID}, {cst.IMAGE_URL}, {cst.TEXT_URL})
            VALUES ($1, $2, $3)
        """
        for pair in task.image_text_pairs:
            await connection.execute(query_pairs, task_record[cst.TASK_ID], pair.image_url, pair.text_url)


async def _insert_dpo_task(connection: Connection, task: DpoRawTask, task_record: dict) -> None:
    query = f"""
        INSERT INTO {cst.DPO_TASKS_TABLE}
        ({cst.TASK_ID}, {cst.FIELD_PROMPT}, {cst.FIELD_SYSTEM}, {cst.FIELD_CHOSEN}, {cst.FIELD_REJECTED},
        {cst.PROMPT_FORMAT}, {cst.CHOSEN_FORMAT}, {cst.REJECTED_FORMAT}, {cst.SYNTHETIC_DATA}, {cst.FILE_FORMAT})
        VALUES ($1, $2, $3, $4, $5, $6, $7, $8, $9, $10)
    """
    await connection.execute(
        query,
        task_record[cst.TASK_ID],
        task.field_prompt,
        task.field_system,
        task.field_chosen,
        task.field_rejected,
        task.prompt_format,
        task.chosen_format,
        task.rejected_format,
        task.synthetic_data,
        task.file_format,
    )


async def _insert_grpo_task(connection: Connection, task: GrpoRawTask, task_record: dict) -> None:
    query_grpo = f"""
        INSERT INTO {cst.GRPO_TASKS_TABLE}
        ({cst.TASK_ID}, {cst.FIELD_PROMPT}, {cst.FILE_FORMAT}, {cst.SYNTHETIC_DATA})
        VALUES ($1, $2, $3, $4)
    """
    await connection.execute(
        query_grpo,
        task_record[cst.TASK_ID],
        task.field_prompt,
        task.file_format,
        task.synthetic_data,
    )

    for reward_function in task.reward_functions:
        query_reward_functions = f"""
            WITH ins AS (
                INSERT INTO {cst.REWARD_FUNCTIONS_TABLE}
                ({cst.REWARD_FUNC}, {cst.FUNC_HASH}, {cst.IS_GENERIC})
                VALUES ($1, $2, $3)
                ON CONFLICT ({cst.FUNC_HASH}) DO NOTHING
                RETURNING {cst.REWARD_ID}
            )
            SELECT {cst.REWARD_ID} FROM ins
            UNION ALL
            SELECT {cst.REWARD_ID} FROM {cst.REWARD_FUNCTIONS_TABLE} WHERE {cst.FUNC_HASH} = $2
            LIMIT 1
        """
        reward_id = await connection.fetchval(
            query_reward_functions, reward_function.reward_func, reward_function.func_hash, reward_function.is_generic
        )

        query_grpo_task_functions = f"""
            INSERT INTO {cst.GRPO_TASK_FUNCTIONS_TABLE}
            ({cst.TASK_ID}, {cst.REWARD_ID}, {cst.REWARD_WEIGHT})
            VALUES ($1, $2, $3)
        """
        await connection.execute(query_grpo_task_functions, task_record[cst.TASK_ID], reward_id, reward_function.reward_weight)


async def get_nodes_assigned_to_task(task_id: str, psql_db: PSQLDB) -> list[Node]:
    """Get all nodes assigned to a task for the current NETUID"""
    async with await psql_db.connection() as connection:
        connection: Connection
        rows = await connection.fetch(
            f"""
            SELECT nodes.* FROM {cst.NODES_TABLE} nodes
            JOIN {cst.TASK_NODES_TABLE} ON nodes.hotkey = task_nodes.hotkey
            WHERE task_nodes.task_id = $1
            AND nodes.netuid = $2
            AND task_nodes.netuid = $2
            """,
            task_id,
            NETUID,
        )
        return [Node(**dict(row)) for row in rows]


async def get_tasks_with_status(
    status: TaskStatus,
    psql_db: PSQLDB,
    include_not_ready_tasks: bool = False,
    tournament_filter: Literal["all", "only", "exclude"] = "all",
) -> list[AnyTypeRawTask]:
    delay_timestamp_clause = (
        "" if include_not_ready_tasks else f"AND ({cst.NEXT_DELAY_AT} IS NULL OR {cst.NEXT_DELAY_AT} <= NOW())"
    )
    if tournament_filter == "exclude":
        tournament_tasks_clause = f"AND {cst.TASK_ID} NOT IN (SELECT {cst.TASK_ID}::uuid FROM {cst.TOURNAMENT_TASKS_TABLE})"
    elif tournament_filter == "only":
        tournament_tasks_clause = f"AND {cst.TASK_ID} IN (SELECT {cst.TASK_ID}::uuid FROM {cst.TOURNAMENT_TASKS_TABLE})"
    elif tournament_filter == "all":
        tournament_tasks_clause = ""

    async with await psql_db.connection() as connection:
        connection: Connection
        base_query = f"""
            SELECT * FROM {cst.TASKS_TABLE}
            WHERE {cst.STATUS} = $1
            {delay_timestamp_clause}
            {tournament_tasks_clause}
        """
        base_rows = await connection.fetch(base_query, status.value)

        tasks = []
        for row in base_rows:
            task_type = row[cst.TASK_TYPE]
            if task_type == TaskType.INSTRUCTTEXTTASK.value:
                specific_query = f"""
                    SELECT t.*, tt.field_system,
                           tt.field_instruction, tt.field_input, tt.field_output,
                           tt.format, tt.no_input_format, tt.synthetic_data, tt.file_format
                    FROM {cst.TASKS_TABLE} t
                    LEFT JOIN {cst.INSTRUCT_TEXT_TASKS_TABLE} tt ON t.{cst.TASK_ID} = tt.{cst.TASK_ID}
                    WHERE t.{cst.TASK_ID} = $1
                """
            elif task_type == TaskType.IMAGETASK.value:
                specific_query = f"""
                    SELECT t.*, it.model_type
                    FROM {cst.TASKS_TABLE} t
                    LEFT JOIN {cst.IMAGE_TASKS_TABLE} it ON t.{cst.TASK_ID} = it.{cst.TASK_ID}
                    WHERE t.{cst.TASK_ID} = $1
                """
            elif task_type == TaskType.DPOTASK.value:
                specific_query = f"""
                    SELECT t.*, dt.field_prompt, dt.field_system, dt.field_chosen, dt.field_rejected,
                           dt.prompt_format, dt.chosen_format, dt.rejected_format, dt.synthetic_data, dt.file_format
                    FROM {cst.TASKS_TABLE} t
                    LEFT JOIN {cst.DPO_TASKS_TABLE} dt ON t.{cst.TASK_ID} = dt.{cst.TASK_ID}
                    WHERE t.{cst.TASK_ID} = $1
                """
            elif task_type == TaskType.GRPOTASK.value:
                specific_query = f"""
                    SELECT t.*, gt.field_prompt, gt.synthetic_data, gt.file_format
                    FROM {cst.TASKS_TABLE} t
                    LEFT JOIN {cst.GRPO_TASKS_TABLE} gt ON t.{cst.TASK_ID} = gt.{cst.TASK_ID}
                    WHERE t.{cst.TASK_ID} = $1
                """
            elif task_type == TaskType.CHATTASK.value:
                specific_query = f"""
                    SELECT 
                        t.*, 
                        gt.synthetic_data, 
                        gt.file_format,
                        gt.chat_template,
                        gt.chat_column,
                        gt.chat_role_field,
                        gt.chat_content_field,
                        gt.chat_user_reference,
                        gt.chat_assistant_reference
                    FROM {cst.TASKS_TABLE} t
                    LEFT JOIN {cst.CHAT_TASKS_TABLE} gt 
                        ON t.{cst.TASK_ID} = gt.{cst.TASK_ID}
                    WHERE t.{cst.TASK_ID} = $1
                """
            else:
                logger.warning(f"Unknown task type {task_type} for task_id {row[cst.TASK_ID]}")
                continue

            specific_row = await connection.fetchrow(specific_query, row[cst.TASK_ID])
            if specific_row:
                task_data = dict(specific_row)
                if task_type == TaskType.INSTRUCTTEXTTASK.value:
                    tasks.append(InstructTextRawTask(**task_data))
                elif task_type == TaskType.IMAGETASK.value:
                    image_text_pairs = await get_image_text_pairs(row[cst.TASK_ID], psql_db)
                    tasks.append(ImageRawTask(**task_data, image_text_pairs=image_text_pairs))
                elif task_type == TaskType.DPOTASK.value:
                    tasks.append(DpoRawTask(**task_data))
                elif task_type == TaskType.GRPOTASK.value:
                    reward_functions = await get_reward_functions(row[cst.TASK_ID], psql_db)
                    tasks.append(GrpoRawTask(**task_data, reward_functions=reward_functions))
                elif task_type == TaskType.CHATTASK.value:
                    tasks.append(ChatRawTask(**task_data))

        logger.info(f"Retrieved {len(tasks)} tasks with status {status.value}")
        return tasks


async def assign_node_to_task(task_id: str, node: Node, psql_db: PSQLDB) -> None:
    """Assign a node to a task"""
    async with await psql_db.connection() as connection:
        connection: Connection
        query = f"""
            INSERT INTO {cst.TASK_NODES_TABLE}
            ({cst.TASK_ID}, {cst.HOTKEY}, {cst.NETUID})
            VALUES ($1, $2, $3)
        """
        await connection.execute(query, task_id, node.hotkey, NETUID)


async def set_expected_repo_name(task_id: str, node: Node, psql_db: PSQLDB, expected_repo_name: str) -> None:
    async with await psql_db.connection() as connection:
        connection: Connection
        query = f"""
            UPDATE {cst.TASK_NODES_TABLE}
            SET {cst.EXPECTED_REPO_NAME} = $1
            WHERE {cst.TASK_ID} = $2
            AND {cst.HOTKEY} = $3
            AND {cst.NETUID} = $4
        """
        await connection.execute(query, expected_repo_name, task_id, node.hotkey, NETUID)


async def get_table_fields(table_name: str, connection: Connection) -> set[str]:
    """Get all column names for a given table"""
    query = """
        SELECT column_name
        FROM information_schema.columns
        WHERE table_name = $1
    """
    rows = await connection.fetch(query, table_name)
    return {row["column_name"] for row in rows}


async def update_task_status(task_id: str, status: TaskStatus, psql_db: PSQLDB) -> None:
    async with await psql_db.connection() as connection:
        connection: Connection
        query = f"""
            UPDATE {cst.TASKS_TABLE}
            SET {cst.STATUS} = $1
            WHERE {cst.TASK_ID} = $2
        """
        await connection.execute(query, status.value, task_id)


async def update_task(updated_task: AnyTypeRawTask, psql_db: PSQLDB) -> AnyTypeRawTask:
    existing_task = await get_task(updated_task.task_id, psql_db)

    if not existing_task:
        raise ValueError(f"Task {updated_task.task_id} not found in the database?")

    existing_task_dict = existing_task.model_dump()
    updates = {}
    for field, value in updated_task.dict(exclude_unset=True, exclude={cst.ASSIGNED_MINERS, cst.UPDATED_AT}).items():
        if existing_task_dict.get(field, None) != value:
            updates[field] = value

    async with await psql_db.connection() as connection:
        connection: Connection
        async with connection.transaction():
            base_task_fields = await get_table_fields(cst.TASKS_TABLE, connection)
            base_updates = {k: v for k, v in updates.items() if k in base_task_fields}
            if base_updates:
                set_clause = ", ".join([f"{column} = ${i + 2}" for i, column in enumerate(base_updates.keys())])
                values = list(base_updates.values())
                query = f"""
                    UPDATE {cst.TASKS_TABLE}
                    SET {set_clause}, {cst.UPDATED_AT} = CURRENT_TIMESTAMP
                    WHERE {cst.TASK_ID} = $1
                """
                await connection.execute(query, updated_task.task_id, *values)
            else:
                query = f"""
                    UPDATE {cst.TASKS_TABLE}
                    SET {cst.UPDATED_AT} = CURRENT_TIMESTAMP
                    WHERE {cst.TASK_ID} = $1
                """
                await connection.execute(query, updated_task.task_id)

            if updated_task.task_type == TaskType.INSTRUCTTEXTTASK:
                instruct_text_fields = await get_table_fields(cst.INSTRUCT_TEXT_TASKS_TABLE, connection)
                instruct_text_specific_fields = [f for f in instruct_text_fields if f != cst.TASK_ID]
                specific_updates = {k: v for k, v in updates.items() if k in instruct_text_specific_fields}
                if specific_updates:
                    specific_clause = ", ".join([f"{column} = ${i + 2}" for i, column in enumerate(specific_updates.keys())])
                    specific_values = list(specific_updates.values())
                    query = f"""
                        UPDATE {cst.INSTRUCT_TEXT_TASKS_TABLE}
                        SET {specific_clause}
                        WHERE {cst.TASK_ID} = $1
                    """
                    await connection.execute(query, updated_task.task_id, *specific_values)

            if updated_task.task_type == TaskType.CHATTASK:
                chat_task_fields = await get_table_fields(cst.CHAT_TASKS_TABLE, connection)
                chat_specific_fields = [f for f in chat_task_fields if f != cst.TASK_ID]
                specific_updates = {k: v for k, v in updates.items() if k in chat_specific_fields}
                if specific_updates:
                    specific_clause = ", ".join([f"{column} = ${i + 2}" for i, column in enumerate(specific_updates.keys())])
                    specific_values = list(specific_updates.values())
                    query = f"""
                        UPDATE {cst.CHAT_TASKS_TABLE}
                        SET {specific_clause}
                        WHERE {cst.TASK_ID} = $1
                    """
                    await connection.execute(query, updated_task.task_id, *specific_values)

            elif updated_task.task_type == TaskType.IMAGETASK:
                if "image_text_pairs" in updates:
                    await delete_image_text_pairs(updated_task.task_id, psql_db)
                    pairs = [ImageTextPair(**pair) for pair in updates["image_text_pairs"]]
                    await add_image_text_pairs(updated_task.task_id, pairs, psql_db)

            elif updated_task.task_type == TaskType.DPOTASK:
                dpo_fields = await get_table_fields(cst.DPO_TASKS_TABLE, connection)
                dpo_specific_fields = [f for f in dpo_fields if f != cst.TASK_ID]
                specific_updates = {k: v for k, v in updates.items() if k in dpo_specific_fields}
                if specific_updates:
                    specific_clause = ", ".join([f"{column} = ${i + 2}" for i, column in enumerate(specific_updates.keys())])
                    specific_values = list(specific_updates.values())
                    query = f"""
                        UPDATE {cst.DPO_TASKS_TABLE}
                        SET {specific_clause}
                        WHERE {cst.TASK_ID} = $1
                    """
                    await connection.execute(query, updated_task.task_id, *specific_values)

            elif updated_task.task_type == TaskType.GRPOTASK:
                grpo_fields = await get_table_fields(cst.GRPO_TASKS_TABLE, connection)
                grpo_specific_fields = [f for f in grpo_fields if f != cst.TASK_ID]
                specific_updates = {k: v for k, v in updates.items() if k in grpo_specific_fields}
                if specific_updates:
                    specific_clause = ", ".join([f"{column} = ${i + 2}" for i, column in enumerate(specific_updates.keys())])
                    specific_values = list(specific_updates.values())
                    query = f"""
                        UPDATE {cst.GRPO_TASKS_TABLE}
                        SET {specific_clause}
                        WHERE {cst.TASK_ID} = $1
                    """
                    await connection.execute(query, updated_task.task_id, *specific_values)
                if "reward_functions" in updates:
                    await delete_reward_functions(updated_task.task_id, psql_db)
                    reward_functions = [RewardFunction(**reward_function) for reward_function in updates["reward_functions"]]
                    await add_reward_functions(updated_task.task_id, reward_functions, psql_db)

            if updated_task.assigned_miners is not None:
                await connection.execute(
                    f"DELETE FROM {cst.TASK_NODES_TABLE} WHERE {cst.TASK_ID} = $1 AND {cst.NETUID} = $2",
                    updated_task.task_id,
                    NETUID,
                )
                if updated_task.assigned_miners:
                    query = f"""
                        INSERT INTO {cst.TASK_NODES_TABLE} ({cst.TASK_ID}, {cst.HOTKEY}, {cst.NETUID})
                        SELECT $1, nodes.{cst.HOTKEY}, $3
                        FROM {cst.NODES_TABLE} nodes
                        WHERE nodes.{cst.HOTKEY} = ANY($2)
                        AND nodes.{cst.NETUID} = $3
                    """
                    await connection.execute(query, updated_task.task_id, updated_task.assigned_miners, NETUID)

    return await get_task(updated_task.task_id, psql_db)


async def get_test_set_for_task(task_id: str, psql_db: PSQLDB):
    """Get test data for a task"""
    async with await psql_db.connection() as connection:
        connection: Connection
        query = f"""
            SELECT {cst.TEST_DATA} FROM {cst.TASKS_TABLE}
            WHERE {cst.TASK_ID} = $1
        """
        return await connection.fetchval(query, task_id)


async def get_synthetic_set_for_task(task_id: str, psql_db: PSQLDB):
    """Get synthetic data for a task"""
    async with await psql_db.connection() as connection:
        connection: Connection
        query = f"""
            SELECT {cst.SYNTHETIC_DATA} FROM {cst.TASKS_TABLE}
            WHERE {cst.TASK_ID} = $1
        """
        return await connection.fetchval(query, task_id)


async def get_current_task_stats(psql_db: PSQLDB, include_tournament_tasks=False) -> NetworkStats:
    async with await psql_db.connection() as connection:
        tournament_tasks_clause = (
            ""
            if include_tournament_tasks
            else f"WHERE {cst.TASK_ID} NOT IN (SELECT {cst.TASK_ID}::uuid FROM {cst.TOURNAMENT_TASKS_TABLE})"
        )
        query = f"""
            SELECT
                COUNT(*) FILTER (WHERE {cst.STATUS} = $1) as number_of_jobs_training,
                COUNT(*) FILTER (WHERE {cst.STATUS} = $2) as number_of_jobs_preevaluation,
                COUNT(*) FILTER (WHERE {cst.STATUS} = $3) as number_of_jobs_evaluating,
                COUNT(*) FILTER (WHERE {cst.STATUS} = $4) as number_of_jobs_success,
                MIN(termination_at) FILTER (WHERE {cst.STATUS} = $1) as next_training_end
            FROM {cst.TASKS_TABLE}
            {tournament_tasks_clause}
        """
        row = await connection.fetchrow(
            query,
            TaskStatus.TRAINING.value,
            TaskStatus.PREEVALUATION.value,
            TaskStatus.EVALUATING.value,
            TaskStatus.SUCCESS.value,
        )

        return NetworkStats(
            number_of_jobs_training=row["number_of_jobs_training"],
            number_of_jobs_preevaluation=row["number_of_jobs_preevaluation"],
            number_of_jobs_evaluating=row["number_of_jobs_evaluating"],
            number_of_jobs_success=row["number_of_jobs_success"],
            next_training_end=row["next_training_end"],
        )


async def get_detailed_task_stats(psql_db: PSQLDB, include_tournament_tasks=False) -> DetailedNetworkStats:
    tournament_tasks_clause = (
        ""
        if include_tournament_tasks
        else f"WHERE {cst.TASK_ID} NOT IN (SELECT {cst.TASK_ID}::uuid FROM {cst.TOURNAMENT_TASKS_TABLE})"
    )
    async with await psql_db.connection() as connection:
        query = f"""
            SELECT
                COUNT(*) FILTER (WHERE {cst.STATUS} = $1) as number_of_jobs_training,
                COUNT(*) FILTER (WHERE {cst.STATUS} = $2) as number_of_jobs_preevaluation,
                COUNT(*) FILTER (WHERE {cst.STATUS} = $3) as number_of_jobs_evaluating,
                COUNT(*) FILTER (WHERE {cst.STATUS} = $4) as number_of_jobs_success,
                MIN(termination_at) FILTER (WHERE {cst.STATUS} = $1) as next_training_end
            FROM {cst.TASKS_TABLE}
            {tournament_tasks_clause}
        """
        row = await connection.fetchrow(
            query,
            TaskStatus.TRAINING.value,
            TaskStatus.PREEVALUATION.value,
            TaskStatus.EVALUATING.value,
            TaskStatus.SUCCESS.value,
        )

        type_query = f"""
            SELECT
                {cst.TASK_TYPE},
                COUNT(*) FILTER (WHERE {cst.STATUS} = $1) as training_count,
                COUNT(*) FILTER (WHERE {cst.STATUS} = $2) as preevaluation_count,
                COUNT(*) FILTER (WHERE {cst.STATUS} = $3) as evaluating_count,
                COUNT(*) FILTER (WHERE {cst.STATUS} = $4) as success_count
            FROM {cst.TASKS_TABLE}
            GROUP BY {cst.TASK_TYPE}
        """
        type_rows = await connection.fetch(
            type_query,
            TaskStatus.TRAINING.value,
            TaskStatus.PREEVALUATION.value,
            TaskStatus.EVALUATING.value,
            TaskStatus.SUCCESS.value,
        )

        stats = DetailedNetworkStats(
            number_of_jobs_training=row["number_of_jobs_training"],
            number_of_jobs_preevaluation=row["number_of_jobs_preevaluation"],
            number_of_jobs_evaluating=row["number_of_jobs_evaluating"],
            number_of_jobs_success=row["number_of_jobs_success"],
            next_training_end=row["next_training_end"],
        )

        type_mapping = {
            TaskType.INSTRUCTTEXTTASK.value: "instruct",
            TaskType.DPOTASK.value: "dpo",
            TaskType.GRPOTASK.value: "grpo",
            TaskType.IMAGETASK.value: "image",
        }

        for row in type_rows:
            prefix = type_mapping.get(row[cst.TASK_TYPE])
            if prefix:
                for status, count in {
                    "training": row["training_count"],
                    "preevaluation": row["preevaluation_count"],
                    "evaluating": row["evaluating_count"],
                    "success": row["success_count"],
                }.items():
                    setattr(stats, f"{prefix}_{status}", count)

        return stats


async def get_tasks_exceeding_termination_time(psql_db: PSQLDB, include_tournament_tasks=False) -> list[RawTask]:
    tournament_tasks_clause = (
        ""
        if include_tournament_tasks
        else f"AND {cst.TASK_ID} NOT IN (SELECT {cst.TASK_ID}::uuid FROM {cst.TOURNAMENT_TASKS_TABLE})"
    )
    async with await psql_db.connection() as connection:
        connection: Connection
        query = f"""
            SELECT * FROM {cst.TASKS_TABLE} t
            WHERE status IN ($1, $2)
            AND NOW() > termination_at
            AND EXISTS (
                SELECT 1 FROM {cst.TASK_NODES_TABLE} tn
                WHERE tn.task_id = t.task_id
                AND tn.netuid = $3
            )
            {tournament_tasks_clause}
            ORDER BY termination_at ASC
        """
        rows = await connection.fetch(query, TaskStatus.TRAINING.value, TaskStatus.PREEVALUATION.value, NETUID)
        return [RawTask(**dict(row)) for row in rows]


async def delete_task(task_id: UUID, psql_db: PSQLDB) -> None:
    """Delete a task and its associated node assignments"""
    async with await psql_db.connection() as connection:
        async with connection.transaction():
            # First delete task_nodes entries for this netuid
            await connection.execute(
                f"""
                DELETE FROM {cst.TASK_NODES_TABLE}
                WHERE {cst.TASK_ID} = $1 AND {cst.NETUID} = $2
                """,
                task_id,
                NETUID,
            )

            # Then delete the task if it has no more node assignments
            await connection.execute(
                f"""
                DELETE FROM {cst.TASKS_TABLE}
                WHERE {cst.TASK_ID} = $1
                AND NOT EXISTS (
                    SELECT 1 FROM {cst.TASK_NODES_TABLE}
                    WHERE {cst.TASK_ID} = $1
                    AND {cst.NETUID} = $2
                )
                """,
                task_id,
                NETUID,
            )


async def get_miners_for_task(task_id: UUID, psql_db: PSQLDB) -> list[Node]:
    """Retrieve all miners assigned to a specific task."""
    async with await psql_db.connection() as connection:
        query = f"""
            SELECT nodes.* FROM {cst.NODES_TABLE} nodes
            JOIN {cst.TASK_NODES_TABLE} task_nodes
            ON nodes.hotkey = task_nodes.hotkey AND nodes.netuid = task_nodes.netuid
            WHERE task_nodes.task_id = $1
        """
        rows = await connection.fetch(query, task_id)
        return [Node(**dict(row)) for row in rows]


async def get_task(task_id: UUID, psql_db: PSQLDB, connection: Connection | None = None) -> AnyTypeTask:
    async def _get_task_inner(conn: Connection) -> AnyTypeTask:
        base_query = f"""
            SELECT * FROM {cst.TASKS_TABLE} WHERE {cst.TASK_ID} = $1
        """
        base_row = await conn.fetchrow(base_query, task_id)

        if not base_row:
            return None

        task_type = base_row[cst.TASK_TYPE]

        if task_type == TaskType.INSTRUCTTEXTTASK.value:
            specific_query = f"""
                SELECT t.*, tt.field_system,
                       tt.field_instruction, tt.field_input, tt.field_output,
                       tt.format, tt.no_input_format, tt.synthetic_data
                FROM {cst.TASKS_TABLE} t
                LEFT JOIN {cst.INSTRUCT_TEXT_TASKS_TABLE} tt ON t.{cst.TASK_ID} = tt.{cst.TASK_ID}
                WHERE t.{cst.TASK_ID} = $1
            """
        elif task_type == TaskType.IMAGETASK.value:
            specific_query = f"""
                SELECT t.*, it.model_type
                FROM {cst.TASKS_TABLE} t
                LEFT JOIN {cst.IMAGE_TASKS_TABLE} it ON t.{cst.TASK_ID} = it.{cst.TASK_ID}
                WHERE t.{cst.TASK_ID} = $1
            """
        elif task_type == TaskType.DPOTASK.value:
            specific_query = f"""
                SELECT t.*, dt.field_prompt, dt.field_system, dt.field_chosen, dt.field_rejected,
                       dt.prompt_format, dt.chosen_format, dt.rejected_format, dt.synthetic_data, dt.file_format
                FROM {cst.TASKS_TABLE} t
                LEFT JOIN {cst.DPO_TASKS_TABLE} dt ON t.{cst.TASK_ID} = dt.{cst.TASK_ID}
                WHERE t.{cst.TASK_ID} = $1
            """
        elif task_type == TaskType.GRPOTASK.value:
            specific_query = f"""
                SELECT t.*, gt.field_prompt, gt.synthetic_data, gt.file_format
                FROM {cst.TASKS_TABLE} t
                LEFT JOIN {cst.GRPO_TASKS_TABLE} gt ON t.{cst.TASK_ID} = gt.{cst.TASK_ID}
                WHERE t.{cst.TASK_ID} = $1
            """
        elif task_type == TaskType.CHATTASK.value:
            specific_query = f"""
                SELECT 
                    t.*, 
                    gt.synthetic_data, 
                    gt.file_format,
                    gt.chat_template,
                    gt.chat_column,
                    gt.chat_role_field,
                    gt.chat_content_field,
                    gt.chat_user_reference,
                    gt.chat_assistant_reference
                FROM {cst.TASKS_TABLE} t
                LEFT JOIN {cst.CHAT_TASKS_TABLE} gt 
                    ON t.{cst.TASK_ID} = gt.{cst.TASK_ID}
                WHERE t.{cst.TASK_ID} = $1
            """
        else:
            raise ValueError(f"Unsupported task type: {task_type}")

        full_row = await conn.fetchrow(specific_query, task_id)

        if not full_row:
            return None

        full_task_data = dict(full_row)
        if task_type == TaskType.INSTRUCTTEXTTASK.value:
            return InstructTextRawTask(**full_task_data)
        elif task_type == TaskType.IMAGETASK.value:
            image_text_pairs = await get_image_text_pairs(task_id, psql_db, connection)
            return ImageRawTask(**full_task_data, image_text_pairs=image_text_pairs)
        elif task_type == TaskType.DPOTASK.value:
            return DpoRawTask(**full_task_data)
        elif task_type == TaskType.GRPOTASK.value:
            reward_functions = await get_reward_functions(task_id, psql_db, connection)
            return GrpoRawTask(**full_task_data, reward_functions=reward_functions)
        elif task_type == TaskType.CHATTASK.value:
            return ChatRawTask(**full_task_data)

    if connection is not None:
        return await _get_task_inner(connection)

    async with await psql_db.connection() as connection:
        return await _get_task_inner(connection)


async def get_winning_submissions_for_task(task_id: UUID, psql_db: PSQLDB) -> list[dict]:
    """Retrieve the winning submission for a task based on the highest quality score in task_nodes."""
    async with await psql_db.connection() as connection:
        query = f"""
            SELECT submissions.repo
            FROM {cst.SUBMISSIONS_TABLE} submissions
            JOIN {cst.TASK_NODES_TABLE} task_nodes
            ON submissions.task_id = task_nodes.task_id
            AND submissions.hotkey = task_nodes.hotkey
            AND submissions.netuid = task_nodes.netuid
            WHERE submissions.task_id = $1
            ORDER BY task_nodes.quality_score DESC
            LIMIT 1
        """
        rows = await connection.fetch(query, task_id)
        return [dict(row) for row in rows]


async def get_task_by_id(task_id: UUID, psql_db: PSQLDB) -> AnyTypeTask:
    """Get a task by ID along with its winning submissions and task-specific details"""
    async with await psql_db.connection() as connection:
        connection: Connection

        base_query = f"""
            SELECT * FROM {cst.TASKS_TABLE} WHERE {cst.TASK_ID} = $1
        """
        base_row = await connection.fetchrow(base_query, task_id)

        if not base_row:
            return None

        task_type = base_row[cst.TASK_TYPE]

        victorious_repo_cte = f"""
            WITH victorious_repo AS (
                SELECT submissions.task_id, submissions.repo
                FROM {cst.SUBMISSIONS_TABLE} submissions
                JOIN {cst.TASK_NODES_TABLE} task_nodes
                ON submissions.task_id = task_nodes.task_id
                AND submissions.hotkey = task_nodes.hotkey
                AND submissions.netuid = task_nodes.netuid
                WHERE submissions.task_id = $1
                AND task_nodes.quality_score IS NOT NULL
                ORDER BY task_nodes.quality_score DESC
                LIMIT 1
            )
        """

        if task_type == TaskType.INSTRUCTTEXTTASK.value:
            specific_query = f"""
                {victorious_repo_cte}
                SELECT
                    tasks.*,
                    tt.field_system, tt.field_instruction, tt.field_input, tt.field_output,
                    tt.format, tt.no_input_format, tt.synthetic_data, tt.system_format, tt.file_format,
                    COALESCE(tasks.training_repo_backup, victorious_repo.repo) as trained_model_repository
                FROM {cst.TASKS_TABLE} tasks
                LEFT JOIN {cst.INSTRUCT_TEXT_TASKS_TABLE} tt ON tasks.{cst.TASK_ID} = tt.{cst.TASK_ID}
                LEFT JOIN victorious_repo ON tasks.task_id = victorious_repo.task_id
                WHERE tasks.{cst.TASK_ID} = $1
            """
        elif task_type == TaskType.CHATTASK.value:
            specific_query = f"""
                {victorious_repo_cte}
                SELECT 
                    tasks.*, 
                    tt.synthetic_data, 
                    tt.file_format,
                    tt.chat_template,
                    tt.chat_column,
                    tt.chat_role_field,
                    tt.chat_content_field,
                    tt.chat_user_reference,
                    tt.chat_assistant_reference,
                    COALESCE(tasks.training_repo_backup, victorious_repo.repo) as trained_model_repository
                FROM {cst.TASKS_TABLE} tasks
                LEFT JOIN {cst.CHAT_TASKS_TABLE} tt 
                    ON tasks.{cst.TASK_ID} = tt.{cst.TASK_ID}
                LEFT JOIN victorious_repo ON tasks.task_id = victorious_repo.task_id
                WHERE tasks.{cst.TASK_ID} = $1
            """
        elif task_type == TaskType.IMAGETASK.value:
            specific_query = f"""
                {victorious_repo_cte}
                SELECT
                    tasks.*,
                    it.model_type,
                    victorious_repo.repo as trained_model_repository
                FROM {cst.TASKS_TABLE} tasks
                LEFT JOIN {cst.IMAGE_TASKS_TABLE} it ON tasks.{cst.TASK_ID} = it.{cst.TASK_ID}
                LEFT JOIN victorious_repo ON tasks.task_id = victorious_repo.task_id
                WHERE tasks.{cst.TASK_ID} = $1
            """
        elif task_type == TaskType.DPOTASK.value:
            specific_query = f"""
                {victorious_repo_cte}
                SELECT
                    tasks.*,
                    dt.field_prompt, dt.field_system, dt.field_chosen, dt.field_rejected,
                    dt.prompt_format, dt.chosen_format, dt.rejected_format, dt.synthetic_data, dt.file_format,
                    COALESCE(tasks.training_repo_backup, victorious_repo.repo) as trained_model_repository
                FROM {cst.TASKS_TABLE} tasks
                LEFT JOIN {cst.DPO_TASKS_TABLE} dt ON tasks.{cst.TASK_ID} = dt.{cst.TASK_ID}
                LEFT JOIN victorious_repo ON tasks.task_id = victorious_repo.task_id
                WHERE tasks.{cst.TASK_ID} = $1
            """
        elif task_type == TaskType.GRPOTASK.value:
            specific_query = f"""
                {victorious_repo_cte}
                SELECT
                    tasks.*,
                    gt.field_prompt, gt.synthetic_data, gt.file_format,
                    COALESCE(tasks.training_repo_backup, victorious_repo.repo) as trained_model_repository
                FROM {cst.TASKS_TABLE} tasks
                LEFT JOIN {cst.GRPO_TASKS_TABLE} gt ON tasks.{cst.TASK_ID} = gt.{cst.TASK_ID}
                LEFT JOIN victorious_repo ON tasks.task_id = victorious_repo.task_id
                WHERE tasks.{cst.TASK_ID} = $1
            """
        else:
            raise ValueError(f"Unsupported task type: {task_type}")

        row = await connection.fetchrow(specific_query, task_id)
        if not row:
            return None

        full_task_data = dict(row)
        if task_type == TaskType.INSTRUCTTEXTTASK.value:
            return InstructTextTask(**full_task_data)
        elif task_type == TaskType.IMAGETASK.value:
            image_text_pairs = await get_image_text_pairs(task_id, psql_db)
            return ImageTask(**full_task_data, image_text_pairs=image_text_pairs)
        elif task_type == TaskType.DPOTASK.value:
            return DpoTask(**full_task_data)
        elif task_type == TaskType.GRPOTASK.value:
            reward_functions = await get_reward_functions(task_id, psql_db)
            return GrpoTask(**full_task_data, reward_functions=reward_functions)
        elif task_type == TaskType.CHATTASK.value:
            return ChatTask(**full_task_data)
<<<<<<< HEAD


async def get_tasks_by_ids(task_ids: list[UUID], psql_db: PSQLDB, connection: Connection | None = None) -> list[AnyTypeTask]:
    """Get multiple tasks by their IDs efficiently in batch.

    Args:
        task_ids: List of task IDs to fetch
        psql_db: Database connection
        connection: Optional existing connection to reuse

    Returns:
        List of task objects in the exact same order as input task_ids
    """
    if not task_ids:
        return []

    async def _get_tasks_by_ids_inner(conn: Connection) -> list[AnyTypeTask]:
        # Get base task data for all IDs
        base_query = f"""
            SELECT * FROM {cst.TASKS_TABLE}
            WHERE {cst.TASK_ID} = ANY($1)
            ORDER BY array_position($1, {cst.TASK_ID})
        """
        base_rows = await conn.fetch(base_query, task_ids)

        if not base_rows:
            return []

        # Group tasks by type for efficient batch loading
        tasks_by_type = {}
        for row in base_rows:
            task_type = row[cst.TASK_TYPE]
            if task_type not in tasks_by_type:
                tasks_by_type[task_type] = []
            tasks_by_type[task_type].append(row)

        # Load specific data for each task type
        all_tasks = []

        for task_type, type_rows in tasks_by_type.items():
            type_task_ids = [row[cst.TASK_ID] for row in type_rows]
            tasks = await _load_tasks_by_type(conn, task_type, type_task_ids, type_rows, psql_db)
            all_tasks.extend(tasks)

        # Create a mapping for quick lookup
        tasks_dict = {task.task_id: task for task in all_tasks}

        # Return tasks in the same order as input task_ids
        result = []
        for task_id in task_ids:
            task = tasks_dict.get(task_id)
            if task:
                result.append(task)
            else:
                logger.warning(f"Task {task_id} not found in batch load")

        return result

    if connection is not None:
        return await _get_tasks_by_ids_inner(connection)

    async with await psql_db.connection() as connection:
        return await _get_tasks_by_ids_inner(connection)


async def _load_tasks_by_type(
    conn: Connection,
    task_type: str,
    type_task_ids: list[UUID],
    type_rows: list,
    psql_db: PSQLDB
) -> list[AnyTypeTask]:
    """Load tasks of a specific type with their type-specific data"""
    specific_query = _get_specific_query_for_task_type(task_type)
    if not specific_query:
        logger.warning(f"Unknown task type {task_type}, skipping tasks")
        return []

    specific_rows = await conn.fetch(specific_query, type_task_ids)
    specific_rows_dict = {row[cst.TASK_ID]: row for row in specific_rows}

    tasks = []
    for row in type_rows:
        task_id = row[cst.TASK_ID]
        specific_row = specific_rows_dict.get(task_id)

        if specific_row:
            task = await _create_task_from_data(task_type, specific_row, task_id, psql_db, conn)
            if task:
                tasks.append(task)
        else:
            logger.warning(f"Specific data not found for task {task_id} of type {task_type}")
=======
>>>>>>> ef208f8d

    return tasks


def _get_specific_query_for_task_type(task_type: str) -> str | None:
    """Get the specific query for a given task type"""
    if task_type == TaskType.INSTRUCTTEXTTASK.value:
        return f"""
            SELECT t.*, tt.field_system,
                   tt.field_instruction, tt.field_input, tt.field_output,
                   tt.format, tt.no_input_format, tt.synthetic_data
            FROM {cst.TASKS_TABLE} t
            LEFT JOIN {cst.INSTRUCT_TEXT_TASKS_TABLE} tt ON t.{cst.TASK_ID} = tt.{cst.TASK_ID}
            WHERE t.{cst.TASK_ID} = ANY($1)
        """
    elif task_type == TaskType.IMAGETASK.value:
        return f"""
            SELECT t.*, it.model_type
            FROM {cst.TASKS_TABLE} t
            LEFT JOIN {cst.IMAGE_TASKS_TABLE} it ON t.{cst.TASK_ID} = it.{cst.TASK_ID}
            WHERE t.{cst.TASK_ID} = ANY($1)
        """
    elif task_type == TaskType.DPOTASK.value:
        return f"""
            SELECT t.*, dt.field_prompt, dt.field_system, dt.field_chosen, dt.field_rejected,
                   dt.prompt_format, dt.chosen_format, dt.rejected_format, dt.synthetic_data, dt.file_format
            FROM {cst.TASKS_TABLE} t
            LEFT JOIN {cst.DPO_TASKS_TABLE} dt ON t.{cst.TASK_ID} = dt.{cst.TASK_ID}
            WHERE t.{cst.TASK_ID} = ANY($1)
        """
    elif task_type == TaskType.GRPOTASK.value:
        return f"""
            SELECT t.*, gt.field_prompt, gt.synthetic_data, gt.file_format
            FROM {cst.TASKS_TABLE} t
            LEFT JOIN {cst.GRPO_TASKS_TABLE} gt ON t.{cst.TASK_ID} = gt.{cst.TASK_ID}
            WHERE t.{cst.TASK_ID} = ANY($1)
        """
    return None


async def _create_task_from_data(
    task_type: str,
    task_data: dict,
    task_id: UUID,
    psql_db: PSQLDB,
    conn: Connection
) -> AnyTypeTask | None:
    """Create a task object from the given data based on task type"""
    full_task_data = dict(task_data)

    if task_type == TaskType.INSTRUCTTEXTTASK.value:
        return InstructTextRawTask(**full_task_data)
    elif task_type == TaskType.IMAGETASK.value:
        image_text_pairs = await get_image_text_pairs(task_id, psql_db, conn)
        return ImageRawTask(**full_task_data, image_text_pairs=image_text_pairs)
    elif task_type == TaskType.DPOTASK.value:
        return DpoRawTask(**full_task_data)
    elif task_type == TaskType.GRPOTASK.value:
        reward_functions = await get_reward_functions(task_id, psql_db, conn)
        return GrpoRawTask(**full_task_data, reward_functions=reward_functions)

    return None


async def get_tasks(psql_db: PSQLDB, limit: int = 100, offset: int = 0, include_tournament_tasks=False) -> list[Task]:
    tournament_tasks_clause = (
        ""
        if include_tournament_tasks
        else f"WHERE {cst.TASK_ID} NOT IN (SELECT {cst.TASK_ID}::uuid FROM {cst.TOURNAMENT_TASKS_TABLE})"
    )
    async with await psql_db.connection() as connection:
        connection: Connection
        query = f"""
            WITH victorious_repo AS (
                SELECT submissions.{cst.TASK_ID}, submissions.{cst.REPO}
                FROM {cst.SUBMISSIONS_TABLE} submissions
                JOIN {cst.TASK_NODES_TABLE} task_nodes
                ON submissions.{cst.TASK_ID} = task_nodes.{cst.TASK_ID}
                AND submissions.{cst.HOTKEY} = task_nodes.{cst.HOTKEY}
                AND submissions.{cst.NETUID} = task_nodes.{cst.NETUID}
                AND task_nodes.{cst.QUALITY_SCORE} IS NOT NULL
                ORDER BY task_nodes.{cst.QUALITY_SCORE} DESC
                LIMIT 1
            )
            SELECT
                tasks.*,
                COALESCE(tasks.training_repo_backup, victorious_repo.{cst.REPO}) as trained_model_repository
            FROM {cst.TASKS_TABLE} tasks
            LEFT JOIN victorious_repo ON tasks.{cst.TASK_ID} = victorious_repo.{cst.TASK_ID}
            {tournament_tasks_clause}
            ORDER BY tasks.{cst.CREATED_AT} DESC
            LIMIT $1 OFFSET $2
        """

        rows = await connection.fetch(query, limit, offset)
        return [Task(**dict(row)) for row in rows]


async def get_tasks_by_account_id(psql_db: PSQLDB, account_id: UUID, limit: int = 100, offset: int = 0) -> list[AnyTypeTask]:
    async with await psql_db.connection() as connection:
        connection: Connection
        base_query = f"""
            WITH victorious_repo AS (
                SELECT
                    submissions.{cst.TASK_ID},
                    submissions.{cst.REPO},
                    ROW_NUMBER() OVER (
                        PARTITION BY submissions.{cst.TASK_ID}
                        ORDER BY task_nodes.{cst.QUALITY_SCORE} DESC
                    ) AS rn
                FROM {cst.SUBMISSIONS_TABLE} submissions
                JOIN {cst.TASK_NODES_TABLE} task_nodes
                    ON submissions.{cst.TASK_ID} = task_nodes.{cst.TASK_ID}
                   AND submissions.{cst.HOTKEY} = task_nodes.{cst.HOTKEY}
                   AND submissions.{cst.NETUID} = task_nodes.{cst.NETUID}
                WHERE task_nodes.{cst.QUALITY_SCORE} IS NOT NULL
            )
            SELECT
                tasks.*,
                COALESCE(tasks.training_repo_backup, victorious_repo.{cst.REPO}) AS trained_model_repository
            FROM {cst.TASKS_TABLE} tasks
            LEFT JOIN victorious_repo
                ON tasks.{cst.TASK_ID} = victorious_repo.{cst.TASK_ID}
               AND victorious_repo.rn = 1
            WHERE tasks.{cst.ACCOUNT_ID} = $1
            ORDER BY tasks.{cst.CREATED_AT} DESC
            LIMIT $2 OFFSET $3
        """

        rows = await connection.fetch(base_query, account_id, limit, offset)
        tasks = []

        for row in rows:
            task_data = dict(row)
            task_type = task_data[cst.TASK_TYPE]

            if task_type == TaskType.INSTRUCTTEXTTASK.value:
                instruct_text_query = f"""
                    SELECT field_system, field_instruction, field_input, field_output,
                           format, no_input_format, synthetic_data
                    FROM {cst.INSTRUCT_TEXT_TASKS_TABLE}
                    WHERE {cst.TASK_ID} = $1
                """
                instruct_text_row = await connection.fetchrow(instruct_text_query, task_data[cst.TASK_ID])
                if instruct_text_row:
                    task_data.update(dict(instruct_text_row))
                tasks.append(InstructTextTask(**task_data))

            elif task_type == TaskType.CHATTASK.value:
                chat_query = f"""
                    SELECT chat_template, chat_column, chat_role_field, chat_content_field,
                           chat_user_reference, chat_assistant_reference, synthetic_data
                    FROM {cst.CHAT_TASKS_TABLE}
                    WHERE {cst.TASK_ID} = $1
                """
                chat_row = await connection.fetchrow(chat_query, task_data[cst.TASK_ID])
                if chat_row:
                    task_data.update(dict(chat_row))
                tasks.append(ChatTask(**task_data))

            elif task_type == TaskType.IMAGETASK.value:
                image_query = f"""
                    SELECT {cst.MODEL_TYPE}
                    FROM {cst.IMAGE_TASKS_TABLE}
                    WHERE {cst.TASK_ID} = $1
                """
                image_row = await connection.fetchrow(image_query, task_data[cst.TASK_ID])
                if image_row:
                    task_data.update(dict(image_row))
                image_text_pairs = await get_image_text_pairs(task_data[cst.TASK_ID], psql_db)
                tasks.append(ImageTask(**task_data, image_text_pairs=image_text_pairs))

            elif task_type == TaskType.DPOTASK.value:
                dpo_query = f"""
                    SELECT field_prompt, field_system, field_chosen, field_rejected,
                           prompt_format, chosen_format, rejected_format, synthetic_data, file_format
                    FROM {cst.DPO_TASKS_TABLE}
                    WHERE {cst.TASK_ID} = $1
                """
                dpo_row = await connection.fetchrow(dpo_query, task_data[cst.TASK_ID])
                if dpo_row:
                    task_data.update(dict(dpo_row))
                tasks.append(DpoTask(**task_data))
            elif task_type == TaskType.GRPOTASK.value:
                grpo_query = f"""
                    SELECT field_prompt, synthetic_data, file_format
                    FROM {cst.GRPO_TASKS_TABLE}
                    WHERE {cst.TASK_ID} = $1
                """
                grpo_row = await connection.fetchrow(grpo_query, task_data[cst.TASK_ID])
                if grpo_row:
                    task_data.update(dict(grpo_row))
                reward_functions = await get_reward_functions(task_data[cst.TASK_ID], psql_db)
                tasks.append(GrpoTask(**task_data, reward_functions=reward_functions))
        return tasks


async def get_completed_organic_tasks(
    psql_db: PSQLDB,
    hours: int | None = None,
    task_type: TaskType | None = None,
    search_model_name: str | None = None,
    limit: int = 100,
    offset: int = 0,
) -> list[AnyTypeTask]:
    """Get completed organic tasks with optional filters

    Args:
        psql_db: Database connection
        hours: Optional number of hours to look back
        task_type: Optional task type filter
        search_model_name: Optional search term to filter models by name
        limit: Number of tasks per page
        offset: Offset for pagination
    """
    async with await psql_db.connection() as connection:
        connection: Connection

        where_clauses = [f"tasks.{cst.STATUS} = $1", f"tasks.{cst.IS_ORGANIC} = true"]
        params = [TaskStatus.SUCCESS.value]
        param_count = 1

        if hours is not None:
            param_count += 1
            where_clauses.append(f"tasks.{cst.TERMINATION_AT} >= NOW() - ${param_count} * INTERVAL '1 hour'")
            params.append(hours)

        if task_type is not None:
            param_count += 1
            where_clauses.append(f"tasks.{cst.TASK_TYPE} = ${param_count}")
            params.append(task_type.value)

        if search_model_name is not None:
            search_terms = search_model_name.lower().split()
            for term in search_terms:
                param_count += 1
                where_clauses.append(f"tasks.result_model_name_lower LIKE ${param_count}")
                params.append(f"%{term}%")

        where_clause = " AND ".join(where_clauses)

        query = f"""
            WITH victorious_repo AS (
                SELECT
                    submissions.{cst.TASK_ID},
                    submissions.{cst.REPO},
                    ROW_NUMBER() OVER (
                        PARTITION BY submissions.{cst.TASK_ID}
                        ORDER BY task_nodes.{cst.QUALITY_SCORE} DESC
                    ) AS rn
                FROM {cst.SUBMISSIONS_TABLE} submissions
                JOIN {cst.TASK_NODES_TABLE} task_nodes
                    ON submissions.{cst.TASK_ID} = task_nodes.{cst.TASK_ID}
                    AND submissions.{cst.HOTKEY} = task_nodes.{cst.HOTKEY}
                    AND submissions.{cst.NETUID} = task_nodes.{cst.NETUID}
                WHERE task_nodes.{cst.QUALITY_SCORE} IS NOT NULL
                ORDER BY task_nodes.{cst.QUALITY_SCORE} DESC
            )
            SELECT
                tasks.{cst.TASK_ID},
                COALESCE(tasks.training_repo_backup, victorious_repo.{cst.REPO}) as trained_model_repository
            FROM {cst.TASKS_TABLE} tasks
            LEFT JOIN victorious_repo
                ON tasks.{cst.TASK_ID} = victorious_repo.{cst.TASK_ID}
                AND victorious_repo.rn = 1
            WHERE {where_clause}
            ORDER BY tasks.{cst.TERMINATION_AT} DESC
            LIMIT ${param_count + 1} OFFSET ${param_count + 2}
        """

        params.extend([limit, offset])
        task_ids = await connection.fetch(query, *params)

    tasks_list = []
    for task_row in task_ids:
        task = await get_task_by_id(task_row[cst.TASK_ID], psql_db)
        tasks_list.append(task)

    return tasks_list


async def get_expected_repo_name(task_id: UUID, hotkey: str, psql_db: PSQLDB) -> str | None:
    async with await psql_db.connection() as connection:
        query = f"""
            SELECT {cst.EXPECTED_REPO_NAME}
            FROM {cst.TASK_NODES_TABLE}
            WHERE {cst.TASK_ID} = $1 AND {cst.HOTKEY} = $2 AND {cst.NETUID} = $3
        """
        return await connection.fetchval(query, task_id, hotkey, NETUID)


async def store_offer_response(task_id: UUID, hotkey: str, offer_response: str, psql_db: PSQLDB) -> None:
    async with await psql_db.connection() as connection:
        connection: Connection
        query = f"""
            INSERT INTO {cst.OFFER_RESPONSES_TABLE} ({cst.TASK_ID}, {cst.HOTKEY}, {cst.OFFER_RESPONSE}) VALUES ($1, $2, $3)
        """
        await connection.execute(query, task_id, hotkey, offer_response)


async def add_image_text_pairs(task_id: UUID, pairs: list[ImageTextPair], psql_db: PSQLDB) -> None:
    query = f"""
        INSERT INTO {cst.IMAGE_TEXT_PAIRS_TABLE} ({cst.TASK_ID}, {cst.IMAGE_URL}, {cst.TEXT_URL})
        VALUES ($1, $2, $3)
    """

    async with await psql_db.connection() as conn:
        async with conn.transaction():
            for pair in pairs:
                await conn.execute(query, task_id, pair.image_url, pair.text_url)


async def get_image_text_pairs(task_id: UUID, psql_db: PSQLDB, connection: Connection | None = None) -> list[ImageTextPair]:
    async def _get_image_text_pairs(conn: Connection) -> list[ImageTextPair]:
        query = f"""
            SELECT {cst.IMAGE_URL}, {cst.TEXT_URL}
            FROM {cst.IMAGE_TEXT_PAIRS_TABLE}
            WHERE {cst.TASK_ID} = $1
            ORDER BY {cst.ID}
        """
        rows = await conn.fetch(query, task_id)
        return [ImageTextPair(image_url=row["image_url"], text_url=row["text_url"]) for row in rows]

    if connection is not None:
        return await _get_image_text_pairs(connection)

    async with await psql_db.connection() as connection:
        return await _get_image_text_pairs(connection)


async def delete_image_text_pairs(task_id: UUID, psql_db: PSQLDB) -> None:
    query = f"""
        DELETE FROM {cst.IMAGE_TEXT_PAIRS_TABLE}
        WHERE {cst.TASK_ID} = $1
    """

    async with await psql_db.connection() as connection:
        connection: Connection
        await connection.execute(query, task_id)


async def delete_reward_functions(task_id: UUID, psql_db: PSQLDB) -> None:
    query = f"""
        DELETE FROM {cst.GRPO_TASK_FUNCTIONS_TABLE}
        WHERE {cst.TASK_ID} = $1
    """

    async with await psql_db.connection() as connection:
        connection: Connection
        await connection.execute(query, task_id)


async def add_reward_functions(task_id: UUID, reward_functions: list[RewardFunction], psql_db: PSQLDB) -> None:
    reward_functions_query = f"""
        WITH ins AS (
            INSERT INTO {cst.REWARD_FUNCTIONS_TABLE} ({cst.REWARD_FUNC}, {cst.FUNC_HASH}, {cst.IS_GENERIC})
            VALUES ($1, $2, $3)
            ON CONFLICT ({cst.FUNC_HASH}) DO NOTHING
            RETURNING {cst.REWARD_ID}
        )
        SELECT {cst.REWARD_ID} FROM ins
        UNION ALL
        SELECT {cst.REWARD_ID} FROM {cst.REWARD_FUNCTIONS_TABLE} WHERE {cst.FUNC_HASH} = $2
        LIMIT 1
    """
    grpo_task_functions_query = f"""
        INSERT INTO {cst.GRPO_TASK_FUNCTIONS_TABLE} ({cst.TASK_ID}, {cst.REWARD_ID}, {cst.REWARD_WEIGHT})
        VALUES ($1, $2, $3)
        ON CONFLICT ({cst.TASK_ID}, {cst.REWARD_ID}) DO NOTHING
    """

    async with await psql_db.connection() as connection:
        connection: Connection
        for reward_function in reward_functions:
            reward_id = await connection.fetchval(
                reward_functions_query, reward_function.reward_func, reward_function.func_hash, reward_function.is_generic
            )
            await connection.execute(grpo_task_functions_query, task_id, reward_id, reward_function.reward_weight)


async def get_reward_functions(task_id: UUID, psql_db: PSQLDB, connection: Connection | None = None) -> list[RewardFunction]:
    async def _get_reward_functions(conn: Connection) -> list[RewardFunction]:
        query = f"""
            SELECT rf.{cst.REWARD_FUNC}, rf.{cst.FUNC_HASH}, rf.{cst.IS_GENERIC}, gtf.{cst.REWARD_WEIGHT}
            FROM {cst.REWARD_FUNCTIONS_TABLE} rf
            JOIN {cst.GRPO_TASK_FUNCTIONS_TABLE} gtf ON rf.{cst.REWARD_ID} = gtf.{cst.REWARD_ID}
            WHERE gtf.{cst.TASK_ID} = $1
        """
        rows = await conn.fetch(query, task_id)
        return [
            RewardFunction(
                reward_func=row[cst.REWARD_FUNC],
                func_hash=row[cst.FUNC_HASH],
                is_generic=row[cst.IS_GENERIC],
                reward_weight=row[cst.REWARD_WEIGHT],
            )
            for row in rows
        ]

    if connection is not None:
        return await _get_reward_functions(connection)

    async with await psql_db.connection() as connection:
        return await _get_reward_functions(connection)


async def _get_generic_reward_functions_from_db(psql_db: PSQLDB, num_rewards: int) -> list[RewardFunction]:
    query = f"""
        SELECT {cst.FUNC_HASH}, {cst.REWARD_FUNC}, {cst.IS_GENERIC}
        FROM {cst.REWARD_FUNCTIONS_TABLE}
        WHERE {cst.IS_GENERIC} = true
        AND {cst.IS_MANUAL} = true
        ORDER BY RANDOM()
        LIMIT $1
    """

    async with await psql_db.connection() as conn:
        rows = await conn.fetch(query, num_rewards)
        return [
            RewardFunction(reward_func=row[cst.REWARD_FUNC], is_generic=row[cst.IS_GENERIC], reward_weight=1.0) for row in rows
        ]


async def get_model_cache_stats(psql_db: PSQLDB, tau_days: float = 10, max_lookup_days: float = 30) -> dict[str, dict]:
    """Get cache statistics for models with time-weighted frequency calculation.

    Args:
        psql_db: Database connection
        tau_days: Time constant (τ) for exponential decay in days
        max_lookup_days: Maximum number of days to look back for usage data

    Returns:
        Dictionary mapping model_id to stats containing:
        - time_weighted_freq: Time-weighted frequency of model usage
        - size_params: Number of parameters in the model
        - cache_score: Product of frequency and size
    """
    async with await psql_db.connection() as connection:
        connection: Connection
        query = """
            WITH daily_counts AS (
                SELECT
                    model_id,
                    DATE_TRUNC('day', created_at) as usage_date,
                    COUNT(*) as daily_uses,
                    MAX(model_params_count) as params_count
                FROM tasks
                WHERE created_at > NOW() - $2 * INTERVAL '1 day'
                GROUP BY model_id, DATE_TRUNC('day', created_at)
            ),
            model_usage AS (
                SELECT
                    model_id,
                    SUM(
                        daily_uses * exp(
                            -EXTRACT(EPOCH FROM (NOW() - usage_date)) /
                            EXTRACT(EPOCH FROM ($1 * INTERVAL '1 day'))
                        )
                    ) as time_weighted_freq,
                    MAX(params_count) as size_params
                FROM daily_counts
                GROUP BY model_id
            )
            SELECT
                model_id,
                time_weighted_freq,
                size_params,
                time_weighted_freq * size_params as cache_score
            FROM model_usage
            ORDER BY cache_score DESC
        """
        rows = await connection.fetch(query, tau_days, max_lookup_days)

        return {
            str(row["model_id"]): {
                "time_weighted_freq": float(row["time_weighted_freq"] or 0),
                "size_params": int(row["size_params"] or 0),
                "cache_score": float(row["cache_score"] or 0),
            }
            for row in rows
        }


async def get_successful_matching_tasks(
    model_repo: str,
    ds_repo: str,
    field_instruction: str,
    field_input: str,
    field_output: str,
    psql_db: PSQLDB,
    include_tournament_tasks=False,
) -> list[InstructTextTask]:
    """Get most recent successful task with matching model_id and dataset within last 7 days"""
    tournament_tasks_clause = (
        ""
        if include_tournament_tasks
        else f"AND t.{cst.TASK_ID} NOT IN (SELECT {cst.TASK_ID}::uuid FROM {cst.TOURNAMENT_TASKS_TABLE})"
    )
    async with await psql_db.connection() as connection:
        connection: Connection
        query = f"""
            WITH victorious_repo AS (
                SELECT
                    submissions.{cst.TASK_ID},
                    submissions.{cst.REPO},
                    ROW_NUMBER() OVER (
                        PARTITION BY submissions.{cst.TASK_ID}
                        ORDER BY task_nodes.{cst.QUALITY_SCORE} DESC
                    ) AS rn
                FROM {cst.SUBMISSIONS_TABLE} submissions
                JOIN {cst.TASK_NODES_TABLE} task_nodes
                    ON submissions.{cst.TASK_ID} = task_nodes.{cst.TASK_ID}
                    AND submissions.{cst.HOTKEY} = task_nodes.{cst.HOTKEY}
                WHERE task_nodes.{cst.QUALITY_SCORE} IS NOT NULL
            )
            SELECT t.*, tt.field_system,
                   tt.field_instruction, tt.field_input, tt.field_output,
                   tt.format, tt.no_input_format, tt.synthetic_data,
                   COALESCE(t.training_repo_backup, vr.{cst.REPO}) as trained_model_repository
            FROM {cst.TASKS_TABLE} t
            LEFT JOIN {cst.INSTRUCT_TEXT_TASKS_TABLE} tt ON t.{cst.TASK_ID} = tt.{cst.TASK_ID}
            LEFT JOIN victorious_repo vr ON t.{cst.TASK_ID} = vr.{cst.TASK_ID} AND vr.rn = 1
            WHERE t.{cst.MODEL_ID} = $1
            AND t.{cst.DS} = $2
            AND tt.{cst.FIELD_INSTRUCTION} = $3
            AND tt.{cst.FIELD_INPUT} = $4
            AND tt.{cst.FIELD_OUTPUT} = $5
            AND t.{cst.STATUS} = $6
            AND t.{cst.TASK_TYPE} = $7
            AND t.{cst.CREATED_AT} >= NOW() - INTERVAL '7 days'
            {tournament_tasks_clause}
            ORDER BY t.{cst.CREATED_AT} DESC
            LIMIT 100
        """

        rows = await connection.fetch(
            query,
            model_repo,
            ds_repo,
            field_instruction,
            field_input,
            field_output,
            TaskStatus.SUCCESS.value,
            TaskType.INSTRUCTTEXTTASK.value,
        )

        tasks = []
        for row in rows:
            task_data = dict(row)
            task = InstructTextTask(**task_data)
            tasks.append(task)
        return tasks<|MERGE_RESOLUTION|>--- conflicted
+++ resolved
@@ -95,10 +95,7 @@
         await _insert_grpo_task(connection, task, task_record)
     elif isinstance(task, ChatRawTask):
         await _insert_chat_task(connection, task, task_record)
-<<<<<<< HEAD
-
-=======
->>>>>>> ef208f8d
+
 
 async def _insert_instruct_text_task(connection: Connection, task: InstructTextRawTask, task_record: dict) -> None:
     query = f"""
@@ -930,8 +927,6 @@
             return GrpoTask(**full_task_data, reward_functions=reward_functions)
         elif task_type == TaskType.CHATTASK.value:
             return ChatTask(**full_task_data)
-<<<<<<< HEAD
-
 
 async def get_tasks_by_ids(task_ids: list[UUID], psql_db: PSQLDB, connection: Connection | None = None) -> list[AnyTypeTask]:
     """Get multiple tasks by their IDs efficiently in batch.
@@ -1023,8 +1018,7 @@
                 tasks.append(task)
         else:
             logger.warning(f"Specific data not found for task {task_id} of type {task_type}")
-=======
->>>>>>> ef208f8d
+
 
     return tasks
 
