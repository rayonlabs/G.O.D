from uuid import UUID

from asyncpg.connection import Connection
from fiber.chain.models import Node

import validator.db.constants as cst
from core.constants import NETUID
from core.models.utility_models import ImageTextPair
from core.models.utility_models import TaskStatus
from core.models.utility_models import TaskType
from validator.core.models import AnyTypeRawTask
from validator.core.models import AnyTypeTask
from validator.core.models import DetailedNetworkStats
from validator.core.models import DpoRawTask
from validator.core.models import DpoTask
from validator.core.models import GrpoRawTask
from validator.core.models import GrpoTask
from validator.core.models import ImageRawTask
from validator.core.models import ImageTask
from validator.core.models import InstructTextRawTask
from validator.core.models import InstructTextTask
from validator.core.models import NetworkStats
from validator.core.models import RawTask
from validator.core.models import RewardFunction
from validator.core.models import Task
from validator.db.database import PSQLDB
from validator.utils.logging import get_logger


logger = get_logger(__name__)


async def add_task(task: AnyTypeRawTask, psql_db: PSQLDB) -> AnyTypeRawTask:
    """Add a new task"""
    async with await psql_db.connection() as connection:
        async with connection.transaction():
            task_record = await _insert_base_task(connection, task)
            await _insert_task_specific_data(connection, task, task_record)
            task.task_id = task_record[cst.TASK_ID]
            return task

async def _insert_base_task(connection: Connection, task: AnyTypeRawTask) -> dict:
    """Insert the base task record and return it"""
    query_tasks = f"""
        INSERT INTO {cst.TASKS_TABLE}
        ({cst.ACCOUNT_ID},
        {cst.MODEL_ID},
        {cst.DS},
        {cst.STATUS},
        {cst.IS_ORGANIC},
        {cst.HOURS_TO_COMPLETE},
        {cst.TEST_DATA},
        {cst.TRAINING_DATA},
        {cst.CREATED_AT},
        {cst.TASK_TYPE},
        {cst.RESULT_MODEL_NAME},
        {cst.TRAINING_REPO_BACKUP},
        {cst.STARTED_AT},
        {cst.TERMINATION_AT})
        VALUES ($1, $2, $3, $4, $5, $6, $7, $8, $9, $10, $11, $12, $13, $14)
        RETURNING *
    """
    return await connection.fetchrow(
        query_tasks,
        task.account_id,
        task.model_id,
        task.ds,
        task.status,
        task.is_organic,
        task.hours_to_complete,
        task.test_data,
        task.training_data,
        task.created_at,
        task.task_type.value,
        task.result_model_name,
        task.training_repo_backup,
        task.started_at,
        task.termination_at,
    )

async def _insert_task_specific_data(connection: Connection, task: AnyTypeRawTask, task_record: dict) -> None:
    """Insert task type specific data based on the task type"""
    if isinstance(task, InstructTextRawTask):
        await _insert_instruct_text_task(connection, task, task_record)
    elif isinstance(task, ImageRawTask):
        await _insert_image_task(connection, task, task_record)
    elif isinstance(task, DpoRawTask):
        await _insert_dpo_task(connection, task, task_record)
    elif isinstance(task, GrpoRawTask):
        await _insert_grpo_task(connection, task, task_record)

async def _insert_instruct_text_task(connection: Connection, task: InstructTextRawTask, task_record: dict) -> None:
    query = f"""
        INSERT INTO {cst.INSTRUCT_TEXT_TASKS_TABLE}
        ({cst.TASK_ID}, {cst.FIELD_SYSTEM}, {cst.FIELD_INSTRUCTION},
        {cst.FIELD_INPUT}, {cst.FIELD_OUTPUT}, {cst.FORMAT},
        {cst.NO_INPUT_FORMAT}, {cst.SYNTHETIC_DATA}, {cst.FILE_FORMAT})
        VALUES ($1, $2, $3, $4, $5, $6, $7, $8, $9)
    """
    await connection.execute(
        query,
        task_record[cst.TASK_ID],
        task.field_system,
        task.field_instruction,
        task.field_input,
        task.field_output,
        task.format,
        task.no_input_format,
        task.synthetic_data,
        task.file_format,
    )


async def _insert_image_task(connection: Connection, task: ImageRawTask, task_record: dict) -> None:
    query = f"""
        INSERT INTO {cst.IMAGE_TASKS_TABLE}
        ({cst.TASK_ID}, {cst.MODEL_TYPE})
        VALUES ($1, $2)
    """
    await connection.execute(query, task_record[cst.TASK_ID], task.model_type.value)

    if task.image_text_pairs:
        query_pairs = f"""
            INSERT INTO {cst.IMAGE_TEXT_PAIRS_TABLE}
            ({cst.TASK_ID}, {cst.IMAGE_URL}, {cst.TEXT_URL})
            VALUES ($1, $2, $3)
        """
        for pair in task.image_text_pairs:
            await connection.execute(query_pairs, task_record[cst.TASK_ID], pair.image_url, pair.text_url)


async def _insert_dpo_task(connection: Connection, task: DpoRawTask, task_record: dict) -> None:
    query = f"""
        INSERT INTO {cst.DPO_TASKS_TABLE}
        ({cst.TASK_ID}, {cst.FIELD_PROMPT}, {cst.FIELD_SYSTEM}, {cst.FIELD_CHOSEN}, {cst.FIELD_REJECTED},
        {cst.PROMPT_FORMAT}, {cst.CHOSEN_FORMAT}, {cst.REJECTED_FORMAT}, {cst.SYNTHETIC_DATA}, {cst.FILE_FORMAT})
        VALUES ($1, $2, $3, $4, $5, $6, $7, $8, $9, $10)
    """
    await connection.execute(
        query,
        task_record[cst.TASK_ID],
        task.field_prompt,
        task.field_system,
        task.field_chosen,
        task.field_rejected,
        task.prompt_format,
        task.chosen_format,
        task.rejected_format,
        task.synthetic_data,
        task.file_format,
    )

async def _insert_grpo_task(connection: Connection, task: GrpoRawTask, task_record: dict) -> None:
    query_grpo = f"""
        INSERT INTO {cst.GRPO_TASKS_TABLE}
        ({cst.TASK_ID}, {cst.FIELD_PROMPT}, {cst.FILE_FORMAT}, {cst.SYNTHETIC_DATA})
        VALUES ($1, $2, $3, $4)
    """
    await connection.execute(
        query_grpo,
        task_record[cst.TASK_ID],
        task.field_prompt,
        task.file_format,
        task.synthetic_data,
    )

    for reward_function in task.reward_functions:
        query_reward_functions = f"""
            WITH ins AS (
                INSERT INTO {cst.REWARD_FUNCTIONS_TABLE}
                ({cst.REWARD_FUNC}, {cst.FUNC_HASH}, {cst.IS_GENERIC})
                VALUES ($1, $2, $3)
                ON CONFLICT ({cst.FUNC_HASH}) DO NOTHING
                RETURNING {cst.REWARD_ID}
            )
            SELECT {cst.REWARD_ID} FROM ins
            UNION ALL
            SELECT {cst.REWARD_ID} FROM {cst.REWARD_FUNCTIONS_TABLE} WHERE {cst.FUNC_HASH} = $2
            LIMIT 1
        """
        reward_id = await connection.fetchval(
            query_reward_functions,
            reward_function.reward_func,
            reward_function.func_hash,
            reward_function.is_generic
        )

        query_grpo_task_functions = f"""
            INSERT INTO {cst.GRPO_TASK_FUNCTIONS_TABLE}
            ({cst.TASK_ID}, {cst.REWARD_ID}, {cst.REWARD_WEIGHT})
            VALUES ($1, $2, $3)
        """
        await connection.execute(
            query_grpo_task_functions,
            task_record[cst.TASK_ID],
            reward_id,
            reward_function.reward_weight
        )


async def get_nodes_assigned_to_task(task_id: str, psql_db: PSQLDB) -> list[Node]:
    """Get all nodes assigned to a task for the current NETUID"""
    async with await psql_db.connection() as connection:
        connection: Connection
        rows = await connection.fetch(
            f"""
            SELECT nodes.* FROM {cst.NODES_TABLE} nodes
            JOIN {cst.TASK_NODES_TABLE} ON nodes.hotkey = task_nodes.hotkey
            WHERE task_nodes.task_id = $1
            AND nodes.netuid = $2
            AND task_nodes.netuid = $2
            """,
            task_id,
            NETUID,
        )
        return [Node(**dict(row)) for row in rows]


async def get_tasks_with_status(status: TaskStatus, psql_db: PSQLDB, include_not_ready_tasks=False, include_tournament_tasks=False) -> list[AnyTypeRawTask]:
    delay_timestamp_clause = (
        "" if include_not_ready_tasks else f"AND ({cst.NEXT_DELAY_AT} IS NULL OR {cst.NEXT_DELAY_AT} <= NOW())"
    )
    tournament_tasks_clause = (
        "" if include_tournament_tasks else f"AND {cst.TASK_ID} NOT IN (SELECT {cst.TASK_ID} FROM {cst.TOURNAMENT_TASKS_TABLE})"
    )

    async with await psql_db.connection() as connection:
        connection: Connection
        base_query = f"""
            SELECT * FROM {cst.TASKS_TABLE}
            WHERE {cst.STATUS} = $1
            {delay_timestamp_clause}
            {tournament_tasks_clause}
        """
        base_rows = await connection.fetch(base_query, status.value)

        tasks = []
        for row in base_rows:
            task_type = row[cst.TASK_TYPE]
            if task_type == TaskType.INSTRUCTTEXTTASK.value:
                specific_query = f"""
                    SELECT t.*, tt.field_system,
                           tt.field_instruction, tt.field_input, tt.field_output,
                           tt.format, tt.no_input_format, tt.synthetic_data, tt.file_format
                    FROM {cst.TASKS_TABLE} t
                    LEFT JOIN {cst.INSTRUCT_TEXT_TASKS_TABLE} tt ON t.{cst.TASK_ID} = tt.{cst.TASK_ID}
                    WHERE t.{cst.TASK_ID} = $1
                """
            elif task_type == TaskType.IMAGETASK.value:
                specific_query = f"""
                    SELECT t.*, it.model_type
                    FROM {cst.TASKS_TABLE} t
                    LEFT JOIN {cst.IMAGE_TASKS_TABLE} it ON t.{cst.TASK_ID} = it.{cst.TASK_ID}
                    WHERE t.{cst.TASK_ID} = $1
                """
            elif task_type == TaskType.DPOTASK.value:
                specific_query = f"""
                    SELECT t.*, dt.field_prompt, dt.field_system, dt.field_chosen, dt.field_rejected,
                           dt.prompt_format, dt.chosen_format, dt.rejected_format, dt.synthetic_data, dt.file_format
                    FROM {cst.TASKS_TABLE} t
                    LEFT JOIN {cst.DPO_TASKS_TABLE} dt ON t.{cst.TASK_ID} = dt.{cst.TASK_ID}
                    WHERE t.{cst.TASK_ID} = $1
                """
            elif task_type == TaskType.GRPOTASK.value:
                specific_query = f"""
                    SELECT t.*, gt.field_prompt, gt.synthetic_data, gt.file_format
                    FROM {cst.TASKS_TABLE} t
                    LEFT JOIN {cst.GRPO_TASKS_TABLE} gt ON t.{cst.TASK_ID} = gt.{cst.TASK_ID}
                    WHERE t.{cst.TASK_ID} = $1
                """
            else:
                logger.warning(f"Unknown task type {task_type} for task_id {row[cst.TASK_ID]}")
                continue

            specific_row = await connection.fetchrow(specific_query, row[cst.TASK_ID])
            if specific_row:
                task_data = dict(specific_row)
                if task_type == TaskType.INSTRUCTTEXTTASK.value:
                    tasks.append(InstructTextRawTask(**task_data))
                elif task_type == TaskType.IMAGETASK.value:
                    image_text_pairs = await get_image_text_pairs(row[cst.TASK_ID], psql_db)
                    tasks.append(ImageRawTask(**task_data, image_text_pairs=image_text_pairs))
                elif task_type == TaskType.DPOTASK.value:
                    tasks.append(DpoRawTask(**task_data))
                elif task_type == TaskType.GRPOTASK.value:
                    reward_functions = await get_reward_functions(row[cst.TASK_ID], psql_db)
                    tasks.append(GrpoRawTask(**task_data, reward_functions=reward_functions))

        logger.info(f"Retrieved {len(tasks)} tasks with status {status.value}")
        return tasks


async def assign_node_to_task(task_id: str, node: Node, psql_db: PSQLDB) -> None:
    """Assign a node to a task"""
    async with await psql_db.connection() as connection:
        connection: Connection
        query = f"""
            INSERT INTO {cst.TASK_NODES_TABLE}
            ({cst.TASK_ID}, {cst.HOTKEY}, {cst.NETUID})
            VALUES ($1, $2, $3)
        """
        await connection.execute(query, task_id, node.hotkey, NETUID)


async def set_expected_repo_name(task_id: str, node: Node, psql_db: PSQLDB, expected_repo_name: str) -> None:
    async with await psql_db.connection() as connection:
        connection: Connection
        query = f"""
            UPDATE {cst.TASK_NODES_TABLE}
            SET {cst.EXPECTED_REPO_NAME} = $1
            WHERE {cst.TASK_ID} = $2
            AND {cst.HOTKEY} = $3
            AND {cst.NETUID} = $4
        """
        await connection.execute(query, expected_repo_name, task_id, node.hotkey, NETUID)


async def get_table_fields(table_name: str, connection: Connection) -> set[str]:
    """Get all column names for a given table"""
    query = """
        SELECT column_name
        FROM information_schema.columns
        WHERE table_name = $1
    """
    rows = await connection.fetch(query, table_name)
    return {row["column_name"] for row in rows}


async def update_task(updated_task: AnyTypeRawTask, psql_db: PSQLDB) -> AnyTypeRawTask:
    existing_task = await get_task(updated_task.task_id, psql_db)

    if not existing_task:
        raise ValueError(f"Task {updated_task.task_id} not found in the database?")

    existing_task_dict = existing_task.model_dump()
    updates = {}
    for field, value in updated_task.dict(exclude_unset=True, exclude={cst.ASSIGNED_MINERS, cst.UPDATED_AT}).items():
        if existing_task_dict.get(field, None) != value:
            updates[field] = value

    async with await psql_db.connection() as connection:
        connection: Connection
        async with connection.transaction():
            base_task_fields = await get_table_fields(cst.TASKS_TABLE, connection)
            base_updates = {k: v for k, v in updates.items() if k in base_task_fields}
            if base_updates:
                set_clause = ", ".join([f"{column} = ${i + 2}" for i, column in enumerate(base_updates.keys())])
                values = list(base_updates.values())
                query = f"""
                    UPDATE {cst.TASKS_TABLE}
                    SET {set_clause}, {cst.UPDATED_AT} = CURRENT_TIMESTAMP
                    WHERE {cst.TASK_ID} = $1
                """
                await connection.execute(query, updated_task.task_id, *values)
            else:
                query = f"""
                    UPDATE {cst.TASKS_TABLE}
                    SET {cst.UPDATED_AT} = CURRENT_TIMESTAMP
                    WHERE {cst.TASK_ID} = $1
                """
                await connection.execute(query, updated_task.task_id)

            if updated_task.task_type == TaskType.INSTRUCTTEXTTASK:
                instruct_text_fields = await get_table_fields(cst.INSTRUCT_TEXT_TASKS_TABLE, connection)
                instruct_text_specific_fields = [f for f in instruct_text_fields if f != cst.TASK_ID]
                specific_updates = {k: v for k, v in updates.items() if k in instruct_text_specific_fields}
                if specific_updates:
                    specific_clause = ", ".join([f"{column} = ${i + 2}" for i, column in enumerate(specific_updates.keys())])
                    specific_values = list(specific_updates.values())
                    query = f"""
                        UPDATE {cst.INSTRUCT_TEXT_TASKS_TABLE}
                        SET {specific_clause}
                        WHERE {cst.TASK_ID} = $1
                    """
                    await connection.execute(query, updated_task.task_id, *specific_values)
            elif updated_task.task_type == TaskType.IMAGETASK:
                if "image_text_pairs" in updates:
                    await delete_image_text_pairs(updated_task.task_id, psql_db)
                    pairs = [ImageTextPair(**pair) for pair in updates["image_text_pairs"]]
                    await add_image_text_pairs(updated_task.task_id, pairs, psql_db)
            elif updated_task.task_type == TaskType.DPOTASK:
                dpo_fields = await get_table_fields(cst.DPO_TASKS_TABLE, connection)
                dpo_specific_fields = [f for f in dpo_fields if f != cst.TASK_ID]
                specific_updates = {k: v for k, v in updates.items() if k in dpo_specific_fields}
                if specific_updates:
                    specific_clause = ", ".join([f"{column} = ${i + 2}" for i, column in enumerate(specific_updates.keys())])
                    specific_values = list(specific_updates.values())
                    query = f"""
                        UPDATE {cst.DPO_TASKS_TABLE}
                        SET {specific_clause}
                        WHERE {cst.TASK_ID} = $1
                    """
                    await connection.execute(query, updated_task.task_id, *specific_values)
            elif updated_task.task_type == TaskType.GRPOTASK:
                grpo_fields = await get_table_fields(cst.GRPO_TASKS_TABLE, connection)
                grpo_specific_fields = [f for f in grpo_fields if f != cst.TASK_ID]
                specific_updates = {k: v for k, v in updates.items() if k in grpo_specific_fields}
                if specific_updates:
                    specific_clause = ", ".join([f"{column} = ${i + 2}" for i, column in enumerate(specific_updates.keys())])
                    specific_values = list(specific_updates.values())
                    query = f"""
                        UPDATE {cst.GRPO_TASKS_TABLE}
                        SET {specific_clause}
                        WHERE {cst.TASK_ID} = $1
                    """
                    await connection.execute(query, updated_task.task_id, *specific_values)
                if "reward_functions" in updates:
                    await delete_reward_functions(updated_task.task_id, psql_db)
                    reward_functions = [RewardFunction(**reward_function) for reward_function in updates["reward_functions"]]
                    await add_reward_functions(updated_task.task_id, reward_functions, psql_db)

            if updated_task.assigned_miners is not None:
                await connection.execute(
                    f"DELETE FROM {cst.TASK_NODES_TABLE} WHERE {cst.TASK_ID} = $1 AND {cst.NETUID} = $2",
                    updated_task.task_id,
                    NETUID,
                )
                if updated_task.assigned_miners:
                    query = f"""
                        INSERT INTO {cst.TASK_NODES_TABLE} ({cst.TASK_ID}, {cst.HOTKEY}, {cst.NETUID})
                        SELECT $1, nodes.{cst.HOTKEY}, $3
                        FROM {cst.NODES_TABLE} nodes
                        WHERE nodes.{cst.HOTKEY} = ANY($2)
                        AND nodes.{cst.NETUID} = $3
                    """
                    await connection.execute(query, updated_task.task_id, updated_task.assigned_miners, NETUID)

    return await get_task(updated_task.task_id, psql_db)


async def get_test_set_for_task(task_id: str, psql_db: PSQLDB):
    """Get test data for a task"""
    async with await psql_db.connection() as connection:
        connection: Connection
        query = f"""
            SELECT {cst.TEST_DATA} FROM {cst.TASKS_TABLE}
            WHERE {cst.TASK_ID} = $1
        """
        return await connection.fetchval(query, task_id)


async def get_synthetic_set_for_task(task_id: str, psql_db: PSQLDB):
    """Get synthetic data for a task"""
    async with await psql_db.connection() as connection:
        connection: Connection
        query = f"""
            SELECT {cst.SYNTHETIC_DATA} FROM {cst.TASKS_TABLE}
            WHERE {cst.TASK_ID} = $1
        """
        return await connection.fetchval(query, task_id)


async def get_current_task_stats(psql_db: PSQLDB, include_tournament_tasks=False) -> NetworkStats:
    async with await psql_db.connection() as connection:
        tournament_tasks_clause = (
            "" if include_tournament_tasks else f"WHERE {cst.TASK_ID} NOT IN (SELECT {cst.TASK_ID} FROM {cst.TOURNAMENT_TASKS_TABLE})"
        )
        query = f"""
            SELECT
                COUNT(*) FILTER (WHERE {cst.STATUS} = $1) as number_of_jobs_training,
                COUNT(*) FILTER (WHERE {cst.STATUS} = $2) as number_of_jobs_preevaluation,
                COUNT(*) FILTER (WHERE {cst.STATUS} = $3) as number_of_jobs_evaluating,
                COUNT(*) FILTER (WHERE {cst.STATUS} = $4) as number_of_jobs_success,
                MIN(termination_at) FILTER (WHERE {cst.STATUS} = $1) as next_training_end
            FROM {cst.TASKS_TABLE}
            {tournament_tasks_clause}
        """
        row = await connection.fetchrow(
            query,
            TaskStatus.TRAINING.value,
            TaskStatus.PREEVALUATION.value,
            TaskStatus.EVALUATING.value,
            TaskStatus.SUCCESS.value,
        )

        return NetworkStats(
            number_of_jobs_training=row["number_of_jobs_training"],
            number_of_jobs_preevaluation=row["number_of_jobs_preevaluation"],
            number_of_jobs_evaluating=row["number_of_jobs_evaluating"],
            number_of_jobs_success=row["number_of_jobs_success"],
            next_training_end=row["next_training_end"],
        )


async def get_detailed_task_stats(psql_db: PSQLDB, include_tournament_tasks=False) -> DetailedNetworkStats:
    tournament_tasks_clause = (
        "" if include_tournament_tasks else f"WHERE {cst.TASK_ID} NOT IN (SELECT {cst.TASK_ID} FROM {cst.TOURNAMENT_TASKS_TABLE})"
    )
    async with await psql_db.connection() as connection:
        query = f"""
            SELECT
                COUNT(*) FILTER (WHERE {cst.STATUS} = $1) as number_of_jobs_training,
                COUNT(*) FILTER (WHERE {cst.STATUS} = $2) as number_of_jobs_preevaluation,
                COUNT(*) FILTER (WHERE {cst.STATUS} = $3) as number_of_jobs_evaluating,
                COUNT(*) FILTER (WHERE {cst.STATUS} = $4) as number_of_jobs_success,
                MIN(termination_at) FILTER (WHERE {cst.STATUS} = $1) as next_training_end
            FROM {cst.TASKS_TABLE}
            {tournament_tasks_clause}
        """
        row = await connection.fetchrow(
            query,
            TaskStatus.TRAINING.value,
            TaskStatus.PREEVALUATION.value,
            TaskStatus.EVALUATING.value,
            TaskStatus.SUCCESS.value,
        )

        type_query = f"""
            SELECT
                {cst.TASK_TYPE},
                COUNT(*) FILTER (WHERE {cst.STATUS} = $1) as training_count,
                COUNT(*) FILTER (WHERE {cst.STATUS} = $2) as preevaluation_count,
                COUNT(*) FILTER (WHERE {cst.STATUS} = $3) as evaluating_count,
                COUNT(*) FILTER (WHERE {cst.STATUS} = $4) as success_count
            FROM {cst.TASKS_TABLE}
            GROUP BY {cst.TASK_TYPE}
        """
        type_rows = await connection.fetch(
            type_query,
            TaskStatus.TRAINING.value,
            TaskStatus.PREEVALUATION.value,
            TaskStatus.EVALUATING.value,
            TaskStatus.SUCCESS.value,
        )

        stats = DetailedNetworkStats(
            number_of_jobs_training=row["number_of_jobs_training"],
            number_of_jobs_preevaluation=row["number_of_jobs_preevaluation"],
            number_of_jobs_evaluating=row["number_of_jobs_evaluating"],
            number_of_jobs_success=row["number_of_jobs_success"],
            next_training_end=row["next_training_end"],
        )

        type_mapping = {
            TaskType.INSTRUCTTEXTTASK.value: "instruct",
            TaskType.DPOTASK.value: "dpo",
            TaskType.GRPOTASK.value: "grpo",
            TaskType.IMAGETASK.value: "image"
        }

        for row in type_rows:
            prefix = type_mapping.get(row[cst.TASK_TYPE])
            if prefix:
                for status, count in {
                    "training": row["training_count"],
                    "preevaluation": row["preevaluation_count"],
                    "evaluating": row["evaluating_count"],
                    "success": row["success_count"]
                }.items():
                    setattr(stats, f"{prefix}_{status}", count)

        return stats


<<<<<<< HEAD
async def get_tasks_exceeding_termination_time(psql_db: PSQLDB) -> list[RawTask]:
=======
async def get_tasks_ready_to_evaluate(psql_db: PSQLDB, include_tournament_tasks=False) -> list[RawTask]:
    tournament_tasks_clause = (
        "" if include_tournament_tasks else f"AND {cst.TASK_ID} NOT IN (SELECT {cst.TASK_ID} FROM {cst.TOURNAMENT_TASKS_TABLE})"
    )
>>>>>>> ec4ceef2
    async with await psql_db.connection() as connection:
        connection: Connection
        query = f"""
            SELECT * FROM {cst.TASKS_TABLE} t
            WHERE status IN ($1, $2)
            AND NOW() > termination_at
            AND EXISTS (
                SELECT 1 FROM {cst.TASK_NODES_TABLE} tn
                WHERE tn.task_id = t.task_id
                AND tn.netuid = $3
            )
            {tournament_tasks_clause}
            ORDER BY termination_at ASC
        """
        rows = await connection.fetch(query, TaskStatus.TRAINING.value, TaskStatus.PREEVALUATION.value, NETUID)
        return [RawTask(**dict(row)) for row in rows]


async def delete_task(task_id: UUID, psql_db: PSQLDB) -> None:
    """Delete a task and its associated node assignments"""
    async with await psql_db.connection() as connection:
        async with connection.transaction():
            # First delete task_nodes entries for this netuid
            await connection.execute(
                f"""
                DELETE FROM {cst.TASK_NODES_TABLE}
                WHERE {cst.TASK_ID} = $1 AND {cst.NETUID} = $2
                """,
                task_id,
                NETUID,
            )

            # Then delete the task if it has no more node assignments
            await connection.execute(
                f"""
                DELETE FROM {cst.TASKS_TABLE}
                WHERE {cst.TASK_ID} = $1
                AND NOT EXISTS (
                    SELECT 1 FROM {cst.TASK_NODES_TABLE}
                    WHERE {cst.TASK_ID} = $1
                    AND {cst.NETUID} = $2
                )
                """,
                task_id,
                NETUID,
            )


async def get_miners_for_task(task_id: UUID, psql_db: PSQLDB) -> list[Node]:
    """Retrieve all miners assigned to a specific task."""
    async with await psql_db.connection() as connection:
        query = f"""
            SELECT nodes.* FROM {cst.NODES_TABLE} nodes
            JOIN {cst.TASK_NODES_TABLE} task_nodes
            ON nodes.hotkey = task_nodes.hotkey AND nodes.netuid = task_nodes.netuid
            WHERE task_nodes.task_id = $1
        """
        rows = await connection.fetch(query, task_id)
        return [Node(**dict(row)) for row in rows]


async def get_task(task_id: UUID, psql_db: PSQLDB, connection: Connection | None = None) -> AnyTypeTask:
    async def _get_task_inner(conn: Connection) -> AnyTypeTask:
        base_query = f"""
            SELECT * FROM {cst.TASKS_TABLE} WHERE {cst.TASK_ID} = $1
        """
        base_row = await conn.fetchrow(base_query, task_id)

        if not base_row:
            return None

        task_type = base_row[cst.TASK_TYPE]

        if task_type == TaskType.INSTRUCTTEXTTASK.value:
            specific_query = f"""
                SELECT t.*, tt.field_system,
                       tt.field_instruction, tt.field_input, tt.field_output,
                       tt.format, tt.no_input_format, tt.synthetic_data
                FROM {cst.TASKS_TABLE} t
                LEFT JOIN {cst.INSTRUCT_TEXT_TASKS_TABLE} tt ON t.{cst.TASK_ID} = tt.{cst.TASK_ID}
                WHERE t.{cst.TASK_ID} = $1
            """
        elif task_type == TaskType.IMAGETASK.value:
            specific_query = f"""
                SELECT t.*, it.model_type
                FROM {cst.TASKS_TABLE} t
                LEFT JOIN {cst.IMAGE_TASKS_TABLE} it ON t.{cst.TASK_ID} = it.{cst.TASK_ID}
                WHERE t.{cst.TASK_ID} = $1
            """
        elif task_type == TaskType.DPOTASK.value:
            specific_query = f"""
                SELECT t.*, dt.field_prompt, dt.field_system, dt.field_chosen, dt.field_rejected,
                       dt.prompt_format, dt.chosen_format, dt.rejected_format, dt.synthetic_data, dt.file_format
                FROM {cst.TASKS_TABLE} t
                LEFT JOIN {cst.DPO_TASKS_TABLE} dt ON t.{cst.TASK_ID} = dt.{cst.TASK_ID}
                WHERE t.{cst.TASK_ID} = $1
            """
        elif task_type == TaskType.GRPOTASK.value:
            specific_query = f"""
                SELECT t.*, gt.field_prompt, gt.synthetic_data, gt.file_format
                FROM {cst.TASKS_TABLE} t
                LEFT JOIN {cst.GRPO_TASKS_TABLE} gt ON t.{cst.TASK_ID} = gt.{cst.TASK_ID}
                WHERE t.{cst.TASK_ID} = $1
            """
        else:
            raise ValueError(f"Unsupported task type: {task_type}")

        full_row = await conn.fetchrow(specific_query, task_id)

        if not full_row:
            return None

        full_task_data = dict(full_row)
        if task_type == TaskType.INSTRUCTTEXTTASK.value:
            return InstructTextRawTask(**full_task_data)
        elif task_type == TaskType.IMAGETASK.value:
            image_text_pairs = await get_image_text_pairs(task_id, psql_db, connection)
            return ImageRawTask(**full_task_data, image_text_pairs=image_text_pairs)
        elif task_type == TaskType.DPOTASK.value:
            return DpoRawTask(**full_task_data)
        elif task_type == TaskType.GRPOTASK.value:
            reward_functions = await get_reward_functions(task_id, psql_db, connection)
            return GrpoRawTask(**full_task_data, reward_functions=reward_functions)

    if connection is not None:
        return await _get_task_inner(connection)

    async with await psql_db.connection() as connection:
        return await _get_task_inner(connection)


async def get_winning_submissions_for_task(task_id: UUID, psql_db: PSQLDB) -> list[dict]:
    """Retrieve the winning submission for a task based on the highest quality score in task_nodes."""
    async with await psql_db.connection() as connection:
        query = f"""
            SELECT submissions.repo
            FROM {cst.SUBMISSIONS_TABLE} submissions
            JOIN {cst.TASK_NODES_TABLE} task_nodes
            ON submissions.task_id = task_nodes.task_id
            AND submissions.hotkey = task_nodes.hotkey
            AND submissions.netuid = task_nodes.netuid
            WHERE submissions.task_id = $1
            ORDER BY task_nodes.quality_score DESC
            LIMIT 1
        """
        rows = await connection.fetch(query, task_id)
        return [dict(row) for row in rows]

async def get_task_by_id(task_id: UUID, psql_db: PSQLDB) -> AnyTypeTask:
    """Get a task by ID along with its winning submissions and task-specific details"""
    async with await psql_db.connection() as connection:
        connection: Connection

        base_query = f"""
            SELECT * FROM {cst.TASKS_TABLE} WHERE {cst.TASK_ID} = $1
        """
        base_row = await connection.fetchrow(base_query, task_id)

        if not base_row:
            return None

        task_type = base_row[cst.TASK_TYPE]

        victorious_repo_cte = f"""
            WITH victorious_repo AS (
                SELECT submissions.task_id, submissions.repo
                FROM {cst.SUBMISSIONS_TABLE} submissions
                JOIN {cst.TASK_NODES_TABLE} task_nodes
                ON submissions.task_id = task_nodes.task_id
                AND submissions.hotkey = task_nodes.hotkey
                AND submissions.netuid = task_nodes.netuid
                WHERE submissions.task_id = $1
                AND task_nodes.quality_score IS NOT NULL
                ORDER BY task_nodes.quality_score DESC
                LIMIT 1
            )
        """

        if task_type == TaskType.INSTRUCTTEXTTASK.value:
            specific_query = f"""
                {victorious_repo_cte}
                SELECT
                    tasks.*,
                    tt.field_system, tt.field_instruction, tt.field_input, tt.field_output,
                    tt.format, tt.no_input_format, tt.synthetic_data, tt.system_format, tt.file_format,
                    COALESCE(tasks.training_repo_backup, victorious_repo.repo) as trained_model_repository
                FROM {cst.TASKS_TABLE} tasks
                LEFT JOIN {cst.INSTRUCT_TEXT_TASKS_TABLE} tt ON tasks.{cst.TASK_ID} = tt.{cst.TASK_ID}
                LEFT JOIN victorious_repo ON tasks.task_id = victorious_repo.task_id
                WHERE tasks.{cst.TASK_ID} = $1
            """
        elif task_type == TaskType.IMAGETASK.value:
            specific_query = f"""
                {victorious_repo_cte}
                SELECT
                    tasks.*,
                    it.model_type,
                    victorious_repo.repo as trained_model_repository
                FROM {cst.TASKS_TABLE} tasks
                LEFT JOIN {cst.IMAGE_TASKS_TABLE} it ON tasks.{cst.TASK_ID} = it.{cst.TASK_ID}
                LEFT JOIN victorious_repo ON tasks.task_id = victorious_repo.task_id
                WHERE tasks.{cst.TASK_ID} = $1
            """
        elif task_type == TaskType.DPOTASK.value:
            specific_query = f"""
                {victorious_repo_cte}
                SELECT
                    tasks.*,
                    dt.field_prompt, dt.field_system, dt.field_chosen, dt.field_rejected,
                    dt.prompt_format, dt.chosen_format, dt.rejected_format, dt.synthetic_data, dt.file_format,
                    COALESCE(tasks.training_repo_backup, victorious_repo.repo) as trained_model_repository
                FROM {cst.TASKS_TABLE} tasks
                LEFT JOIN {cst.DPO_TASKS_TABLE} dt ON tasks.{cst.TASK_ID} = dt.{cst.TASK_ID}
                LEFT JOIN victorious_repo ON tasks.task_id = victorious_repo.task_id
                WHERE tasks.{cst.TASK_ID} = $1
            """
        elif task_type == TaskType.GRPOTASK.value:
            specific_query = f"""
                {victorious_repo_cte}
                SELECT
                    tasks.*,
                    gt.field_prompt, gt.synthetic_data, gt.file_format,
                    COALESCE(tasks.training_repo_backup, victorious_repo.repo) as trained_model_repository
                FROM {cst.TASKS_TABLE} tasks
                LEFT JOIN {cst.GRPO_TASKS_TABLE} gt ON tasks.{cst.TASK_ID} = gt.{cst.TASK_ID}
                LEFT JOIN victorious_repo ON tasks.task_id = victorious_repo.task_id
                WHERE tasks.{cst.TASK_ID} = $1
            """
        else:
            raise ValueError(f"Unsupported task type: {task_type}")

        row = await connection.fetchrow(specific_query, task_id)
        if not row:
            return None

        full_task_data = dict(row)
        if task_type == TaskType.INSTRUCTTEXTTASK.value:
            return InstructTextTask(**full_task_data)
        elif task_type == TaskType.IMAGETASK.value:
            image_text_pairs = await get_image_text_pairs(task_id, psql_db)
            return ImageTask(**full_task_data, image_text_pairs=image_text_pairs)
        elif task_type == TaskType.DPOTASK.value:
            return DpoTask(**full_task_data)
        elif task_type == TaskType.GRPOTASK.value:
            reward_functions = await get_reward_functions(task_id, psql_db)
            return GrpoTask(**full_task_data, reward_functions=reward_functions)


async def get_tasks(psql_db: PSQLDB, limit: int = 100, offset: int = 0, include_tournament_tasks=False) -> list[Task]:
    tournament_tasks_clause = (
        "" if include_tournament_tasks else f"WHERE {cst.TASK_ID} NOT IN (SELECT {cst.TASK_ID} FROM {cst.TOURNAMENT_TASKS_TABLE})"
    )
    async with await psql_db.connection() as connection:
        connection: Connection
        query = f"""
            WITH victorious_repo AS (
                SELECT submissions.{cst.TASK_ID}, submissions.{cst.REPO}
                FROM {cst.SUBMISSIONS_TABLE} submissions
                JOIN {cst.TASK_NODES_TABLE} task_nodes
                ON submissions.{cst.TASK_ID} = task_nodes.{cst.TASK_ID}
                AND submissions.{cst.HOTKEY} = task_nodes.{cst.HOTKEY}
                AND submissions.{cst.NETUID} = task_nodes.{cst.NETUID}
                AND task_nodes.{cst.QUALITY_SCORE} IS NOT NULL
                ORDER BY task_nodes.{cst.QUALITY_SCORE} DESC
                LIMIT 1
            )
            SELECT
                tasks.*,
                COALESCE(tasks.training_repo_backup, victorious_repo.{cst.REPO}) as trained_model_repository
            FROM {cst.TASKS_TABLE} tasks
            LEFT JOIN victorious_repo ON tasks.{cst.TASK_ID} = victorious_repo.{cst.TASK_ID}
            {tournament_tasks_clause}
            ORDER BY tasks.{cst.CREATED_AT} DESC
            LIMIT $1 OFFSET $2
        """

        rows = await connection.fetch(query, limit, offset)
        return [Task(**dict(row)) for row in rows]


async def get_tasks_by_account_id(psql_db: PSQLDB, account_id: UUID, limit: int = 100, offset: int = 0) -> list[AnyTypeTask]:
    async with await psql_db.connection() as connection:
        connection: Connection
        base_query = f"""
            WITH victorious_repo AS (
                SELECT
                    submissions.{cst.TASK_ID},
                    submissions.{cst.REPO},
                    ROW_NUMBER() OVER (
                        PARTITION BY submissions.{cst.TASK_ID}
                        ORDER BY task_nodes.{cst.QUALITY_SCORE} DESC
                    ) AS rn
                FROM {cst.SUBMISSIONS_TABLE} submissions
                JOIN {cst.TASK_NODES_TABLE} task_nodes
                    ON submissions.{cst.TASK_ID} = task_nodes.{cst.TASK_ID}
                   AND submissions.{cst.HOTKEY} = task_nodes.{cst.HOTKEY}
                   AND submissions.{cst.NETUID} = task_nodes.{cst.NETUID}
                WHERE task_nodes.{cst.QUALITY_SCORE} IS NOT NULL
            )
            SELECT
                tasks.*,
                COALESCE(tasks.training_repo_backup, victorious_repo.{cst.REPO}) AS trained_model_repository
            FROM {cst.TASKS_TABLE} tasks
            LEFT JOIN victorious_repo
                ON tasks.{cst.TASK_ID} = victorious_repo.{cst.TASK_ID}
               AND victorious_repo.rn = 1
            WHERE tasks.{cst.ACCOUNT_ID} = $1
            ORDER BY tasks.{cst.CREATED_AT} DESC
            LIMIT $2 OFFSET $3
        """

        rows = await connection.fetch(base_query, account_id, limit, offset)
        tasks = []

        for row in rows:
            task_data = dict(row)
            task_type = task_data[cst.TASK_TYPE]

            if task_type == TaskType.INSTRUCTTEXTTASK.value:
                instruct_text_query = f"""
                    SELECT field_system, field_instruction, field_input, field_output,
                           format, no_input_format, synthetic_data
                    FROM {cst.INSTRUCT_TEXT_TASKS_TABLE}
                    WHERE {cst.TASK_ID} = $1
                """
                instruct_text_row = await connection.fetchrow(instruct_text_query, task_data[cst.TASK_ID])
                if instruct_text_row:
                    task_data.update(dict(instruct_text_row))
                tasks.append(InstructTextTask(**task_data))

            elif task_type == TaskType.IMAGETASK.value:
                image_query = f"""
                    SELECT {cst.MODEL_TYPE}
                    FROM {cst.IMAGE_TASKS_TABLE}
                    WHERE {cst.TASK_ID} = $1
                """
                image_row = await connection.fetchrow(image_query, task_data[cst.TASK_ID])
                if image_row:
                    task_data.update(dict(image_row))
                image_text_pairs = await get_image_text_pairs(task_data[cst.TASK_ID], psql_db)
                tasks.append(ImageTask(**task_data, image_text_pairs=image_text_pairs))

            elif task_type == TaskType.DPOTASK.value:
                dpo_query = f"""
                    SELECT field_prompt, field_system, field_chosen, field_rejected,
                           prompt_format, chosen_format, rejected_format, synthetic_data, file_format
                    FROM {cst.DPO_TASKS_TABLE}
                    WHERE {cst.TASK_ID} = $1
                """
                dpo_row = await connection.fetchrow(dpo_query, task_data[cst.TASK_ID])
                if dpo_row:
                    task_data.update(dict(dpo_row))
                tasks.append(DpoTask(**task_data))
            elif task_type == TaskType.GRPOTASK.value:
                grpo_query = f"""
                    SELECT field_prompt, synthetic_data, file_format
                    FROM {cst.GRPO_TASKS_TABLE}
                    WHERE {cst.TASK_ID} = $1
                """
                grpo_row = await connection.fetchrow(grpo_query, task_data[cst.TASK_ID])
                if grpo_row:
                    task_data.update(dict(grpo_row))
                reward_functions = await get_reward_functions(task_data[cst.TASK_ID], psql_db)
                tasks.append(GrpoTask(**task_data, reward_functions=reward_functions))
        return tasks


async def get_completed_organic_tasks(
    psql_db: PSQLDB,
    hours: int | None = None,
    task_type: TaskType | None = None,
    search_model_name: str | None = None,
    limit: int = 100,
    offset: int = 0,
) -> list[AnyTypeTask]:
    """Get completed organic tasks with optional filters

    Args:
        psql_db: Database connection
        hours: Optional number of hours to look back
        task_type: Optional task type filter
        search_model_name: Optional search term to filter models by name
        limit: Number of tasks per page
        offset: Offset for pagination
    """
    async with await psql_db.connection() as connection:
        connection: Connection

        where_clauses = [f"tasks.{cst.STATUS} = $1", f"tasks.{cst.IS_ORGANIC} = true"]
        params = [TaskStatus.SUCCESS.value]
        param_count = 1

        if hours is not None:
            param_count += 1
            where_clauses.append(f"tasks.{cst.TERMINATION_AT} >= NOW() - ${param_count} * INTERVAL '1 hour'")
            params.append(hours)

        if task_type is not None:
            param_count += 1
            where_clauses.append(f"tasks.{cst.TASK_TYPE} = ${param_count}")
            params.append(task_type.value)

        if search_model_name is not None:
            search_terms = search_model_name.lower().split()
            for term in search_terms:
                param_count += 1
                where_clauses.append(f"tasks.result_model_name_lower LIKE ${param_count}")
                params.append(f"%{term}%")

        where_clause = " AND ".join(where_clauses)

        query = f"""
            WITH victorious_repo AS (
                SELECT
                    submissions.{cst.TASK_ID},
                    submissions.{cst.REPO},
                    ROW_NUMBER() OVER (
                        PARTITION BY submissions.{cst.TASK_ID}
                        ORDER BY task_nodes.{cst.QUALITY_SCORE} DESC
                    ) AS rn
                FROM {cst.SUBMISSIONS_TABLE} submissions
                JOIN {cst.TASK_NODES_TABLE} task_nodes
                    ON submissions.{cst.TASK_ID} = task_nodes.{cst.TASK_ID}
                    AND submissions.{cst.HOTKEY} = task_nodes.{cst.HOTKEY}
                    AND submissions.{cst.NETUID} = task_nodes.{cst.NETUID}
                WHERE task_nodes.{cst.QUALITY_SCORE} IS NOT NULL
                ORDER BY task_nodes.{cst.QUALITY_SCORE} DESC
            )
            SELECT
                tasks.{cst.TASK_ID},
                COALESCE(tasks.training_repo_backup, victorious_repo.{cst.REPO}) as trained_model_repository
            FROM {cst.TASKS_TABLE} tasks
            LEFT JOIN victorious_repo
                ON tasks.{cst.TASK_ID} = victorious_repo.{cst.TASK_ID}
                AND victorious_repo.rn = 1
            WHERE {where_clause}
            ORDER BY tasks.{cst.TERMINATION_AT} DESC
            LIMIT ${param_count + 1} OFFSET ${param_count + 2}
        """

        params.extend([limit, offset])
        task_ids = await connection.fetch(query, *params)

    tasks_list = []
    for task_row in task_ids:
        task = await get_task_by_id(task_row[cst.TASK_ID], psql_db)
        tasks_list.append(task)

    return tasks_list


async def get_expected_repo_name(task_id: UUID, hotkey: str, psql_db: PSQLDB) -> str | None:
    async with await psql_db.connection() as connection:
        query = f"""
            SELECT {cst.EXPECTED_REPO_NAME}
            FROM {cst.TASK_NODES_TABLE}
            WHERE {cst.TASK_ID} = $1 AND {cst.HOTKEY} = $2 AND {cst.NETUID} = $3
        """
        return await connection.fetchval(query, task_id, hotkey, NETUID)


async def store_offer_response(task_id: UUID, hotkey: str, offer_response: str, psql_db: PSQLDB) -> None:
    async with await psql_db.connection() as connection:
        connection: Connection
        query = f"""
            INSERT INTO {cst.OFFER_RESPONSES_TABLE} ({cst.TASK_ID}, {cst.HOTKEY}, {cst.OFFER_RESPONSE}) VALUES ($1, $2, $3)
        """
        await connection.execute(query, task_id, hotkey, offer_response)


async def add_image_text_pairs(task_id: UUID, pairs: list[ImageTextPair], psql_db: PSQLDB) -> None:
    query = f"""
        INSERT INTO {cst.IMAGE_TEXT_PAIRS_TABLE} ({cst.TASK_ID}, {cst.IMAGE_URL}, {cst.TEXT_URL})
        VALUES ($1, $2, $3)
    """

    async with await psql_db.connection() as conn:
        async with conn.transaction():
            for pair in pairs:
                await conn.execute(query, task_id, pair.image_url, pair.text_url)


async def get_image_text_pairs(task_id: UUID, psql_db: PSQLDB, connection: Connection | None = None) -> list[ImageTextPair]:
    async def _get_image_text_pairs(conn: Connection) -> list[ImageTextPair]:
        query = f"""
            SELECT {cst.IMAGE_URL}, {cst.TEXT_URL}
            FROM {cst.IMAGE_TEXT_PAIRS_TABLE}
            WHERE {cst.TASK_ID} = $1
            ORDER BY {cst.ID}
        """
        rows = await conn.fetch(query, task_id)
        return [ImageTextPair(image_url=row["image_url"], text_url=row["text_url"]) for row in rows]

    if connection is not None:
        return await _get_image_text_pairs(connection)

    async with await psql_db.connection() as connection:
        return await _get_image_text_pairs(connection)


async def delete_image_text_pairs(task_id: UUID, psql_db: PSQLDB) -> None:
    query = f"""
        DELETE FROM {cst.IMAGE_TEXT_PAIRS_TABLE}
        WHERE {cst.TASK_ID} = $1
    """

    async with await psql_db.connection() as connection:
        connection: Connection
        await connection.execute(query, task_id)


async def delete_reward_functions(task_id: UUID, psql_db: PSQLDB) -> None:
    query = f"""
        DELETE FROM {cst.GRPO_TASK_FUNCTIONS_TABLE}
        WHERE {cst.TASK_ID} = $1
    """

    async with await psql_db.connection() as connection:
        connection: Connection
        await connection.execute(query, task_id)


async def add_reward_functions(task_id: UUID, reward_functions: list[RewardFunction], psql_db: PSQLDB) -> None:
    reward_functions_query = f"""
        WITH ins AS (
            INSERT INTO {cst.REWARD_FUNCTIONS_TABLE} ({cst.REWARD_FUNC}, {cst.FUNC_HASH}, {cst.IS_GENERIC})
            VALUES ($1, $2, $3)
            ON CONFLICT ({cst.FUNC_HASH}) DO NOTHING
            RETURNING {cst.REWARD_ID}
        )
        SELECT {cst.REWARD_ID} FROM ins
        UNION ALL
        SELECT {cst.REWARD_ID} FROM {cst.REWARD_FUNCTIONS_TABLE} WHERE {cst.FUNC_HASH} = $2
        LIMIT 1
    """
    grpo_task_functions_query = f"""
        INSERT INTO {cst.GRPO_TASK_FUNCTIONS_TABLE} ({cst.TASK_ID}, {cst.REWARD_ID}, {cst.REWARD_WEIGHT})
        VALUES ($1, $2, $3)
        ON CONFLICT ({cst.TASK_ID}, {cst.REWARD_ID}) DO NOTHING
    """

    async with await psql_db.connection() as connection:
        connection: Connection
        for reward_function in reward_functions:
            reward_id = await connection.fetchval(
                reward_functions_query,
                reward_function.reward_func,
                reward_function.func_hash,
                reward_function.is_generic
                )
            await connection.execute(grpo_task_functions_query, task_id, reward_id, reward_function.reward_weight)


async def get_reward_functions(task_id: UUID, psql_db: PSQLDB, connection: Connection | None = None) -> list[RewardFunction]:
    async def _get_reward_functions(conn: Connection) -> list[RewardFunction]:
        query = f"""
            SELECT rf.{cst.REWARD_FUNC}, rf.{cst.FUNC_HASH}, rf.{cst.IS_GENERIC}, gtf.{cst.REWARD_WEIGHT}
            FROM {cst.REWARD_FUNCTIONS_TABLE} rf
            JOIN {cst.GRPO_TASK_FUNCTIONS_TABLE} gtf ON rf.{cst.REWARD_ID} = gtf.{cst.REWARD_ID}
            WHERE gtf.{cst.TASK_ID} = $1
        """
        rows = await conn.fetch(query, task_id)
        return [RewardFunction(
            reward_func=row[cst.REWARD_FUNC],
            func_hash=row[cst.FUNC_HASH],
            is_generic=row[cst.IS_GENERIC],
            reward_weight=row[cst.REWARD_WEIGHT]
            ) for row in rows]

    if connection is not None:
        return await _get_reward_functions(connection)

    async with await psql_db.connection() as connection:
        return await _get_reward_functions(connection)


async def _get_generic_reward_functions_from_db(psql_db: PSQLDB, num_rewards: int) -> list[RewardFunction]:
    query = f"""
        SELECT {cst.FUNC_HASH}, {cst.REWARD_FUNC}, {cst.IS_GENERIC}
        FROM {cst.REWARD_FUNCTIONS_TABLE}
        WHERE {cst.IS_GENERIC} = true
        AND {cst.IS_MANUAL} = true
        ORDER BY RANDOM()
        LIMIT $1
    """

    async with await psql_db.connection() as conn:
        rows = await conn.fetch(query, num_rewards)
        return [RewardFunction(
            reward_func=row[cst.REWARD_FUNC],
            is_generic=row[cst.IS_GENERIC],
            reward_weight=1.0
            ) for row in rows]


async def get_model_cache_stats(psql_db: PSQLDB, tau_days: float = 10, max_lookup_days: float = 30) -> dict[str, dict]:
    """Get cache statistics for models with time-weighted frequency calculation.

    Args:
        psql_db: Database connection
        tau_days: Time constant (τ) for exponential decay in days
        max_lookup_days: Maximum number of days to look back for usage data

    Returns:
        Dictionary mapping model_id to stats containing:
        - time_weighted_freq: Time-weighted frequency of model usage
        - size_params: Number of parameters in the model
        - cache_score: Product of frequency and size
    """
    async with await psql_db.connection() as connection:
        connection: Connection
        query = """
            WITH daily_counts AS (
                SELECT
                    model_id,
                    DATE_TRUNC('day', created_at) as usage_date,
                    COUNT(*) as daily_uses,
                    MAX(model_params_count) as params_count
                FROM tasks
                WHERE created_at > NOW() - $2 * INTERVAL '1 day'
                GROUP BY model_id, DATE_TRUNC('day', created_at)
            ),
            model_usage AS (
                SELECT
                    model_id,
                    SUM(
                        daily_uses * exp(
                            -EXTRACT(EPOCH FROM (NOW() - usage_date)) /
                            EXTRACT(EPOCH FROM ($1 * INTERVAL '1 day'))
                        )
                    ) as time_weighted_freq,
                    MAX(params_count) as size_params
                FROM daily_counts
                GROUP BY model_id
            )
            SELECT
                model_id,
                time_weighted_freq,
                size_params,
                time_weighted_freq * size_params as cache_score
            FROM model_usage
            ORDER BY cache_score DESC
        """
        rows = await connection.fetch(query, tau_days, max_lookup_days)

        return {
            str(row["model_id"]): {
                "time_weighted_freq": float(row["time_weighted_freq"] or 0),
                "size_params": int(row["size_params"] or 0),
                "cache_score": float(row["cache_score"] or 0),
            }
            for row in rows
        }


async def get_successful_matching_tasks(
    model_repo: str, ds_repo: str, field_instruction: str, field_input: str, field_output: str, psql_db: PSQLDB, include_tournament_tasks=False
) -> list[InstructTextTask]:
    """Get most recent successful task with matching model_id and dataset within last 7 days"""
    tournament_tasks_clause = (
        "" if include_tournament_tasks else f"AND t.{cst.TASK_ID} NOT IN (SELECT {cst.TASK_ID} FROM {cst.TOURNAMENT_TASKS_TABLE})"
    )
    async with await psql_db.connection() as connection:
        connection: Connection
        query = f"""
            WITH victorious_repo AS (
                SELECT
                    submissions.{cst.TASK_ID},
                    submissions.{cst.REPO},
                    ROW_NUMBER() OVER (
                        PARTITION BY submissions.{cst.TASK_ID}
                        ORDER BY task_nodes.{cst.QUALITY_SCORE} DESC
                    ) AS rn
                FROM {cst.SUBMISSIONS_TABLE} submissions
                JOIN {cst.TASK_NODES_TABLE} task_nodes
                    ON submissions.{cst.TASK_ID} = task_nodes.{cst.TASK_ID}
                    AND submissions.{cst.HOTKEY} = task_nodes.{cst.HOTKEY}
                WHERE task_nodes.{cst.QUALITY_SCORE} IS NOT NULL
            )
            SELECT t.*, tt.field_system,
                   tt.field_instruction, tt.field_input, tt.field_output,
                   tt.format, tt.no_input_format, tt.synthetic_data,
                   COALESCE(t.training_repo_backup, vr.{cst.REPO}) as trained_model_repository
            FROM {cst.TASKS_TABLE} t
            LEFT JOIN {cst.INSTRUCT_TEXT_TASKS_TABLE} tt ON t.{cst.TASK_ID} = tt.{cst.TASK_ID}
            LEFT JOIN victorious_repo vr ON t.{cst.TASK_ID} = vr.{cst.TASK_ID} AND vr.rn = 1
            WHERE t.{cst.MODEL_ID} = $1
            AND t.{cst.DS} = $2
            AND tt.{cst.FIELD_INSTRUCTION} = $3
            AND tt.{cst.FIELD_INPUT} = $4
            AND tt.{cst.FIELD_OUTPUT} = $5
            AND t.{cst.STATUS} = $6
            AND t.{cst.TASK_TYPE} = $7
            AND t.{cst.CREATED_AT} >= NOW() - INTERVAL '7 days'
            {tournament_tasks_clause}
            ORDER BY t.{cst.CREATED_AT} DESC
            LIMIT 100
        """

        rows = await connection.fetch(
            query,
            model_repo,
            ds_repo,
            field_instruction,
            field_input,
            field_output,
            TaskStatus.SUCCESS.value,
            TaskType.INSTRUCTTEXTTASK.value,
        )

        tasks = []
        for row in rows:
            task_data = dict(row)
            task = InstructTextTask(**task_data)
            tasks.append(task)
        return tasks<|MERGE_RESOLUTION|>--- conflicted
+++ resolved
@@ -552,14 +552,10 @@
         return stats
 
 
-<<<<<<< HEAD
-async def get_tasks_exceeding_termination_time(psql_db: PSQLDB) -> list[RawTask]:
-=======
-async def get_tasks_ready_to_evaluate(psql_db: PSQLDB, include_tournament_tasks=False) -> list[RawTask]:
+async def get_tasks_exceeding_termination_time(psql_db: PSQLDB, include_tournament_tasks=False) -> list[RawTask]:
     tournament_tasks_clause = (
         "" if include_tournament_tasks else f"AND {cst.TASK_ID} NOT IN (SELECT {cst.TASK_ID} FROM {cst.TOURNAMENT_TASKS_TABLE})"
     )
->>>>>>> ec4ceef2
     async with await psql_db.connection() as connection:
         connection: Connection
         query = f"""
