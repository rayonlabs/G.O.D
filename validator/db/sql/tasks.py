--- conflicted
+++ resolved
@@ -741,10 +741,8 @@
         elif task_type == TaskType.GRPOTASK.value:
             reward_functions = await get_reward_functions(task_id, psql_db, connection)
             return GrpoRawTask(**full_task_data, reward_functions=reward_functions)
-<<<<<<< HEAD
         elif task_type == TaskType.CHATTASK.value:
             return ChatRawTask(**full_task_data)
-=======
 
     if connection is not None:
         return await _get_task_inner(connection)
@@ -752,7 +750,6 @@
     async with await psql_db.connection() as connection:
         return await _get_task_inner(connection)
 
->>>>>>> 7d8caf9a
 
 async def get_winning_submissions_for_task(task_id: UUID, psql_db: PSQLDB) -> list[dict]:
     """Retrieve the winning submission for a task based on the highest quality score in task_nodes."""
