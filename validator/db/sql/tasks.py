--- conflicted
+++ resolved
@@ -276,12 +276,8 @@
                     await connection.execute(query, updated_task.task_id, *specific_values)
             elif updated_task.task_type == TaskType.IMAGETASK:
                 if "image_text_pairs" in updates:
-                    pairs: list[ImageTextPair] = [ImageTextPair(**pair) for pair in updates["image_text_pairs"]]
                     await delete_image_text_pairs(updated_task.task_id, psql_db)
-<<<<<<< HEAD
-=======
                     pairs = [ImageTextPair(**pair) for pair in updates["image_text_pairs"]]
->>>>>>> 2f288e77
                     await add_image_text_pairs(updated_task.task_id, pairs, psql_db)
 
             if updated_task.assigned_miners is not None:
