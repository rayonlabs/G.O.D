import json
import math

from asyncpg import Connection
from fastapi import Depends
from fastapi import HTTPException
from loguru import logger  # noqa

from core.models.utility_models import TaskStatus
from core.models.utility_models import TaskType
from validator.core.config import Config
from validator.core.dependencies import get_config
from validator.core.models import HotkeyDetails
from validator.core.models import ImageTask
from validator.core.models import ImageTaskWithHotkeyDetails
from validator.core.models import TextTask
from validator.core.models import TextTaskWithHotkeyDetails
from validator.db import constants as cst
from validator.db.sql import tasks as tasks_sql


def _check_if_task_has_finished(task: TextTask | ImageTask) -> TextTask | ImageTask:
    if task.status not in [
        TaskStatus.SUCCESS,
        TaskStatus.FAILURE,
        TaskStatus.FAILURE_FINDING_NODES,
        TaskStatus.PREP_TASK_FAILURE,
        TaskStatus.NODE_TRAINING_FAILURE,
    ]:
        if task.task_type == TaskType.TEXTTASK:
            task.synthetic_data = None
        task.test_data = None
        task.training_data = None
        task.ds = "Hidden"
    return task


def normalise_float(float: float | None) -> float | None:
    if float is None:
        return 0.0

    if math.isnan(float):
        return None

    if math.isinf(float):
        float = 1e100 if float > 0 else -1e100
    return float


async def get_recent_tasks(
    hotkeys: list[str] | None = None, limit: int = 100, page: int = 1, config: Config = Depends(get_config)
) -> list[TextTask | ImageTask]:
    async with await config.psql_db.connection() as connection:
        connection: Connection

        full_tasks_list = []
        if hotkeys is not None:
            query = f"""
                SELECT {cst.TASK_ID} FROM {cst.SUBMISSIONS_TABLE}
                WHERE {cst.HOTKEY} = ANY($1)
                ORDER BY {cst.CREATED_ON} DESC
                LIMIT $2
                OFFSET $3
            """
            task_ids = await connection.fetch(query, hotkeys, limit, (page - 1) * limit)

            for task_row in task_ids:
                task = await tasks_sql.get_task_by_id(task_row[cst.TASK_ID], config.psql_db)
                full_tasks_list.append(task)

        else:
            query = f"""
                SELECT {cst.TASK_ID} FROM {cst.TASKS_TABLE}
                ORDER BY {cst.CREATED_AT} DESC
                LIMIT $1
                OFFSET $2
            """
            task_ids = await connection.fetch(query, limit, (page - 1) * limit)

            for task_row in task_ids:
                task = await tasks_sql.get_task_by_id(task_row[cst.TASK_ID], config.psql_db)
                full_tasks_list.append(task)

    tasks_processed = []
<<<<<<< HEAD
    for task in full_tasks_list:
        task = _check_if_task_has_finished(task)
=======
    for task in tasks:
        task = Task(**task)
        if task.status not in [
            TaskStatus.SUCCESS,
            TaskStatus.FAILURE,
            TaskStatus.FAILURE_FINDING_NODES,
            TaskStatus.PREP_TASK_FAILURE,
            TaskStatus.NODE_TRAINING_FAILURE,
        ]:
            continue
            task.ds_id = "Hidden"
            task.test_data = None
            task.synthetic_data = None
            task.training_data = None
>>>>>>> 77dde66c
        tasks_processed.append(task)
    return tasks_processed


async def get_recent_tasks_for_hotkey(
    hotkey: str, limit: int = 100, page: int = 1, config: Config = Depends(get_config)
) -> list[TextTaskWithHotkeyDetails | ImageTaskWithHotkeyDetails]:
    async with await config.psql_db.connection() as connection:
        connection: Connection

        query = f"""
            SELECT {cst.TASK_ID} FROM {cst.SUBMISSIONS_TABLE}
            WHERE {cst.HOTKEY} = $1
            ORDER BY {cst.CREATED_ON} DESC
            LIMIT $2
            OFFSET $3
        """
        task_ids = await connection.fetch(query, hotkey, limit, (page - 1) * limit)
        tasks_with_details = []

<<<<<<< HEAD
        for task_row in task_ids:
            task_id = task_row[cst.TASK_ID]
            task = await tasks_sql.get_task_by_id(task_id, config.psql_db)
            if task:
                query = f"""
                    SELECT
                        s.{cst.SUBMISSION_ID},
                        tn.{cst.QUALITY_SCORE},
                        tn.{cst.TEST_LOSS},
                        tn.{cst.SYNTH_LOSS},
                        tn.{cst.SCORE_REASON},
                        RANK() OVER (PARTITION BY t.{cst.TASK_ID} ORDER BY tn.{cst.QUALITY_SCORE} DESC) AS rank,
                        s.{cst.REPO},
                        o.{cst.OFFER_RESPONSE}
                    FROM {cst.TASKS_TABLE} t
                    LEFT JOIN {cst.TASK_NODES_TABLE} tn
                        ON t.{cst.TASK_ID} = tn.{cst.TASK_ID}
                        AND tn.{cst.HOTKEY} = $2
                    LEFT JOIN {cst.SUBMISSIONS_TABLE} s
                        ON t.{cst.TASK_ID} = s.{cst.TASK_ID}
                        AND s.{cst.HOTKEY} = $2
                    LEFT JOIN {cst.OFFER_RESPONSES_TABLE} o
                        ON t.{cst.TASK_ID} = o.{cst.TASK_ID}
                        AND o.{cst.HOTKEY} = $2
                    WHERE t.{cst.TASK_ID} = $1
                    ORDER BY t.{cst.CREATED_AT} DESC
                """
                result = await connection.fetch(query, task_id, hotkey)
                result_dict = task.model_dump() | dict(result[0])

                if result_dict.get(cst.OFFER_RESPONSE):
                    result_dict[cst.OFFER_RESPONSE] = json.loads(result_dict[cst.OFFER_RESPONSE])

                float_fields = [cst.QUALITY_SCORE, cst.TEST_LOSS, cst.SYNTH_LOSS]
                for field in float_fields:
                    if result_dict.get(field):
                        result_dict[field] = normalise_float(result_dict[field])

                hotkey_details = [
                    HotkeyDetails(
                        hotkey=hotkey,
                        submission_id=result_dict.get(cst.SUBMISSION_ID),
                        quality_score=result_dict.get(cst.QUALITY_SCORE),
                        test_loss=result_dict.get(cst.TEST_LOSS),
                        synth_loss=result_dict.get(cst.SYNTH_LOSS),
                        score_reason=result_dict.get(cst.SCORE_REASON),
                        rank=result_dict.get("rank"),
                        repo=result_dict.get(cst.REPO),
                        offer_response=result_dict.get(cst.OFFER_RESPONSE),
                    )
                ]

                if result_dict[cst.TASK_TYPE] == TaskType.TEXTTASK.value:
                    task_fields = {k: v for k, v in result_dict.items() if k in TextTask.model_fields}
                    task = TextTask(**task_fields)
                    task = _check_if_task_has_finished(task)
                    tasks_with_details.append(TextTaskWithHotkeyDetails(**task.model_dump(), hotkey_details=hotkey_details))
                elif result_dict[cst.TASK_TYPE] == TaskType.IMAGETASK.value:
                    task_fields = {k: v for k, v in result_dict.items() if k in ImageTask.model_fields}
                    task = ImageTask(**task_fields)
                    task = _check_if_task_has_finished(task)
                    tasks_with_details.append(ImageTaskWithHotkeyDetails(**task.model_dump(), hotkey_details=hotkey_details))
=======
            if result_dict.get(cst.OFFER_RESPONSE):
                result_dict[cst.OFFER_RESPONSE] = json.loads(result_dict[cst.OFFER_RESPONSE])

            float_fields = [cst.QUALITY_SCORE, cst.TEST_LOSS, cst.SYNTH_LOSS]
            for field in float_fields:
                if result_dict.get(field):
                    result_dict[field] = normalise_float(result_dict[field])

            hotkey_details = [
                HotkeyDetails(
                    hotkey=hotkey,
                    submission_id=result_dict.get(cst.SUBMISSION_ID),
                    quality_score=result_dict.get(cst.QUALITY_SCORE),
                    test_loss=result_dict.get(cst.TEST_LOSS),
                    synth_loss=result_dict.get(cst.SYNTH_LOSS),
                    score_reason=result_dict.get(cst.SCORE_REASON),
                    rank=result_dict.get("rank"),
                    repo=result_dict.get(cst.REPO),
                    offer_response=result_dict.get(cst.OFFER_RESPONSE),
                )
            ]

            task_fields = {k: v for k, v in result_dict.items() if k in Task.model_fields}
            task = Task(**task_fields)

            if task.status not in [
                TaskStatus.SUCCESS,
                TaskStatus.FAILURE,
                TaskStatus.FAILURE_FINDING_NODES,
                TaskStatus.PREP_TASK_FAILURE,
                TaskStatus.NODE_TRAINING_FAILURE,
            ]:
                continue
                task.synthetic_data = None
                task.test_data = None
                task.training_data = None
                task.ds_id = "Hidden"

            tasks_with_details.append(TaskWithHotkeyDetails(**task.model_dump(), hotkey_details=hotkey_details))
>>>>>>> 77dde66c

    return tasks_with_details


async def get_task_with_hotkey_details(
    task_id: str, config: Config = Depends(get_config)
) -> TextTaskWithHotkeyDetails | ImageTaskWithHotkeyDetails:
    # First get all the task details like normal
    async with await config.psql_db.connection() as connection:
        connection: Connection

        task_raw = await tasks_sql.get_task_by_id(task_id, config.psql_db)
        if task_raw is None:
            raise HTTPException(status_code=404, detail="Task not found")

        logger.info("Got a task!!")

        # NOTE: If the task is not finished, remove details about synthetic data & test data?
<<<<<<< HEAD
        task = _check_if_task_has_finished(task_raw)
=======
        if task.status not in [
            TaskStatus.SUCCESS,
            TaskStatus.FAILURE,
            TaskStatus.FAILURE_FINDING_NODES,
            TaskStatus.PREP_TASK_FAILURE,
            TaskStatus.NODE_TRAINING_FAILURE,
        ]:
            raise HTTPException(status_code=400, detail="Task not finished!")
            task.synthetic_data = None
            task.test_data = None
            task.training_data = None
            task.ds_id = "Hidden"
>>>>>>> 77dde66c

        query = f"""
            SELECT
                tn.{cst.HOTKEY},
                s.{cst.SUBMISSION_ID},
                tn.{cst.QUALITY_SCORE},
                tn.{cst.TEST_LOSS},
                tn.{cst.SYNTH_LOSS},
                tn.{cst.SCORE_REASON},
                RANK() OVER (ORDER BY tn.{cst.QUALITY_SCORE} DESC) as rank,
                s.{cst.REPO},
                o.{cst.OFFER_RESPONSE}
            FROM {cst.TASK_NODES_TABLE} tn
            LEFT JOIN {cst.SUBMISSIONS_TABLE} s
                ON tn.{cst.TASK_ID} = s.{cst.TASK_ID}
                AND tn.{cst.HOTKEY} = s.{cst.HOTKEY}
            LEFT JOIN {cst.OFFER_RESPONSES_TABLE} o
                ON tn.{cst.TASK_ID} = o.{cst.TASK_ID}
                AND tn.{cst.HOTKEY} = o.{cst.HOTKEY}
            WHERE tn.{cst.TASK_ID} = $1
        """
        results = await connection.fetch(query, task_id)

        logger.info(f"Got {len(results)} results for task {task_id}")

        hotkey_details = []
        for result in results:
            result_dict = dict(result)
            if result_dict[cst.OFFER_RESPONSE] is not None:
                result_dict[cst.OFFER_RESPONSE] = json.loads(result_dict[cst.OFFER_RESPONSE])

            float_fields = [cst.QUALITY_SCORE, cst.TEST_LOSS, cst.SYNTH_LOSS]
            for field in float_fields:
                result_dict[field] = normalise_float(result_dict[field])

            hotkey_details.append(HotkeyDetails(**result_dict))

        if task.task_type == TaskType.TEXTTASK:
            return TextTaskWithHotkeyDetails(**task.model_dump(), hotkey_details=hotkey_details)
        elif task.task_type == TaskType.IMAGETASK:
            return ImageTaskWithHotkeyDetails(**task.model_dump(), hotkey_details=hotkey_details)


async def store_latest_scores_url(url: str, config: Config = Depends(get_config)) -> None:
    async with await config.psql_db.connection() as connection:
        connection: Connection

        # First expire all existing URLs
        expire_query = f"""
            UPDATE {cst.LATEST_SCORES_URL_TABLE}
            SET expired_at = NOW()
            WHERE expired_at IS NULL
        """
        await connection.execute(expire_query)

        # Then insert the new URL
        insert_query = f"""
            INSERT INTO {cst.LATEST_SCORES_URL_TABLE} (url)
            VALUES ($1)
        """
        await connection.execute(insert_query, url)


async def get_latest_scores_url(config: Config = Depends(get_config)) -> str | None:
    async with await config.psql_db.connection() as connection:
        connection: Connection

        query = f"""
            SELECT url FROM {cst.LATEST_SCORES_URL_TABLE} WHERE expired_at IS NULL ORDER BY created_at DESC LIMIT 1
        """
        return await connection.fetchval(query)<|MERGE_RESOLUTION|>--- conflicted
+++ resolved
@@ -82,26 +82,10 @@
                 full_tasks_list.append(task)
 
     tasks_processed = []
-<<<<<<< HEAD
     for task in full_tasks_list:
         task = _check_if_task_has_finished(task)
-=======
-    for task in tasks:
-        task = Task(**task)
-        if task.status not in [
-            TaskStatus.SUCCESS,
-            TaskStatus.FAILURE,
-            TaskStatus.FAILURE_FINDING_NODES,
-            TaskStatus.PREP_TASK_FAILURE,
-            TaskStatus.NODE_TRAINING_FAILURE,
-        ]:
-            continue
-            task.ds_id = "Hidden"
-            task.test_data = None
-            task.synthetic_data = None
-            task.training_data = None
->>>>>>> 77dde66c
         tasks_processed.append(task)
+
     return tasks_processed
 
 
@@ -121,7 +105,6 @@
         task_ids = await connection.fetch(query, hotkey, limit, (page - 1) * limit)
         tasks_with_details = []
 
-<<<<<<< HEAD
         for task_row in task_ids:
             task_id = task_row[cst.TASK_ID]
             task = await tasks_sql.get_task_by_id(task_id, config.psql_db)
@@ -184,47 +167,6 @@
                     task = ImageTask(**task_fields)
                     task = _check_if_task_has_finished(task)
                     tasks_with_details.append(ImageTaskWithHotkeyDetails(**task.model_dump(), hotkey_details=hotkey_details))
-=======
-            if result_dict.get(cst.OFFER_RESPONSE):
-                result_dict[cst.OFFER_RESPONSE] = json.loads(result_dict[cst.OFFER_RESPONSE])
-
-            float_fields = [cst.QUALITY_SCORE, cst.TEST_LOSS, cst.SYNTH_LOSS]
-            for field in float_fields:
-                if result_dict.get(field):
-                    result_dict[field] = normalise_float(result_dict[field])
-
-            hotkey_details = [
-                HotkeyDetails(
-                    hotkey=hotkey,
-                    submission_id=result_dict.get(cst.SUBMISSION_ID),
-                    quality_score=result_dict.get(cst.QUALITY_SCORE),
-                    test_loss=result_dict.get(cst.TEST_LOSS),
-                    synth_loss=result_dict.get(cst.SYNTH_LOSS),
-                    score_reason=result_dict.get(cst.SCORE_REASON),
-                    rank=result_dict.get("rank"),
-                    repo=result_dict.get(cst.REPO),
-                    offer_response=result_dict.get(cst.OFFER_RESPONSE),
-                )
-            ]
-
-            task_fields = {k: v for k, v in result_dict.items() if k in Task.model_fields}
-            task = Task(**task_fields)
-
-            if task.status not in [
-                TaskStatus.SUCCESS,
-                TaskStatus.FAILURE,
-                TaskStatus.FAILURE_FINDING_NODES,
-                TaskStatus.PREP_TASK_FAILURE,
-                TaskStatus.NODE_TRAINING_FAILURE,
-            ]:
-                continue
-                task.synthetic_data = None
-                task.test_data = None
-                task.training_data = None
-                task.ds_id = "Hidden"
-
-            tasks_with_details.append(TaskWithHotkeyDetails(**task.model_dump(), hotkey_details=hotkey_details))
->>>>>>> 77dde66c
 
     return tasks_with_details
 
@@ -243,22 +185,7 @@
         logger.info("Got a task!!")
 
         # NOTE: If the task is not finished, remove details about synthetic data & test data?
-<<<<<<< HEAD
         task = _check_if_task_has_finished(task_raw)
-=======
-        if task.status not in [
-            TaskStatus.SUCCESS,
-            TaskStatus.FAILURE,
-            TaskStatus.FAILURE_FINDING_NODES,
-            TaskStatus.PREP_TASK_FAILURE,
-            TaskStatus.NODE_TRAINING_FAILURE,
-        ]:
-            raise HTTPException(status_code=400, detail="Task not finished!")
-            task.synthetic_data = None
-            task.test_data = None
-            task.training_data = None
-            task.ds_id = "Hidden"
->>>>>>> 77dde66c
 
         query = f"""
             SELECT
