--- conflicted
+++ resolved
@@ -250,11 +250,7 @@
             SELECT
                 COALESCE(AVG(tn.{cst.QUALITY_SCORE}), 0) as avg_quality_score,
                 COALESCE(COUNT(CASE WHEN tn.{cst.QUALITY_SCORE} > 0 THEN 1 END)::FLOAT / NULLIF(COUNT(*), 0), 0) as success_rate,
-<<<<<<< HEAD
-            COALESCE(COUNT(CASE WHEN tn.{cst.QUALITY_SCORE} > 0.85 THEN 1 END)::FLOAT / NULLIF(COUNT(*), 0), 0) as quality_rate,
-=======
-                COALESCE(COUNT(CASE WHEN tn.{cst.QUALITY_SCORE} > 0.95 THEN 1 END)::FLOAT / NULLIF(COUNT(*), 0), 0) as quality_rate,
->>>>>>> 249c7e27
+                COALESCE(COUNT(CASE WHEN tn.{cst.QUALITY_SCORE} > 0.9 THEN 1 END)::FLOAT / NULLIF(COUNT(*), 0), 0) as quality_rate,
                 COALESCE(COUNT(*), 0) as total_count,
                 COALESCE(SUM(tn.{cst.QUALITY_SCORE}), 0) as total_score,
                 COALESCE(COUNT(CASE WHEN tn.{cst.QUALITY_SCORE} > 0 THEN 1 END), 0) as total_success,
