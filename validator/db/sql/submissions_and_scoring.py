--- conflicted
+++ resolved
@@ -367,15 +367,9 @@
         return results
 
 
-<<<<<<< HEAD
+
 async def get_organic_proportion_since(start_time: datetime, psql_db: PSQLDB, task_type: str | None = None) -> float:
-=======
-async def get_organic_proportion_since(
-    start_time: datetime,
-    psql_db: PSQLDB,
-    task_type: str | None = None
-) -> float:
->>>>>>> ef208f8d
+
     """
     Get the proportion of organic tasks since the given start time.
     Optionally filter by task_type.
