import asyncio
import json
from datetime import datetime
from typing import Dict
from typing import List
from typing import Optional
from uuid import UUID

from asyncpg.connection import Connection

import validator.db.constants as cst
from core.constants import NETUID
from validator.core.models import AllNodeStats
from validator.core.models import ModelMetrics
from validator.core.models import NodeStats
from validator.core.models import QualityMetrics
from validator.core.models import Submission
from validator.core.models import Task
from validator.core.models import TaskNode
from validator.core.models import TaskResults
from validator.core.models import WorkloadMetrics
from validator.db.database import PSQLDB


async def add_submission(submission: Submission, psql_db: PSQLDB) -> Submission:
    """Add a new submission for the current NETUID"""
    async with await psql_db.connection() as connection:
        connection: Connection
        query = f"""
            INSERT INTO {cst.SUBMISSIONS_TABLE} (
                {cst.TASK_ID}, {cst.HOTKEY}, {cst.NETUID}, {cst.REPO}
            )
            VALUES ($1, $2, $3, $4)
            RETURNING {cst.SUBMISSION_ID}
        """
        submission_id = await connection.fetchval(
            query,
            submission.task_id,
            submission.hotkey,
            NETUID,
            submission.repo,
        )
        return await get_submission(submission_id, psql_db)


async def get_submission(submission_id: UUID, psql_db: PSQLDB) -> Optional[Submission]:
    """Get a submission by its ID"""
    async with await psql_db.connection() as connection:
        connection: Connection
        query = f"""
            SELECT * FROM {cst.SUBMISSIONS_TABLE} WHERE {cst.SUBMISSION_ID} = $1
        """
        row = await connection.fetchrow(query, submission_id)
        if row:
            return Submission(**dict(row))
        return None


async def get_submissions_by_task(task_id: UUID, psql_db: PSQLDB) -> List[Submission]:
    """Get all submissions for a task"""
    async with await psql_db.connection() as connection:
        connection: Connection
        query = f"""
            SELECT * FROM {cst.SUBMISSIONS_TABLE}
            WHERE {cst.TASK_ID} = $1 AND {cst.NETUID} = $2
        """
        rows = await connection.fetch(query, task_id, NETUID)
        return [Submission(**dict(row)) for row in rows]


async def get_node_latest_submission(task_id: str, hotkey: str, psql_db: PSQLDB) -> Optional[Submission]:
    """Get the latest submission for a node on a task"""
    async with await psql_db.connection() as connection:
        connection: Connection
        query = f"""
            SELECT * FROM {cst.SUBMISSIONS_TABLE}
            WHERE {cst.TASK_ID} = $1
            AND {cst.HOTKEY} = $2
            AND {cst.NETUID} = $3
            ORDER BY {cst.CREATED_ON} DESC
            LIMIT 1
        """
        row = await connection.fetchrow(query, task_id, hotkey, NETUID)
        if row:
            return Submission(**dict(row))
        return None


async def submission_repo_is_unique(repo: str, psql_db: PSQLDB) -> bool:
    """Check if a repository URL is unique"""
    async with await psql_db.connection() as connection:
        connection: Connection
        query = f"""
            SELECT 1 FROM {cst.SUBMISSIONS_TABLE}
            WHERE {cst.REPO} = $1 AND {cst.NETUID} = $2
            LIMIT 1
        """
        result = await connection.fetchval(query, repo, NETUID)
        return result is None


async def set_task_node_quality_score(task_id: UUID, hotkey: str, quality_score: float, psql_db: PSQLDB) -> None:
    """Set quality score for a node's task submission"""
    async with await psql_db.connection() as connection:
        connection: Connection
        query = f"""
            INSERT INTO {cst.TASK_NODES_TABLE} (
                {cst.TASK_ID}, {cst.HOTKEY}, {cst.NETUID}, {cst.TASK_NODE_QUALITY_SCORE}
            )
            VALUES ($1, $2, $3, $4)
            ON CONFLICT ({cst.TASK_ID}, {cst.HOTKEY}, {cst.NETUID}) DO UPDATE
            SET {cst.TASK_NODE_QUALITY_SCORE} = $4
        """
        await connection.execute(query, task_id, hotkey, NETUID, quality_score)


async def get_task_node_quality_score(task_id: UUID, hotkey: str, psql_db: PSQLDB) -> Optional[float]:
    """Get quality score for a node's task submission"""
    async with await psql_db.connection() as connection:
        connection: Connection
        query = f"""
            SELECT {cst.TASK_NODE_QUALITY_SCORE}
            FROM {cst.TASK_NODES_TABLE}
            WHERE {cst.TASK_ID} = $1
            AND {cst.HOTKEY} = $2
            AND {cst.NETUID} = $3
        """
        return await connection.fetchval(query, task_id, hotkey, NETUID)


async def get_all_quality_scores_for_task(task_id: UUID, psql_db: PSQLDB) -> Dict[str, float]:
    """Get all quality scores for a task, keyed by hotkey"""
    async with await psql_db.connection() as connection:
        connection: Connection
        query = f"""
            SELECT {cst.HOTKEY}, {cst.TASK_NODE_QUALITY_SCORE}
            FROM {cst.TASK_NODES_TABLE}
            WHERE {cst.TASK_ID} = $1
            AND {cst.NETUID} = $2
            AND {cst.TASK_NODE_QUALITY_SCORE} IS NOT NULL
        """
        rows = await connection.fetch(query, task_id, NETUID)
        return {row[cst.HOTKEY]: row[cst.TASK_NODE_QUALITY_SCORE] for row in rows}


async def set_multiple_task_node_quality_scores(task_id: UUID, quality_scores: Dict[str, float], psql_db: PSQLDB) -> None:
    """Set multiple quality scores for task nodes"""
    async with await psql_db.connection() as connection:
        connection: Connection
        async with connection.transaction():
            query = f"""
                INSERT INTO {cst.TASK_NODES_TABLE} (
                    {cst.TASK_ID}, {cst.HOTKEY}, {cst.NETUID}, {cst.TASK_NODE_QUALITY_SCORE}
                )
                VALUES ($1, $2, $3, $4)
                ON CONFLICT ({cst.TASK_ID}, {cst.HOTKEY}, {cst.NETUID}) DO UPDATE
                SET {cst.TASK_NODE_QUALITY_SCORE} = EXCLUDED.{cst.TASK_NODE_QUALITY_SCORE}
            """
            await connection.executemany(query, [(task_id, hotkey, NETUID, score) for hotkey, score in quality_scores.items()])


async def get_all_scores_for_hotkey(hotkey: str, psql_db: PSQLDB) -> List[Dict]:
    """
    Get all quality scores for a specific hotkey across all tasks.
    """
    async with await psql_db.connection() as connection:
        connection: Connection
        query = f"""
            SELECT
                {cst.TASK_ID},
                {cst.TASK_NODE_QUALITY_SCORE} as quality_score
            FROM {cst.TASK_NODES_TABLE}
            WHERE {cst.HOTKEY} = $1
            AND {cst.NETUID} = $2
            AND {cst.TASK_NODE_QUALITY_SCORE} IS NOT NULL
        """
        rows = await connection.fetch(query, hotkey, NETUID)
        return [dict(row) for row in rows]


async def get_aggregate_scores_since(start_time: datetime, psql_db: PSQLDB) -> List[TaskResults]:
    """
    Get aggregate scores for all completed tasks since the given start time.
    Only includes tasks that have at least one node with score > 0.
    """
    async with await psql_db.connection() as connection:
        connection: Connection
        query = f"""
            SELECT
                t.*,
                COALESCE(
                    json_agg(
                        json_build_object(
                            '{cst.TASK_ID}', t.{cst.TASK_ID}::text,
                            '{cst.HOTKEY}', tn.{cst.HOTKEY},
                            '{cst.QUALITY_SCORE}', tn.{cst.TASK_NODE_QUALITY_SCORE}
                        )
                        ORDER BY tn.{cst.TASK_NODE_QUALITY_SCORE} DESC NULLS LAST
                    ) FILTER (WHERE tn.{cst.HOTKEY} IS NOT NULL AND tn.{cst.TASK_NODE_QUALITY_SCORE} IS NOT NULL),
                    '[]'::json
                ) as node_scores
            FROM {cst.TASKS_TABLE} t
            LEFT JOIN {cst.TASK_NODES_TABLE} tn ON t.{cst.TASK_ID} = tn.{cst.TASK_ID}
            WHERE t.{cst.STATUS} = 'success'
            AND t.created_timestamp >= $1
            AND tn.{cst.NETUID} = $2
            AND EXISTS (
                SELECT 1
                FROM {cst.TASK_NODES_TABLE} tn2
                WHERE tn2.{cst.TASK_ID} = t.{cst.TASK_ID}
                AND tn2.{cst.TASK_NODE_QUALITY_SCORE} >= 0
                AND tn2.{cst.NETUID} = $2
            )
            GROUP BY t.{cst.TASK_ID}
            ORDER BY t.created_timestamp DESC
        """
        rows = await connection.fetch(query, start_time, NETUID)

        results = []
        for row in rows:
            row_dict = dict(row)
            task_dict = {k: v for k, v in row_dict.items() if k !=
                         "node_scores"}
            task = Task(**task_dict)

            node_scores_data = row_dict["node_scores"]
            if isinstance(node_scores_data, str):
                node_scores_data = json.loads(node_scores_data)

            node_scores = [
                TaskNode(
                    task_id=str(node[cst.TASK_ID]),
                    hotkey=node[cst.HOTKEY],
                    quality_score=float(
                        node[cst.QUALITY_SCORE]) if node[cst.QUALITY_SCORE] is not None else None,
                )
                for node in node_scores_data
            ]

            results.append(TaskResults(task=task, node_scores=node_scores))

        return results


async def get_node_quality_metrics(hotkey: str, interval: str, psql_db: PSQLDB) -> QualityMetrics:
    async with await psql_db.connection() as connection:
        connection: Connection
        query = f"""
            SELECT
                COALESCE(AVG(tn.{cst.QUALITY_SCORE}), 0) as avg_quality_score,
                COALESCE(COUNT(CASE WHEN tn.{cst.QUALITY_SCORE} > 0 THEN 1 END)::FLOAT / NULLIF(COUNT(*), 0), 0) as success_rate,
<<<<<<< HEAD
                COALESCE(COUNT(CASE WHEN tn.{cst.QUALITY_SCORE} > 0.8 THEN 1 END)::FLOAT / NULLIF(COUNT(*), 0), 0) as quality_rate,
                COALESCE(COUNT(*), 0) as total_count,
                COALESCE(SUM(tn.{cst.QUALITY_SCORE}), 0) as total_score,
                COALESCE(COUNT(CASE WHEN tn.{cst.QUALITY_SCORE} > 0 THEN 1 END), 0) as total_success,
                COALESCE(COUNT(CASE WHEN tn.{cst.QUALITY_SCORE} > 0.8 THEN 1 END), 0) as total_quality
=======
                COALESCE(COUNT(CASE WHEN tn.{cst.QUALITY_SCORE} > 0.85 THEN 1 END)::FLOAT / NULLIF(COUNT(*), 0), 0) as quality_rate,
                COALESCE(COUNT(*), 0) as total_count,
                COALESCE(SUM(tn.{cst.QUALITY_SCORE}), 0) as total_score,
                COALESCE(COUNT(CASE WHEN tn.{cst.QUALITY_SCORE} > 0 THEN 1 END), 0) as total_success,
                COALESCE(COUNT(CASE WHEN tn.{cst.QUALITY_SCORE} > 0.85 THEN 1 END), 0) as total_quality
>>>>>>> 9e0fbdcc
            FROM {cst.TASK_NODES_TABLE} tn
            JOIN {cst.TASKS_TABLE} t ON tn.{cst.TASK_ID} = t.{cst.TASK_ID}
            WHERE tn.{cst.HOTKEY} = $1
            AND tn.{cst.NETUID} = $2
            AND tn.{cst.QUALITY_SCORE} IS NOT NULL
            AND t.created_timestamp >= CASE
                WHEN $3 = 'all' THEN '1970-01-01'::TIMESTAMP
                ELSE NOW() - $3::INTERVAL
            END
        """
        row = await connection.fetchrow(query, hotkey, NETUID, interval)
        return QualityMetrics.model_validate(dict(row) if row else {})


# llm wrote this - someone that's more experienced should read through - tests work ok but still
async def get_node_workload_metrics(hotkey: str, interval: str, psql_db: PSQLDB) -> WorkloadMetrics:
    async with await psql_db.connection() as connection:
        connection: Connection
        query = f"""
            WITH param_extract AS (
                SELECT
                    t.{cst.TASK_ID},
                    CASE
                        -- Match patterns like: number followed by B/b or M/m
                        -- Will match: 0.5B, 7B, 1.5b, 70M, etc. anywhere in the string
                        WHEN LOWER(t.{cst.MODEL_ID}) ~ '.*?([0-9]+\.?[0-9]*)[mb]' THEN
                            CASE
                                WHEN LOWER(t.{cst.MODEL_ID}) ~ '.*?([0-9]+\.?[0-9]*)b' THEN
                                    -- Extract just the number before 'b'/'B'
                                    SUBSTRING(LOWER(t.{cst.MODEL_ID}) FROM '.*?([0-9]+\.?[0-9]*)b')::FLOAT
                                WHEN LOWER(t.{cst.MODEL_ID}) ~ '.*?([0-9]+\.?[0-9]*)m' THEN
                                    -- Extract just the number before 'm'/'M' and convert to billions
                                    SUBSTRING(LOWER(t.{cst.MODEL_ID}) FROM '.*?([0-9]+\.?[0-9]*)m')::FLOAT / 1000.0
                            END
                        ELSE 1.0
                    END as params_billions
                FROM {cst.TASKS_TABLE} t
            )
            SELECT
                COALESCE(SUM(t.{cst.HOURS_TO_COMPLETE}), 0)::INTEGER as competition_hours,
                COALESCE(SUM(pe.params_billions), 0) as total_params_billions
            FROM {cst.TASK_NODES_TABLE} tn
            JOIN {cst.TASKS_TABLE} t ON tn.{cst.TASK_ID} = t.{cst.TASK_ID}
            LEFT JOIN param_extract pe ON t.{cst.TASK_ID} = pe.{cst.TASK_ID}
            WHERE tn.{cst.HOTKEY} = $1
            AND tn.{cst.QUALITY_SCORE} IS NOT NULL
            AND tn.{cst.NETUID} = $2
            AND t.created_timestamp >= CASE
                WHEN $3 = 'all' THEN '1970-01-01'::TIMESTAMP
                ELSE NOW() - $3::INTERVAL
            END
        """
        row = await connection.fetchrow(query, hotkey, NETUID, interval)
        return WorkloadMetrics.model_validate(dict(row) if row else {})


async def get_node_model_metrics(hotkey: str, interval: str, psql_db: PSQLDB) -> ModelMetrics:
    async with await psql_db.connection() as connection:
        connection: Connection
        query = f"""
        WITH model_counts AS (
            SELECT
                t.{cst.MODEL_ID},
                COUNT(*) as model_count
            FROM {cst.TASK_NODES_TABLE} tn
            JOIN {cst.TASKS_TABLE} t ON tn.{cst.TASK_ID} = t.{cst.TASK_ID}
            WHERE tn.{cst.HOTKEY} = $1
            AND tn.{cst.NETUID} = $2
            AND t.created_timestamp >= CASE
                WHEN $3 = 'all' THEN '1970-01-01'::TIMESTAMP
                ELSE NOW() - $3::INTERVAL
            END
            AND tn.{cst.QUALITY_SCORE} IS NOT NULL
            GROUP BY t.{cst.MODEL_ID}
            ORDER BY model_count DESC
            LIMIT 1
        )
        SELECT
            COALESCE((
                SELECT {cst.MODEL_ID}
                FROM model_counts
                ORDER BY model_count DESC
                LIMIT 1
            ), 'none') as modal_model,
            COUNT(DISTINCT CASE WHEN tn.{cst.QUALITY_SCORE} IS NOT NULL THEN t.{cst.MODEL_ID} END) as unique_models,
            COUNT(DISTINCT CASE WHEN tn.{cst.QUALITY_SCORE} IS NOT NULL THEN t.{cst.DS_ID} END) as unique_datasets
        FROM {cst.TASK_NODES_TABLE} tn
        JOIN {cst.TASKS_TABLE} t ON tn.{cst.TASK_ID} = t.{cst.TASK_ID}
        WHERE tn.{cst.HOTKEY} = $1
        AND tn.{cst.NETUID} = $2
        AND t.created_timestamp >= CASE
            WHEN $3 = 'all' THEN '1970-01-01'::TIMESTAMP
            ELSE NOW() - $3::INTERVAL
        END
        """
        row = await connection.fetchrow(query, hotkey, NETUID, interval)
        return ModelMetrics.model_validate(dict(row) if row else {})


async def get_node_stats(hotkey: str, interval: str, psql_db: PSQLDB) -> NodeStats:
    quality, workload, models = await asyncio.gather(
        get_node_quality_metrics(hotkey, interval, psql_db),
        get_node_workload_metrics(hotkey, interval, psql_db),
        get_node_model_metrics(hotkey, interval, psql_db),
    )

    return NodeStats(quality_metrics=quality, workload_metrics=workload, model_metrics=models)


async def get_all_node_stats(hotkey: str, psql_db: PSQLDB) -> AllNodeStats:
    daily, three_day, weekly, monthly, all_time = await asyncio.gather(
        get_node_stats(hotkey, "24 hours", psql_db),
        get_node_stats(hotkey, "3 days", psql_db),
        get_node_stats(hotkey, "7 days", psql_db),
        get_node_stats(hotkey, "30 days", psql_db),
        get_node_stats(hotkey, "all", psql_db),
    )

    return AllNodeStats(daily=daily, three_day=three_day, weekly=weekly, monthly=monthly, all_time=all_time)<|MERGE_RESOLUTION|>--- conflicted
+++ resolved
@@ -249,19 +249,12 @@
             SELECT
                 COALESCE(AVG(tn.{cst.QUALITY_SCORE}), 0) as avg_quality_score,
                 COALESCE(COUNT(CASE WHEN tn.{cst.QUALITY_SCORE} > 0 THEN 1 END)::FLOAT / NULLIF(COUNT(*), 0), 0) as success_rate,
-<<<<<<< HEAD
-                COALESCE(COUNT(CASE WHEN tn.{cst.QUALITY_SCORE} > 0.8 THEN 1 END)::FLOAT / NULLIF(COUNT(*), 0), 0) as quality_rate,
-                COALESCE(COUNT(*), 0) as total_count,
-                COALESCE(SUM(tn.{cst.QUALITY_SCORE}), 0) as total_score,
-                COALESCE(COUNT(CASE WHEN tn.{cst.QUALITY_SCORE} > 0 THEN 1 END), 0) as total_success,
-                COALESCE(COUNT(CASE WHEN tn.{cst.QUALITY_SCORE} > 0.8 THEN 1 END), 0) as total_quality
-=======
                 COALESCE(COUNT(CASE WHEN tn.{cst.QUALITY_SCORE} > 0.85 THEN 1 END)::FLOAT / NULLIF(COUNT(*), 0), 0) as quality_rate,
                 COALESCE(COUNT(*), 0) as total_count,
                 COALESCE(SUM(tn.{cst.QUALITY_SCORE}), 0) as total_score,
                 COALESCE(COUNT(CASE WHEN tn.{cst.QUALITY_SCORE} > 0 THEN 1 END), 0) as total_success,
                 COALESCE(COUNT(CASE WHEN tn.{cst.QUALITY_SCORE} > 0.85 THEN 1 END), 0) as total_quality
->>>>>>> 9e0fbdcc
+
             FROM {cst.TASK_NODES_TABLE} tn
             JOIN {cst.TASKS_TABLE} t ON tn.{cst.TASK_ID} = t.{cst.TASK_ID}
             WHERE tn.{cst.HOTKEY} = $1
