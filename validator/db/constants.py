--- conflicted
+++ resolved
@@ -154,10 +154,6 @@
 ELIMINATED_IN_ROUND_ID = "eliminated_in_round_id"
 FINAL_POSITION = "final_position"
 TASK_ORDER = "task_order"
-<<<<<<< HEAD
-TRAINING_REPO = "training_repo"
-TRAINING_COMMIT_HASH = "training_commit_hash"
-=======
 TRAINING_STATUS = "training_status"
 N_TRAINING_ATTEMPTS = "n_training_attempts"
 TRAINING_REPO = "training_repo"
@@ -171,7 +167,6 @@
 VRAM_GB = "vram_gb"
 USED_UNTIL = "used_until"
 
->>>>>>> 492c942c
 
 # Common Column Names (shared between tables)
 QUALITY_SCORE = "quality_score"  # Used in both submissions and task_nodes