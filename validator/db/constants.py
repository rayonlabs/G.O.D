# Tables
NODES_TABLE = "nodes"
NODES_HISTORY_TABLE = "nodes_history"
TASKS_TABLE = "tasks"
TASK_NODES_TABLE = "task_nodes"
SUBMISSIONS_TABLE = "submissions"

# Node Table Columns
NODE_ID = "node_id"
HOTKEY = "hotkey"
COLDKEY = "coldkey"
IP = "ip"
IP_TYPE = "ip_type"
PORT = "port"
SYMMETRIC_KEY = "symmetric_key"
SYMMETRIC_KEY_UUID = "symmetric_key_uuid"
NETUID = "netuid"
NETWORK = "network"
STAKE = "stake"
TRUST = "trust"
VTRUST = "vtrust"
INCENTIVE = "incentive"
LAST_UPDATED = "last_updated"
PROTOCOL = "protocol"
OUR_VALIDATOR = "our_validator"
CREATED_TIMESTAMP = "created_timestamp"
UPDATED_TIMESTAMP = "updated_timestamp"
ASSIGNED_MINERS = "assigned_miners"

# Task Table Columns
TASK_ID = "task_id"
ACCOUNT_ID = "account_id"
MODEL_ID = "model_id"
DS_ID = "ds_id"
FILE_FORMAT = "file_format"
FIELD_SYSTEM = "field_system"
FIELD_INSTRUCTION = "field_instruction"
FIELD_INPUT = "field_input"
FIELD_OUTPUT = "field_output"
FORMAT = "format"
NO_INPUT_FORMAT = "no_input_format"
STATUS = "status"
HOURS_TO_COMPLETE = "hours_to_complete"
TEST_DATA = "test_data"
SYNTHETIC_DATA = "synthetic_data"
TRAINING_DATA = "training_data"
MINER_SCORES = "miner_scores"
CREATED_AT = "created_at"
NEXT_DELAY_AT = "next_delay_at"
UPDATED_AT = "updated_at"
STARTED_AT = "started_at"
COMPLETED_AT = "completed_at"
TERMINATION_AT = "termination_at"
IS_ORGANIC = "is_organic"
TIMES_DELAYED = "times_delayed"
ASSIGNED_MINERS = "assigned_miners"
TRAINING_REPO_BACKUP = "training_repo_backup"

# Submissions Table Columns
SUBMISSION_ID = "submission_id"
REPO = "repo"
CREATED_ON = "created_on"

# Task Nodes Table Columns
TASK_NODE_QUALITY_SCORE = "quality_score"
<<<<<<< HEAD
EXPECTED_REPO_NAME = "expected_repo_name"
=======
TEST_LOSS = "test_loss"
SYNTH_LOSS = "synth_loss"
>>>>>>> b0c0f476

# Common Column Names (shared between tables)
QUALITY_SCORE = "quality_score"  # Used in both submissions and task_nodes<|MERGE_RESOLUTION|>--- conflicted
+++ resolved
@@ -63,12 +63,12 @@
 
 # Task Nodes Table Columns
 TASK_NODE_QUALITY_SCORE = "quality_score"
-<<<<<<< HEAD
+
 EXPECTED_REPO_NAME = "expected_repo_name"
-=======
+
 TEST_LOSS = "test_loss"
 SYNTH_LOSS = "synth_loss"
->>>>>>> b0c0f476
+
 
 # Common Column Names (shared between tables)
 QUALITY_SCORE = "quality_score"  # Used in both submissions and task_nodes