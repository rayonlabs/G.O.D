import json
import logging
from contextvars import ContextVar
from logging import Formatter
from logging import Logger
from logging import LogRecord
from logging.handlers import RotatingFileHandler
from pathlib import Path
from typing import Any
from typing import Optional

from fiber.logging_utils import get_logger as fiber_get_logger


current_context = ContextVar[dict[str, Any]]("current_context", default={})


def add_context_tag(key: str, value: Any) -> None:
    """Add or update a tag in the current logging context"""
    try:
        context = current_context.get()
        new_context = {**context, key: value}
        current_context.set(new_context)
    except LookupError:
        current_context.set({key: value})


def remove_context_tag(key: str) -> None:
    """Remove a tag from the current logging context"""
    try:
        context = current_context.get()
        if key in context:
            new_context = context.copy()
            del new_context[key]
            current_context.set(new_context)
    except LookupError:
        pass


def clear_context() -> None:
    """
    Removes all tags from the current logging context.
    """
    current_context.set({})


def get_context_tag(key: str) -> Optional[Any]:
    """Get a tag value from the current logging context"""
    try:
        context = current_context.get()
        return context.get(key)
    except LookupError:
        return None


def create_extra_log(**tags: Any) -> dict[str, dict[str, Any]]:
    try:
        context = current_context.get()
        combined_tags = {**context, **tags}
    except LookupError:
        combined_tags = tags
    return {"tags": {k: v for k, v in combined_tags.items() if v is not None}}


class JSONFormatter(Formatter):
    def format(self, record: LogRecord) -> str:
        if not hasattr(record, "tags"):
            try:
                context = current_context.get()
                record.tags = {k: v for k, v in context.items() if v is not None}
            except LookupError:
                record.tags = {}

        clean_level = record.levelname.replace("\u001b[32m", "").replace("\u001b[1m", "").replace("\u001b[0m", "")
        log_data: dict[str, Any] = {
            "timestamp": self.formatTime(record),
            "level": clean_level,
            "message": record.getMessage(),
            "logger": record.name,
            "tags": record.tags,
        }
        return json.dumps(log_data)


class LogContext:
    def __init__(self, **tags: Any):
        self.tags = tags
        self.token = None

    def __enter__(self):
        try:
            current = current_context.get()
            new_context = {**current, **self.tags}
        except LookupError:
            new_context = self.tags
        self.token = current_context.set(new_context)
        return self

    def __exit__(self, exc_type, exc_val, exc_tb):
        if self.token:
            current_context.reset(self.token)


def setup_logging():
    """Initialize logging configuration for the entire application"""
    root_logger = logging.getLogger()

    fiber_logger = fiber_get_logger("root")
<<<<<<< HEAD
=======
    root_logger.setLevel(fiber_logger.level)
>>>>>>> ac63e29f
    for handler in fiber_logger.handlers:
        root_logger.addHandler(handler)

    base_dir = Path(__file__).parent.parent.parent
    log_dir = base_dir / "validator" / "logs"
    try:
        log_dir.mkdir(parents=True, exist_ok=True)
        log_file = log_dir / "validator.log"
        file_handler = RotatingFileHandler(filename=str(log_file), maxBytes=100 * 1024 * 1024, backupCount=3)
        file_handler.setFormatter(JSONFormatter())
        root_logger.addHandler(file_handler)
    except Exception as e:
        print(f"Error setting up logging: {str(e)}")
        raise

    def _log_with_context(self, *args, **kwargs):
        if "extra" not in kwargs:
            try:
                context = current_context.get()
                kwargs["extra"] = {"tags": {k: v for k, v in context.items() if v is not None}}
            except LookupError:
                kwargs["extra"] = {"tags": {}}
        return original_log(self, *args, **kwargs)

    original_log = Logger._log
    Logger._log = _log_with_context<|MERGE_RESOLUTION|>--- conflicted
+++ resolved
@@ -106,10 +106,7 @@
     root_logger = logging.getLogger()
 
     fiber_logger = fiber_get_logger("root")
-<<<<<<< HEAD
-=======
     root_logger.setLevel(fiber_logger.level)
->>>>>>> ac63e29f
     for handler in fiber_logger.handlers:
         root_logger.addHandler(handler)
 
