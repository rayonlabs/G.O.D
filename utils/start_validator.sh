--- conflicted
+++ resolved
@@ -59,7 +59,6 @@
     --metrics_exporter otlp \
     --service_name tournament_orchestrator \
     python -u -m validator.tournament.orchestrator" \
-<<<<<<< HEAD
     --name tournament_orchestrator
 
 # start the tournament cycle 
@@ -71,6 +70,3 @@
     --service_name tournament_cycle \
     python -u -m validator.tournament.cycle" \
     --name tournament_cycle
-=======
-    --name tournament_orchestrator
->>>>>>> ff5b06cc
