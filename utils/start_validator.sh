--- conflicted
+++ resolved
@@ -39,7 +39,6 @@
 OTEL_PYTHON_LOGGING_AUTO_INSTRUMENTATION_ENABLED="true" \
 OTEL_PYTHON_LOG_CORRELATION="true" \
 pm2 start \
-<<<<<<< HEAD
     "opentelemetry-instrument \
     --logs_exporter otlp \
     --traces_exporter none \
@@ -47,11 +46,7 @@
     --service_name validator_cycle \
     python -u -m validator.cycle.main" \
     --name validator_cycle
-=======
-    "python -m validator.cycle.main" \
-    --name validator_cycle
 
 pm2 start \
     "python -m validator.core.weight_setting" \
-    --name weight_setter
->>>>>>> 8f469de8
+    --name weight_setter