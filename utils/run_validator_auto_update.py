--- conflicted
+++ resolved
@@ -3,17 +3,10 @@
 import subprocess
 import time
 
-from core.constants import VALIDATOR_DOCKER_IMAGE
-
-<<<<<<< HEAD
 
 def pull_latest_docker_images():
-    os.system(f"docker pull {VALIDATOR_DOCKER_IMAGE}")
+    os.system("docker pull weightswandering/tuning_vali:latest")
 
-=======
-def pull_latest_docker_images():
-    os.system("docker pull weightswandering/tuning_vali:latest")
->>>>>>> 12958bfb
 
 def should_update_local(local_commit: str, remote_commit: str) -> bool:
     return local_commit != remote_commit
