--- conflicted
+++ resolved
@@ -5,15 +5,9 @@
 
 from core.constants import VALIDATOR_DOCKER_IMAGE
 
-<<<<<<< HEAD
 
 def pull_latest_docker_images():
-    os.system(f"docker pull {VALIDATOR_DOCKER_IMAGE}")
-=======
-def pull_latest_docker_images():
     os.system("docker pull weightswandering/tuning_vali:latest")
->>>>>>> ce97e62a
-
 
 def should_update_local(local_commit: str, remote_commit: str) -> bool:
     return local_commit != remote_commit
@@ -44,10 +38,6 @@
                 os.system("./utils/autoupdate_validator_steps.sh")
                 time.sleep(20)
 
-<<<<<<< HEAD
-=======
-        pull_latest_docker_images()
->>>>>>> ce97e62a
         time.sleep(10)
 
 
