--- conflicted
+++ resolved
@@ -42,12 +42,8 @@
     "pandas==2.2.3",
     "tiktoken==0.8.0",
     "sentencepiece==0.2.0",
-<<<<<<< HEAD
     "protobuf==4.25.5",
-=======
-    "protobuf==5.29.1",
     "peft",
->>>>>>> 8f469de8
 ]
 
 [project.optional-dependencies]
