[build-system]
requires = ["hatchling"]
build-backend = "hatchling.build"

[project]
name = "Gradients-on-Demand"
version = "0.0.3"
description = "Validator and Miner for Gradients on Demand"
readme = "README.md"
requires-python = ">=3.10"
license = "MIT"
authors = [{ name = "namoray", email = "namoray@rayonlabs.ai" }]
dependencies = [
    "opentelemetry-distro==0.47b0",
    "opentelemetry-exporter-otlp-proto-http==1.26.0",
    "opentelemetry-instrumentation-asgi==0.47b0",
    "opentelemetry-instrumentation-asyncio==0.47b0",
    "opentelemetry-instrumentation-asyncpg==0.47b0",
    "opentelemetry-instrumentation-fastapi==0.47b0",
    "opentelemetry-instrumentation-httpx==0.47b0",
    "opentelemetry-instrumentation-logging==0.47b0",
    "opentelemetry-instrumentation-redis==0.47b0",
    "opentelemetry-instrumentation-system-metrics==0.47b0",
    "scalar-fastapi==1.0.3",
    "fastapi>=0.110.3,<0.113.0",
    "uvicorn>=0.30.5,<0.32.0",
<<<<<<< HEAD
    "fiber @ git+https://github.com/rayonlabs/fiber.git@2.3.0",
=======
    "fiber @ git+https://github.com/rayonlabs/fiber.git@2.2.3",
>>>>>>> 63d44659
    "asyncpg==0.29.0",
    "httpx==0.27.0",
    "loguru==0.7.2",
    "python-dotenv==1.0.1",
    "redis==5.0.8",
    "scipy>=1.10.0",
    "numpy>=2.0.0",
    "datasets>=2.16.0,<3.0.0",
    "docker==7.1.0",
    "tenacity==9.0.0",
    "minio==7.2.10",
    "sqlalchemy==2.0.36",
    "transformers==4.46.2",
    "pandas==2.2.3",
    "tiktoken==0.8.0",
    "sentencepiece==0.2.0",
    "peft",
    "Pillow==11.1.0",
]

[project.optional-dependencies]
dev = [
    "asgi-lifespan==2.1.0",
    "freezegun>=1.5.1",
    "ipython==8.28.0",
    "pre-commit==4.0.1",
    "pytest-asyncio==0.21.1",
    "pytest-cov==5.0.0",
    "pytest-random-order>=1.1.1",
    "pytest~=8.1.0",
    "ruff>=0.6.8",
]

[tool.hatch.build.targets.wheel]
packages = ["src"]

[tool.hatch.build]
include = ["src/**/*.py"]

[tool.hatch.build.targets.sdist]
include = ["fiber"]

[tool.ruff]
line-length = 130

[tool.ruff.lint]
select = ["E", "F", "I"]
ignore = ["E402"]

[tool.ruff.lint.isort]
lines-after-imports = 2
force-single-line = true

[tool.hatch.metadata]
allow-direct-references = true

[tool.typos.default]
extend-ignore-identifiers-re = [
    # ignore a single line by putting this on the end.
    "(?Rm)^.*(#|//)\\s*spellcheck:ignore$",

    # ignore a block by surrounding it with spellcheck:on and spellcheck:off
    "(?s)(#|//)\\s*spellcheck:off.*?\\n\\s*(#|//)\\s*spellcheck:on",

    # ss58 hotkeys
    "[a-zA-Z0-9]{48}",
]

[tool.pytest.ini_options]
addopts = "--random-order --cov=src --cov-report=term-missing --cov-report=xml"
asyncio_mode = "auto"


# Missing pyright from here<|MERGE_RESOLUTION|>--- conflicted
+++ resolved
@@ -24,11 +24,7 @@
     "scalar-fastapi==1.0.3",
     "fastapi>=0.110.3,<0.113.0",
     "uvicorn>=0.30.5,<0.32.0",
-<<<<<<< HEAD
     "fiber @ git+https://github.com/rayonlabs/fiber.git@2.3.0",
-=======
-    "fiber @ git+https://github.com/rayonlabs/fiber.git@2.2.3",
->>>>>>> 63d44659
     "asyncpg==0.29.0",
     "httpx==0.27.0",
     "loguru==0.7.2",
